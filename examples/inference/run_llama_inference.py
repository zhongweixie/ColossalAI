--- conflicted
+++ resolved
@@ -86,14 +86,6 @@
         help="quantization type: 'gptq' or 'smoothquant'",
     )
     parser.add_argument("--smoothquant_base_name", type=str, default=None, help="soothquant base name")
-<<<<<<< HEAD
-    parser.add_argument("-tp", "--tp_size", type=int, default=1, help="Tensor parallel size")
-    parser.add_argument("-pp", "--pp_size", type=int, default=1, help="Pipeline parallel size")
-    parser.add_argument("-b", "--batch_size", type=int, default=32, help="Maximum batch size")
-    parser.add_argument("--max_input_len", type=int, default=1024, help="Maximum input length")
-    parser.add_argument("--max_output_len", type=int, default=128, help="Maximum output length")
-    parser.add_argument("--micro_batch_size", type=int, default=32, help="Micro batch size")
-=======
     parser.add_argument("--tp_size", type=int, default=1, help="Tensor parallel size")
     parser.add_argument("--pp_size", type=int, default=1, help="Pipeline parallel size")
     parser.add_argument("-b", "--batch_size", type=int, default=4, help="Maximum batch size")
@@ -101,7 +93,6 @@
     parser.add_argument("--max_output_len", type=int, default=64, help="Maximum output length")
     parser.add_argument("--micro_batch_size", type=int, default=1, help="Micro batch size")
     parser.add_argument("--dtype", default="fp16", type=str)
->>>>>>> 75af66cd
 
     args = parser.parse_args()
     spawn(run_tp_pipeline_inference, nprocs=args.tp_size * args.pp_size, args=args)