--- conflicted
+++ resolved
@@ -24,32 +24,10 @@
 CUDA_VISIBLE_DEVICES_set_n_least_memory_usage 1
 
 # benchmark llama2-7b one single GPU
-<<<<<<< HEAD
-
-
-for bsz in 16 32 64; do
-    python3 ${PY_SCRIPT} -m llama2-7b --tp_size 1 --pp_size 1 -b $bsz -s 512 --output_len 256 --mode ${mode} | tee logs/${mode}_${GPU}_${bsz}_512_256.txt
-done
-
-
-for bsz in 16 32 64; do
-    python3 ${PY_SCRIPT} -m llama2-7b --tp_size 1 --pp_size 1 -b $bsz -s 1024 --output_len 256 --mode ${mode} | tee logs/${mode}_${GPU}_${bsz}_1024_256.txt
-done
-
-
-for bsz in 16 32 64; do
-    python3 ${PY_SCRIPT} -m llama2-7b --tp_size 1 --pp_size 1 -b $bsz -s 256 --output_len 128 --mode ${mode} | tee logs/${mode}_${GPU}_${bsz}_256_128.txt
-done
-
-
-for bsz in 16 32 64; do
-    python3 ${PY_SCRIPT} -m llama2-7b --tp_size 1 --pp_size 1 -b $bsz -s 1024 --output_len 128 --mode ${mode} | tee logs/${mode}_${GPU}_${bsz}_1024_128.txt
-=======
 for input_len in 128 512 1024; do
     for output_len in 128 256; do
         for bsz in 16 32 64; do
             python3 ${PY_SCRIPT} -m llama2-7b --tp_size 1 --pp_size 1 -b ${bsz} -s ${input_len} --output_len ${output_len} --mode ${mode} | tee logs/${input_len}_${output_len}_${mode}_${GPU}_${bsz}.txt
         done
     done
->>>>>>> 35382a7f
 done