--- conflicted
+++ resolved
@@ -5,11 +5,7 @@
 We use the huggingface transformers GPT2 model. The input data is randonly generated.
 
 ## Our Modifications
-<<<<<<< HEAD
-We adapt the OPT training code to ColossalAI by leveraging Tensor Parallelism, Gemini and ZeRO DDP.
-=======
 We adapt the OPT training code to ColossalAI by leveraging Gemini and ZeRO DDP.
->>>>>>> 4268ae01
 
 ## Quick Start
 You can launch training by using the following bash script
