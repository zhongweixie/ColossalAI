## Overview
This example shows how to use Colossal-AI to run huggingface GPT training in distributed manners.

## GPT
We use the GPT2 model from huggingface transformers. The input data is randonly generated.

## Our Modifications
<<<<<<< HEAD
The `train_gpt_demo.py` provides three distributed plans, i.e. ColossalAI, PyTorch DDP and ZeRO.
The ColossalAI leverages Tensor Parallel and Gemini.
=======
The `train_gpt_demo.py` provides three distributed plans, i.e. Colossal-AI, PyTorch DDP and ZeRO.
The Colossal-AI leverages Tensor Parallel and Gemini.
>>>>>>> 7066dfbf

## Quick Start
You can launch training by using the following bash script.

```bash
pip install -r requirements.txt
bash run.sh
```<|MERGE_RESOLUTION|>--- conflicted
+++ resolved
@@ -3,15 +3,8 @@
 
 ## GPT
 We use the GPT2 model from huggingface transformers. The input data is randonly generated.
-
-## Our Modifications
-<<<<<<< HEAD
 The `train_gpt_demo.py` provides three distributed plans, i.e. ColossalAI, PyTorch DDP and ZeRO.
 The ColossalAI leverages Tensor Parallel and Gemini.
-=======
-The `train_gpt_demo.py` provides three distributed plans, i.e. Colossal-AI, PyTorch DDP and ZeRO.
-The Colossal-AI leverages Tensor Parallel and Gemini.
->>>>>>> 7066dfbf
 
 ## Quick Start
 You can launch training by using the following bash script.
