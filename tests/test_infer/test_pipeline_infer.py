--- conflicted
+++ resolved
@@ -23,28 +23,6 @@
         new_shape = [1] * v.dim()
         new_shape[0] = 16
         inputs[k] = v.to("cuda").repeat(*new_shape)
-<<<<<<< HEAD
-
-
-def pipeline_inference_test(pp_size, new_length, micro_batch_size):
-    model = transformers.GPT2LMHeadModel(transformers.GPT2Config(n_layer=8))
-    engine = PPInferEngine(
-        pp_size=pp_size,
-        model=model,
-        model_policy=GPT2LMHeadModelPipelinePolicy(),
-        new_length=new_length,
-        micro_batch_size=micro_batch_size,
-    )
-    output = engine.inference([inputs])
-    if dist.get_rank() == 0:
-        assert len(output[0]) == new_length, f"{len(output)}, {new_length}"
-
-
-@parameterize("pp_size", [4])
-@parameterize("new_length", [4, 8, 16])
-@parameterize("micro_batch_size", [1, 4])
-=======
-
 
 def pipeline_inference_test(tp_size, pp_size, max_output_len, micro_batch_size):
     model = transformers.LlamaForCausalLM(
@@ -80,7 +58,7 @@
 @parameterize("pp_size", [2])
 @parameterize("max_output_len", [4])
 @parameterize("micro_batch_size", [1])
->>>>>>> dc003c30
+
 @clear_cache_before_run()
 def run_tp_pipeline_inference_test(tp_size, pp_size, max_output_len, micro_batch_size):
     pipeline_inference_test(tp_size, pp_size, max_output_len, micro_batch_size)
@@ -92,16 +70,13 @@
     run_pipeline_inference_test()
 
 
-<<<<<<< HEAD
-@pytest.mark.skip
-=======
 def check_tp_pipeline_inference(rank, world_size, port):
     colossalai.launch(config={}, rank=rank, world_size=world_size, host="localhost", port=port, backend="nccl")
     run_tp_pipeline_inference_test()
 
 
 @pytest.mark.skipif(not CUDA_SUPPORT, reason="kv-cache manager engine requires cuda version to be higher than 11.5")
->>>>>>> dc003c30
+
 @pytest.mark.dist
 @rerun_if_address_is_in_use()
 @clear_cache_before_run()
