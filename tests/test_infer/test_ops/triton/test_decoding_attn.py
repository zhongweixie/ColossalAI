--- conflicted
+++ resolved
@@ -3,11 +3,7 @@
 import torch
 from packaging import version
 
-<<<<<<< HEAD
-from colossalai.inference.flash_decoding_utils import get_alibi_slopes
-=======
 from colossalai.inference.modeling.models.nopadding_baichuan import get_alibi_slopes
->>>>>>> 3c91e3f1
 from colossalai.kernel.triton import flash_decoding_attention
 from colossalai.utils import get_current_device
 from tests.test_infer.test_ops.triton.kernel_utils import (
@@ -102,11 +98,8 @@
 
     if use_alibi_slopes:
         alibi_slopes = get_alibi_slopes(num_attn_heads, device)
-<<<<<<< HEAD
-=======
         # Currently, alibi flash decoding does not support q_len>1.
         q_len = 1
->>>>>>> 3c91e3f1
     else:
         alibi_slopes = None
 
@@ -122,9 +115,6 @@
 
     if use_alibi_slopes:
         alibi_mask = generate_alibi_mask(alibi_slopes, num_attn_heads, max_kv_len_in_b, q.device)
-<<<<<<< HEAD
-        attention_mask = attention_mask + alibi_mask[:, -q_len:, :]
-=======
         attention_mask = attention_mask + alibi_mask
 
         if q_len == 1:
@@ -132,7 +122,6 @@
                 attention_mask = attention_mask[:, :, -1:, :]
             else:
                 attention_mask = attention_mask[:, -1:, :]
->>>>>>> 3c91e3f1
 
     out_torch = torch_attn_ref(
         q, k_torch, v_torch, attention_mask, bsz, q_len, max_kv_len_in_b, num_attn_heads, num_kv_heads, HEAD_DIM
