--- conflicted
+++ resolved
@@ -17,12 +17,9 @@
 )
 from colossalai.device.device_mesh import DeviceMesh
 from colossalai.fx import ColoGraphModule, ColoTracer
-<<<<<<< HEAD
 from colossalai.initialize import launch
 from colossalai.logging import disable_existing_loggers
 from colossalai.testing import assert_close, parameterize, rerun_if_address_is_in_use
-=======
->>>>>>> b0f7c8bd
 from colossalai.testing.pytest_wrapper import run_on_environment_flag
 from colossalai.testing.utils import parameterize
 from colossalai.utils import free_port
@@ -135,7 +132,7 @@
             assert bias_sharding_spec.sharding_sequence[-1] == output_sharding_spec.sharding_sequence[-1]
 
 
-<<<<<<< HEAD
+
 class LinearModel(nn.Module):
 
     def __init__(self):
@@ -144,16 +141,6 @@
     def forward(self, input, others, bias=None):
         x = nn.functional.linear(input, others, bias=bias)
         return x
-=======
-@run_on_environment_flag(name='AUTO_PARALLEL')
-@parameterize('bias', [True, False])
-def test_linear_function_handler(bias):
-    model = nn.Linear(16, 32, bias=bias).to('meta')
-    tracer = ColoTracer()
-    graph = tracer.trace(model, meta_args={"input": torch.rand(2, 2, 4, 16).to('meta')})
-    gm = ColoGraphModule(model, graph)
-    physical_mesh_id = torch.arange(0, 4)
->>>>>>> b0f7c8bd
 
 
 def check_linear_function_handler(rank, bias, world_size, port):
