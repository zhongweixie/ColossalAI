import pytest
import torch
from torch import distributed as dist

import colossalai
from colossalai.logging import disable_existing_loggers
from colossalai.shardformer.layer.utils import Randomizer
from colossalai.tensor.d_tensor.api import clear_layout_converter
from colossalai.testing import clear_cache_before_run, parameterize, rerun_if_address_is_in_use, spawn
from tests.kit.model_zoo import model_zoo
from tests.test_shardformer.test_model._utils import (
    build_model_from_hybrid_plugin,
    check_all_grad_tensors,
    check_loss,
    check_output_hidden_state,
    check_weight,
    get_grad_tensors_for_check,
    run_forward_backward_with_hybrid_plugin,
    unwrap_model,
)


def check_forward_backward(model_fn, data_gen_fn, output_transform_fn, loss_fn, test_config):

    org_model, org_optimizer, sharded_model, sharded_optimizer, criterion, booster = \
        build_model_from_hybrid_plugin(model_fn, loss_fn, test_config)

    org_loss, org_output, sharded_loss, sharded_output = \
        run_forward_backward_with_hybrid_plugin(
            org_model,
            sharded_model,
            sharded_optimizer,
            data_gen_fn,
            output_transform_fn,
            criterion,
            booster)

    stage_manager = booster.plugin.stage_manager
    tp_group = booster.plugin.tp_group

    # unwrap model
    chatglm_model = unwrap_model(org_model, 'ChatGLMModel', 'transformer')
    shard_chatglm_model = unwrap_model(sharded_model, 'ChatGLMModel', 'transformer')

    row_layer_for_check = ['encoder.layers[0].self_attention.query_key_value', 'embedding.word_embeddings']
    col_layer_for_check = ['encoder.layers[0].self_attention.dense']

    # Save gradient tensors for comparison between the original model and the sharded model.
    grads_to_check = {}
    if (stage_manager is None or stage_manager.is_first_stage()) and booster.plugin.zero_stage == 0:
        if test_config['precision'] == 'fp32':
            atol, rtol = 1e-6, 1e-3
        else:
            atol, rtol = 5e-3, 5e-3
        row_layer_grads = get_grad_tensors_for_check(chatglm_model,
                                                     shard_chatglm_model,
                                                     row_layer_for_check,
                                                     tp_group,
                                                     atol=atol,
                                                     rtol=rtol,
                                                     dim=0,
                                                     verbose=False)

        col_layer_grads = get_grad_tensors_for_check(chatglm_model,
                                                     shard_chatglm_model,
                                                     col_layer_for_check,
                                                     tp_group,
                                                     atol=atol,
                                                     rtol=rtol,
                                                     dim=1,
                                                     verbose=False)
        grads_to_check.update(col_layer_grads)
        grads_to_check.update(row_layer_grads)

    # optimizer executes step
    org_optimizer.step()
    sharded_optimizer.step()

    # check last hidden state & loss
    if stage_manager is None or stage_manager.is_last_stage():
        if test_config['precision'] == 'fp32':
            atol, rtol = 1e-5, 1e-3
        else:
            atol, rtol = 5e-3, 5e-3

        if org_model.__class__.__name__ == 'ChatGLMModel':
            check_output_hidden_state(org_output, sharded_output, stage_manager, atol=atol, rtol=rtol, dim=1)

        check_loss(org_loss, sharded_loss, atol=atol, rtol=rtol)

    # check weights
    if stage_manager is None or stage_manager.is_first_stage():
        if test_config['precision'] == 'fp32':
            atol, rtol = 1e-4, 1e-3
        else:
            atol, rtol = 5e-3, 5e-3
        check_weight(chatglm_model,
                     shard_chatglm_model,
                     col_layer_for_check,
                     tp_group,
                     atol=atol,
                     rtol=rtol,
                     dim=1,
                     verbose=False)

    # check grads
    check_all_grad_tensors(grads_to_check)

<<<<<<< HEAD
=======
    Randomizer.reset_index()
>>>>>>> c9625dbb
    torch.cuda.empty_cache()


@parameterize('test_config', [{
    'tp_size': 2,
    'pp_size': 2,
    'num_microbatches': 4,
    'enable_all_optimization': True,
    'use_lazy_init': True,
    'precision': 'fp16',
    'initial_scale': 1,
}, {
    'tp_size': 1,
    'pp_size': 2,
    'num_microbatches': 4,
    'enable_all_optimization': False,
    'use_lazy_init': False,
    'precision': 'fp32',
}, {
    'tp_size': 4,
    'pp_size': 1,
    'enable_all_optimization': True,
    'use_lazy_init': False,
    'precision': 'fp32'
}, {
    'tp_size': 2,
    'pp_size': 1,
    'enable_all_optimization': True,
    'use_lazy_init': False,
    'precision': 'fp32'
}, {
    'tp_size': 2,
    'pp_size': 1,
    'enable_all_optimization': True,
    'use_lazy_init': True,
    'zero_stage': 2,
    'precision': 'fp16',
    'initial_scale': 1
}])
def run_chatglm_test(test_config):

    sub_model_zoo = model_zoo.get_sub_registry('transformers_chatglm')

    for name, (model_fn, data_gen_fn, output_transform_fn, loss_fn, _) in sub_model_zoo.items():
        check_forward_backward(model_fn, data_gen_fn, output_transform_fn, loss_fn, test_config)

    clear_layout_converter()
    torch.cuda.empty_cache()


@parameterize('test_config', [
    {
        'tp_size': 2,
        'pp_size': 2,
        'num_microbatches': 4,
        'enable_all_optimization': False,
        'use_lazy_init': False,
        'precision': 'fp32',
        'initial_scale': 1,
    },
    {
        'tp_size': 2,
        'pp_size': 2,
        'num_microbatches': 4,
        'enable_all_optimization': False,
        'use_lazy_init': False,
        'precision': 'fp16',
        'zero_stage': 1,
        'initial_scale': 1,
    },
])
def run_chatglm_3d_test(test_config):
    sub_model_zoo = model_zoo.get_sub_registry('transformers_chatglm')

    for name, (model_fn, data_gen_fn, output_transform_fn, loss_fn, _) in sub_model_zoo.items():
        check_forward_backward(model_fn, data_gen_fn, output_transform_fn, loss_fn, test_config)

    clear_layout_converter()
    torch.cuda.empty_cache()


def check_chatglm(rank, world_size, port):
    disable_existing_loggers()
    colossalai.launch(config={}, rank=rank, world_size=world_size, host='localhost', port=port, backend='nccl')
    run_chatglm_test()


def check_chatglm_3d(rank, world_size, port):
    disable_existing_loggers()
    colossalai.launch(config={}, rank=rank, world_size=world_size, host='localhost', port=port, backend='nccl')
    run_chatglm_3d_test()


@pytest.mark.dist
@rerun_if_address_is_in_use()
@clear_cache_before_run()
def test_chatglm():
    spawn(check_chatglm, 4)


@pytest.mark.largedist
@rerun_if_address_is_in_use()
@clear_cache_before_run()
def test_chatglm_3d():
    spawn(check_chatglm_3d, 8)


if __name__ == "__main__":
    test_chatglm()
    test_chatglm_3d()<|MERGE_RESOLUTION|>--- conflicted
+++ resolved
@@ -106,10 +106,7 @@
     # check grads
     check_all_grad_tensors(grads_to_check)
 
-<<<<<<< HEAD
-=======
     Randomizer.reset_index()
->>>>>>> c9625dbb
     torch.cuda.empty_cache()
 
 
