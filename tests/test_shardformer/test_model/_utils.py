import copy
import math
from contextlib import nullcontext
from typing import Any, Callable, Dict, List, Optional

import torch
import torch.distributed as dist
from torch import Tensor
from torch import distributed as dist
from torch.distributed import ProcessGroup
from torch.nn import Module
from torch.optim import Adam, Optimizer
from torch.testing import assert_close

from colossalai.booster import Booster
from colossalai.booster.plugin import HybridParallelPlugin
from colossalai.booster.plugin.hybrid_parallel_plugin import HybridParallelModule
from colossalai.interface.optimizer import DistributedOptimizer
from colossalai.lazy import LazyInitContext
from colossalai.pipeline.stage_manager import PipelineStageManager
from colossalai.shardformer import ShardConfig, ShardFormer
from colossalai.shardformer._utils import getattr_
from colossalai.shardformer.policies.auto_policy import Policy
from colossalai.tensor.d_tensor.api import is_customized_distributed_tensor, is_distributed_tensor


def build_model(
    model_fn,
    enable_fused_normalization=True,
    enable_tensor_parallelism=True,
    enable_flash_attention=False,
    enable_jit_fused=False,
    enable_sequence_parallelism=False,
    use_lazy_init: bool = False,
):
    # create new model
    ctx = LazyInitContext() if use_lazy_init else nullcontext()
    with ctx:
        # create new model
        org_model = model_fn()
        model_copy = copy.deepcopy(org_model)
    if use_lazy_init:
        ctx.materialize(org_model)
    # shard model
    shard_config = ShardConfig(
        enable_fused_normalization=enable_fused_normalization,
        enable_tensor_parallelism=enable_tensor_parallelism,
        enable_flash_attention=enable_flash_attention,
        enable_jit_fused=enable_jit_fused,
        enable_sequence_parallelism=enable_sequence_parallelism,
    )
    model_copy = copy.deepcopy(org_model)
    shard_former = ShardFormer(shard_config=shard_config)
    sharded_model, shared_params = shard_former.optimize(model_copy)
    return org_model.cuda(), sharded_model.cuda()


def build_pipeline_model(
    model_fn,
    stage_manager=None,
    enable_fused_normalization=False,
    enable_tensor_parallelism=False,
    use_lazy_init: bool = False,
    policy: Optional[Policy] = None,
):
    ctx = LazyInitContext() if use_lazy_init else nullcontext()
    with ctx:
        # create new model
        org_model = model_fn()
        model_copy = copy.deepcopy(org_model)
    if use_lazy_init:
        ctx.materialize(org_model)

    # shard model
    shard_config = ShardConfig(
        enable_fused_normalization=enable_fused_normalization,
        enable_tensor_parallelism=enable_tensor_parallelism,
        pipeline_stage_manager=stage_manager,
    )

    shard_former = ShardFormer(shard_config=shard_config)
    sharded_model, shared_params = shard_former.optimize(model_copy, policy=policy)
    return org_model.cuda(), sharded_model.cuda()


def run_forward(original_model, sharded_model, data_gen_fn, output_transform_fn, loss_fn):
    # prepare input
    data = data_gen_fn()
    data = {k: v.cuda() for k, v in data.items()}
    # switch to train mode
    original_model.train()
    sharded_model.train()
    # run forward
    org_output = original_model(**data)
    org_output = output_transform_fn(org_output)
    org_loss = loss_fn(org_output)

    shard_output = sharded_model(**data)
    shard_output = output_transform_fn(shard_output)
    shard_loss = loss_fn(shard_output)
    return org_output, org_loss, shard_output, shard_loss


def check_state_dict(org_model: Module, sharded_model: Module, name: str = ""):
    org_sd = org_model.state_dict()
    shard_sd = sharded_model.state_dict()
    for k, v in org_sd.items():
        assert k in shard_sd, f"{name} {k} not in sharded model"
        shard_v = shard_sd[k]
        assert v.shape == shard_v.shape, f"{name} {k} shape mismatch, {v.shape} vs {shard_v.shape}"
        assert v.dtype == shard_v.dtype, f"{name} {k} dtype mismatch, {v.dtype} vs {shard_v.dtype}"
        assert torch.equal(v, shard_v), f"{name} {k} value mismatch"


def build_model_from_hybrid_plugin(
<<<<<<< HEAD
    model_fn: Callable,
    loss_fn: Callable,
    test_config: Dict[str, Any],
    optim_class: Optimizer = Adam,
    sharded_optim_class: DistributedOptimizer = Adam,
=======
    model_fn: Callable, loss_fn: Callable, test_config: Dict[str, Any], optim_class=Adam, sharded_optim_class=Adam
>>>>>>> 67476a90
):
    use_lazy_init = False
    if "use_lazy_init" in test_config:
        use_lazy_init = test_config.pop("use_lazy_init")

    ctx = LazyInitContext() if use_lazy_init else nullcontext()
    with ctx:
        org_model = model_fn()
        sharded_model = copy.deepcopy(org_model)
    if use_lazy_init:
        ctx.materialize(org_model)
    names = [
        # "embeddings.word_embeddings.weight",
        # "encoder.layer.0.attention.self.query.weight",
        "encoder.layer.0.output.dense.weight",
        "encoder.layer.0.output.dense.bias",
        "encoder.layer.1.output.dense.weight",
        "encoder.layer.1.output.dense.bias",
    ]
    # for name, param in org_model.named_parameters():
    #     if name in names:
    #         param.requires_grad = True
    #     else:
    #         param.requires_grad = False
    # for name, param in sharded_model.named_parameters():
    #     if name in names:
    #         param.requires_grad = True
    #     else:
    #         param.requires_grad = False

    org_model = org_model.cuda()
<<<<<<< HEAD
    org_optimizer = optim_class([param for param in org_model.parameters() if param.requires_grad], lr=1e-3)
    sharded_optimizer = sharded_optim_class(
        [param for param in sharded_model.parameters() if param.requires_grad], lr=1e-3
    )
=======
    org_optimizer = optim_class(org_model.parameters(), lr=1e-3)
    sharded_optimizer = sharded_optim_class(sharded_model.parameters(), lr=1e-3)
>>>>>>> 67476a90
    criterion = loss_fn

    plugin = HybridParallelPlugin(**test_config)
    booster = Booster(plugin=plugin)

    sharded_model, sharded_optimizer, criterion, _, _ = booster.boost(sharded_model, sharded_optimizer, criterion)
    return org_model, org_optimizer, sharded_model, sharded_optimizer, criterion, booster


def run_forward_backward_with_hybrid_plugin(
    org_model: Module,
    sharded_model: Module,
    sharded_optimizer: Optimizer,
    data_gen_fn: Callable,
    output_transform_fn: Callable,
    criterion: Callable,
    booster: Booster,
):
    org_model.cuda()
    sharded_model.cuda()

    def _criterion(outputs, inputs):
        outputs = output_transform_fn(outputs)
        loss = criterion(outputs)
        return loss

    data = data_gen_fn()

    if booster.plugin.shard_config.enable_sequence_parallelism and booster.plugin.tp_size != 0:
        seq_len = data["input_ids"].shape[-1]
        lcm = booster.plugin.tp_size * seq_len // math.gcd(booster.plugin.tp_size, seq_len)
        times = lcm // seq_len
        input_shape = data["input_ids"].shape
        for k, v in data.items():
            if v.shape == input_shape:
                data[k] = v.repeat((1,) * (v.dim() - 1) + (times,))

    sharded_model.train()
    if booster.plugin.stage_manager is not None:
        for k, v in data.items():
            if torch.is_tensor(v) or "Tensor" in v.__class__.__name__:
                new_shape = [1] * v.dim()
                new_shape[0] = 4
                data[k] = v.to("cuda").repeat(*new_shape)

        data_iter = iter([data])
        sharded_output = booster.execute_pipeline(
            data_iter, sharded_model, _criterion, sharded_optimizer, return_loss=True, return_outputs=True
        )
        sharded_loss = sharded_output["loss"]
    else:
        data = {k: v.cuda() for k, v in data.items()}
        sharded_output = sharded_model(**data)
        sharded_loss = criterion(sharded_output)
        sharded_optimizer.backward(sharded_loss)

    org_model.train()
    data = {k: v.cuda() for k, v in data.items()}
    org_output = org_model(**data)
    org_loss = criterion(org_output)
    org_loss.backward()
    return org_loss, org_output, sharded_loss, sharded_output


def check_output_hidden_state(
    org_output: Tensor,
    sharded_output: Tensor,
    stage_manager: Optional[PipelineStageManager] = None,
    atol: float = 1e-5,
    rtol: float = 1e-3,
    dim: int = 0,
):
    org_hidden_state = org_output.last_hidden_state

    if stage_manager and stage_manager.is_last_stage(ignore_chunk=True):
        sharded_hidden_state = sharded_output["outputs"]["last_hidden_state"]
    else:
        sharded_hidden_state = sharded_output.last_hidden_state

    assert_close(org_hidden_state.float(), sharded_hidden_state.float(), atol=atol, rtol=rtol)


def check_loss(org_loss: Tensor, sharded_loss: Tensor, atol: float = 1e-5, rtol: float = 1e-3):
    assert torch.allclose(org_loss.float(), sharded_loss.float(), atol=atol, rtol=rtol)


def check_weight(
    org_model: Module,
    sharded_model: Module,
    layer_suffix: List[str],
    tp_group: Optional[ProcessGroup] = None,
    dim: int = 0,
    atol: float = 1e-5,
    rtol: float = 1e-3,
    verbose: bool = False,
):
    for suffix in layer_suffix:
        org_weight = getattr_(org_model, suffix).weight
        sharded_weight = getattr_(sharded_model, suffix).weight

        # skip if layer is not held by this process
        if sharded_weight is None:
            continue

        if is_distributed_tensor(sharded_weight) or is_customized_distributed_tensor(sharded_weight):
            sharded_weight_list = [
                torch.zeros_like(sharded_weight).to("cuda") for _ in range(dist.get_world_size(tp_group))
            ]
            dist.all_gather(sharded_weight_list, sharded_weight, tp_group)
            sharded_weight = torch.cat(sharded_weight_list, dim=dim)

        if verbose and dist.get_rank() == 0:
            print(f"'{suffix}' weight: {org_weight}, {sharded_weight}")

        assert_close(org_weight.float(), sharded_weight.float(), atol=atol, rtol=rtol)


def get_grad_tensors_for_check(
    org_model: Module,
    sharded_model: Module,
    layer_suffix: List[str],
    tp_group: ProcessGroup = None,
    dim: int = 0,
    atol: float = 1e-5,
    rtol: float = 1e-3,
    verbose: bool = False,
    name: str = None,
):
    grad_to_check = {}
    for suffix in layer_suffix:
        org_grad = getattr_(org_model, suffix).weight.grad
        shard_grad = getattr_(sharded_model, suffix).weight.grad
        shard_weight = getattr_(sharded_model, suffix).weight
        if is_distributed_tensor(shard_weight) or is_customized_distributed_tensor(shard_weight):
            shard_grad_list = [torch.zeros_like(shard_grad).to("cuda") for _ in range(dist.get_world_size(tp_group))]
            dist.all_gather(shard_grad_list, shard_grad, tp_group)
            shard_grad = torch.cat(shard_grad_list, dim=dim)

        # embedding may be resized when using tensor parallel
        if shard_grad.shape[0] > org_grad.shape[0]:
            shard_grad = shard_grad[: org_grad.shape[0], :]
        if verbose and dist.get_rank() == 0:
            print(f"'{suffix}' grad: {org_grad}, {shard_grad}")

        grad_to_check[suffix] = {
            "org_grad": org_grad.float(),
            "shard_grad": shard_grad.float(),
            "rtol": rtol,
            "atol": atol,
        }

    return grad_to_check


# used by sam/blip2
def check_grad(
    org_model: Module,
    sharded_model: Module,
    layer_suffix: List[str],
    tp_group: ProcessGroup = None,
    dim: int = 0,
    atol: float = 1e-5,
    rtol: float = 1e-3,
    verbose: bool = False,
):
    for suffix in layer_suffix:
        org_grad = getattr_(org_model, suffix).weight.grad
        shard_grad = getattr_(sharded_model, suffix).weight.grad
        shard_weight = getattr_(sharded_model, suffix).weight
        if is_distributed_tensor(shard_weight) or is_customized_distributed_tensor(shard_weight):
            shard_grad_list = [torch.zeros_like(shard_grad).to("cuda") for _ in range(dist.get_world_size(tp_group))]
            dist.all_gather(shard_grad_list, shard_grad, tp_group)
            shard_grad = torch.cat(shard_grad_list, dim=dim)

        # embedding may be resized when using tensor parallel
        if shard_grad.shape[0] > org_grad.shape[0]:
            shard_grad = shard_grad[: org_grad.shape[0], :]
        if verbose and dist.get_rank() == 0:
            print(f"'{suffix}' grad: {org_grad}, {shard_grad}")

        assert_close(org_grad.float(), shard_grad.float())


def unwrap_model(
    module: Module, base_model_class_name: Optional[str] = None, base_model_attribute_name: Optional[str] = None
):
    if isinstance(module, HybridParallelModule):
        module = module.unwrap()
    if base_model_class_name is None:
        return module
    if module.__class__.__name__ == base_model_class_name:
        return module
    return getattr(module, base_model_attribute_name, None)


def check_all_grad_tensors(check_tensors):
    """
    "org_grad": tensor to be compared from the original model
    "shard_grad": tensor to be compared from the sharded model
    """
    for suffix, check_info in check_tensors.items():
        org_grad = check_info["org_grad"]
        shard_grad = check_info["shard_grad"]
        rtol = check_info["rtol"]
        atol = check_info["atol"]
        assert_close(org_grad, shard_grad, atol=atol, rtol=rtol)<|MERGE_RESOLUTION|>--- conflicted
+++ resolved
@@ -15,7 +15,6 @@
 from colossalai.booster import Booster
 from colossalai.booster.plugin import HybridParallelPlugin
 from colossalai.booster.plugin.hybrid_parallel_plugin import HybridParallelModule
-from colossalai.interface.optimizer import DistributedOptimizer
 from colossalai.lazy import LazyInitContext
 from colossalai.pipeline.stage_manager import PipelineStageManager
 from colossalai.shardformer import ShardConfig, ShardFormer
@@ -113,15 +112,7 @@
 
 
 def build_model_from_hybrid_plugin(
-<<<<<<< HEAD
-    model_fn: Callable,
-    loss_fn: Callable,
-    test_config: Dict[str, Any],
-    optim_class: Optimizer = Adam,
-    sharded_optim_class: DistributedOptimizer = Adam,
-=======
     model_fn: Callable, loss_fn: Callable, test_config: Dict[str, Any], optim_class=Adam, sharded_optim_class=Adam
->>>>>>> 67476a90
 ):
     use_lazy_init = False
     if "use_lazy_init" in test_config:
@@ -153,15 +144,8 @@
     #         param.requires_grad = False
 
     org_model = org_model.cuda()
-<<<<<<< HEAD
-    org_optimizer = optim_class([param for param in org_model.parameters() if param.requires_grad], lr=1e-3)
-    sharded_optimizer = sharded_optim_class(
-        [param for param in sharded_model.parameters() if param.requires_grad], lr=1e-3
-    )
-=======
-    org_optimizer = optim_class(org_model.parameters(), lr=1e-3)
-    sharded_optimizer = sharded_optim_class(sharded_model.parameters(), lr=1e-3)
->>>>>>> 67476a90
+    org_optimizer = Adam(org_model.parameters(), lr=1e-3)
+    sharded_optimizer = Adam(sharded_model.parameters(), lr=1e-3)
     criterion = loss_fn
 
     plugin = HybridParallelPlugin(**test_config)
