--- conflicted
+++ resolved
@@ -4,26 +4,18 @@
 
 import colossalai
 from colossalai.logging import disable_existing_loggers
-<<<<<<< HEAD
 from colossalai.shardformer.layer.utils import Randomizer
-=======
->>>>>>> c5e974ee
 from colossalai.tensor.d_tensor.api import clear_layout_converter
 from colossalai.testing import clear_cache_before_run, parameterize, rerun_if_address_is_in_use, spawn
 from tests.kit.model_zoo import model_zoo
 from tests.test_shardformer.test_model._utils import (
     build_model_from_hybrid_plugin,
-<<<<<<< HEAD
     check_grad,
-=======
-    check_gradient,
->>>>>>> c5e974ee
     check_loss,
     check_output_hidden_state,
     check_weight,
     run_forward_backward_with_hybrid_plugin,
 )
-<<<<<<< HEAD
 
 
 def check_forward_backward(model_fn, data_gen_fn, output_transform_fn, loss_fn, test_config):
@@ -40,7 +32,6 @@
             output_transform_fn,
             criterion,
             booster)
-    print(org_model.__class__.__name__)
     stage_manager = booster.plugin.stage_manager
     tp_group = booster.plugin.tp_group
     # check last hidden state & loss
@@ -49,34 +40,6 @@
             check_output_hidden_state(org_output, sharded_output, stage_manager, atol=1e-5, rtol=1e-3)
 
         check_loss(org_loss, sharded_loss, atol=1e-5, rtol=1e-3)
-=======
-
-
-def check_forward_backward(model_fn, data_gen_fn, output_transform_fn, loss_fn, test_config):
-
-    org_model, org_optimizer, sharded_model, sharded_optimizer, criterion, booster = \
-        build_model_from_hybrid_plugin(model_fn, loss_fn, test_config)
-
-    org_loss, org_output, sharded_loss, sharded_output = \
-            run_forward_backward_with_hybrid_plugin(
-            org_model,
-            sharded_model,
-            sharded_optimizer,
-            data_gen_fn,
-            output_transform_fn,
-            criterion,
-            booster)
-
-    stage_manager = booster.plugin.stage_manager
-    tp_group = booster.plugin.tp_group
-    # check last hidden state & loss
-    if stage_manager is None or stage_manager.is_last_stage():
-        if org_model.__class__.__name__ == 'BertModel':
-            check_output_hidden_state(org_output, sharded_output, stage_manager, atol=1e-5, rtol=1e-3)
-
-        check_loss(org_loss, sharded_loss, atol=1e-5, rtol=1e-3)
-
->>>>>>> c5e974ee
     # unwrap model
     if org_model.__class__.__name__ == 'BertModel':
         bert = org_model
@@ -84,7 +47,6 @@
     else:
         bert = org_model.bert
         sharded_bert = sharded_model.unwrap().bert
-<<<<<<< HEAD
 
     col_layer_for_check = ['encoder.layer[0].output.dense']
     row_layer_for_check = ['embeddings.word_embeddings', 'encoder.layer[0].intermediate.dense']
@@ -121,80 +83,16 @@
     'enable_fused_normalization': True,
     'use_lazy_init': False
 }])
-=======
-
-    if stage_manager is None or stage_manager.is_first_stage():
-        # check_weight(bert.embeddings.word_embeddings, sharded_bert.embeddings.word_embeddings, tp_group, atol=1e-5, rtol=1e-3)
-        # check_gradient(bert.embeddings.word_embeddings, sharded_bert.embeddings.word_embeddings, tp_group, atol=1e-5, rtol=1e-3)
-
-        #check_weight(bert.encoder.layer[0].attention.self.query, sharded_bert.encoder.layer[0].attention.self.query, tp_group, atol=5e-3, rtol=1e-3)
-        check_gradient(bert.encoder.layer[0].attention.self.query,
-                       sharded_bert.encoder.layer[0].attention.self.query,
-                       tp_group,
-                       atol=5e-3,
-                       rtol=1e-3)
-
-    # org_grad = bert.encoder.layer[0].attention.self.query.weight.grad
-    # shard_grad = sharded_bert.encoder.layer[0].attention.self.query.weight.grad
-    # shard_weight = sharded_bert.encoder.layer[0].attention.self.query.weight
-
-    # check weights after optimizer.step()
-    org_optimizer.step()
-    sharded_optimizer.step()
-    if stage_manager is None or stage_manager.is_first_stage():
-        #check_weight(bert.embeddings.word_embeddings, sharded_bert.embeddings.word_embeddings, tp_group, atol=1e-5, rtol=1e-3)
-        check_weight(bert.encoder.layer[0].attention.self.query,
-                     sharded_bert.encoder.layer[0].attention.self.query,
-                     tp_group,
-                     atol=5e-3,
-                     rtol=1e-3)
-
-    torch.cuda.empty_cache()
-
-
-@parameterize(
-    'test_config',
-    [
-        {
-            'tp_size': 1,
-            'pp_size': 2,
-            'num_microbatches': 4,
-            'use_lazy_init': True
-        },
-        {
-            'tp_size': 2,
-            'pp_size': 2,
-            'num_microbatches': 4,
-            'enable_fused_normalization': False,
-            'use_lazy_init': False
-        },
-    # {
-    #     'tp_size': 4,
-    #     'pp_size': 1,
-    #     'enable_fused_normalization': True,
-    #     'use_lazy_init': False
-    # }
-    ])
->>>>>>> c5e974ee
 def run_bert_test(test_config):
 
     sub_model_zoo = model_zoo.get_sub_registry('transformers_bert')
     test_config['precision'] = 'float'
-<<<<<<< HEAD
 
     for name, (model_fn, data_gen_fn, output_transform_fn, loss_fn, _) in sub_model_zoo.items():
         check_forward_backward(model_fn, data_gen_fn, output_transform_fn, loss_fn, test_config)
 
     clear_layout_converter()
     Randomizer.reset_index()
-=======
-
-    for name, (model_fn, data_gen_fn, output_transform_fn, loss_fn, _) in sub_model_zoo.items():
-        if name != "transformers_bert_lm_head_model":
-            continue
-        check_forward_backward(model_fn, data_gen_fn, output_transform_fn, loss_fn, test_config)
-    clear_layout_converter()
->>>>>>> c5e974ee
     torch.cuda.empty_cache()
 
 
@@ -212,14 +110,4 @@
 
 
 if __name__ == "__main__":
-    test_bert()
-'''
-Questions recording:
-1. bert Embeddings weights 无法对齐, grad 爆0
-2. tp dim 0
-3. tp size =4 报错
-
-Failed to replace attention.self.query of type Linear with Linear1D_Col with the exception: We detect that the randomizer index is not synchronized across processes.This is not allowed when we want to create a randomizer with offset by index.Please call Randomizer.synchronize_index() first.. Please check your model configuration or sharding policy, you can set up an issue for us to help you as well.
-
-
-'''+    test_bert()