import pytest
import torch
from torch import distributed as dist

import colossalai
from colossalai.logging import disable_existing_loggers
from colossalai.shardformer.layer.utils import Randomizer
from colossalai.tensor.d_tensor.api import clear_layout_converter
from colossalai.testing import clear_cache_before_run, parameterize, rerun_if_address_is_in_use, spawn
from tests.kit.model_zoo import model_zoo
from tests.test_shardformer.test_model._utils import (
    build_model_from_hybrid_plugin,
<<<<<<< HEAD
    check_grad,
    check_loss,
    check_output_hidden_state,
    check_weight,
    run_forward_backward_with_hybrid_plugin,
)


def check_forward_backward(model_fn, data_gen_fn, output_transform_fn, loss_fn, test_config):

    org_model, org_optimizer, sharded_model, sharded_optimizer, criterion, booster = \
        build_model_from_hybrid_plugin(model_fn, loss_fn, test_config)

    org_loss, org_output, sharded_loss, sharded_output = \
            run_forward_backward_with_hybrid_plugin(
            org_model,
            sharded_model,
            sharded_optimizer,
            data_gen_fn,
            output_transform_fn,
            criterion,
            booster)
    stage_manager = booster.plugin.stage_manager
    tp_group = booster.plugin.tp_group
    # check last hidden state & loss
    if stage_manager is None or stage_manager.is_last_stage():
        if test_config['precision'] == 'fp32':
            atol, rtol = 1e-5, 1e-3
        else:
            atol, rtol = 5e-3, 5e-3
        if org_model.__class__.__name__ == 'BertModel':
            check_output_hidden_state(org_output, sharded_output, stage_manager, atol=atol, rtol=rtol)

        check_loss(org_loss, sharded_loss, atol=atol, rtol=rtol)
    # unwrap model
    if org_model.__class__.__name__ == 'BertModel':
        bert = org_model
        sharded_bert = sharded_model.unwrap()
    else:
        bert = org_model.bert
        sharded_bert = sharded_model.unwrap().bert
=======
    check_all_grad_tensors,
    check_loss,
    check_output_hidden_state,
    check_weight,
    get_grad_tensors_for_check,
    run_forward_backward_with_hybrid_plugin,
    unwrap_model,
)


def check_forward_backward(model_fn, data_gen_fn, output_transform_fn, loss_fn, test_config):

    org_model, org_optimizer, sharded_model, sharded_optimizer, criterion, booster = \
        build_model_from_hybrid_plugin(model_fn, loss_fn, test_config)

    org_loss, org_output, sharded_loss, sharded_output = \
            run_forward_backward_with_hybrid_plugin(
            org_model,
            sharded_model,
            sharded_optimizer,
            data_gen_fn,
            output_transform_fn,
            criterion,
            booster)

    stage_manager = booster.plugin.stage_manager
    tp_group = booster.plugin.tp_group

    bert = unwrap_model(org_model, 'BertModel', 'bert')
    sharded_bert = unwrap_model(sharded_model, 'BertModel', 'bert')
>>>>>>> c7d6975d

    col_layer_for_check = ['encoder.layer[0].output.dense']
    row_layer_for_check = ['embeddings.word_embeddings', 'encoder.layer[0].intermediate.dense']

<<<<<<< HEAD
=======
    # Save gradient tensors for comparison between the original model and the sharded model before optimizer step.
    grads_to_check = {}
>>>>>>> c7d6975d
    if test_config['precision'] == 'fp32':
        atol, rtol = 1e-4, 1e-3
    else:
        atol, rtol = 5e-3, 5e-3
<<<<<<< HEAD
    if stage_manager is None or stage_manager.is_first_stage():
        #check_weight(bert.embeddings.word_embeddings, sharded_bert.embeddings.word_embeddings, tp_group, atol=1e-5, rtol=1e-3)
        #check_weight(bert.encoder.layer[0].attention.self.query, sharded_bert.encoder.layer[0].attention.self.query, tp_group, atol=5e-3, rtol=1e-3)
        check_grad(bert, sharded_bert, col_layer_for_check, tp_group, atol=atol, rtol=rtol, dim=1, verbose=False)
        check_grad(bert, sharded_bert, row_layer_for_check, tp_group, atol=atol, rtol=rtol, dim=0, verbose=False)

    # check weights after optimizer.step()
    org_optimizer.step()
    sharded_optimizer.step()
=======
    if (stage_manager is None or stage_manager.is_first_stage()) and booster.plugin.zero_stage == 0:
        col_layer_grads = get_grad_tensors_for_check(bert,
                                                     sharded_bert,
                                                     col_layer_for_check,
                                                     tp_group,
                                                     atol=atol,
                                                     rtol=rtol,
                                                     dim=1,
                                                     verbose=False)
        row_layer_grads = get_grad_tensors_for_check(bert,
                                                     sharded_bert,
                                                     row_layer_for_check,
                                                     tp_group,
                                                     atol=atol,
                                                     rtol=rtol,
                                                     dim=0,
                                                     verbose=False)
        grads_to_check.update(col_layer_grads)
        grads_to_check.update(row_layer_grads)

    # optimizer executes step
    org_optimizer.step()
    sharded_optimizer.step()

    # check last hidden state & loss
    if stage_manager is None or stage_manager.is_last_stage():
        if test_config['precision'] == 'fp32':
            atol, rtol = 1e-5, 1e-3
        else:
            atol, rtol = 5e-3, 5e-3
        if org_model.__class__.__name__ == 'BertModel':
            check_output_hidden_state(org_output, sharded_output, stage_manager, atol=atol, rtol=rtol)

        check_loss(org_loss, sharded_loss, atol=atol, rtol=rtol)

    # check weights
>>>>>>> c7d6975d
    if test_config['precision'] == 'fp32':
        atol, rtol = 5e-3, 1e-3
    else:
        atol, rtol = 5e-3, 5e-3
    if stage_manager is None or stage_manager.is_first_stage():
        check_weight(bert, sharded_bert, col_layer_for_check, tp_group, atol=atol, rtol=rtol, dim=1, verbose=False)

<<<<<<< HEAD
    torch.cuda.empty_cache()

=======
    # check grads
    check_all_grad_tensors(grads_to_check)

    torch.cuda.empty_cache()
>>>>>>> c7d6975d

@parameterize('test_config', [{
    'tp_size': 1,
    'pp_size': 2,
    'num_microbatches': 4,
    'use_lazy_init': True,
    'precision': 'fp32',
}, {
    'tp_size': 2,
    'pp_size': 2,
    'num_microbatches': 2,
    'enable_all_optimization': True,
    'use_lazy_init': True,
    'precision': 'fp16',
    'initial_scale': 1,
}, {
    'tp_size': 4,
    'pp_size': 1,
    'enable_all_optimization': True,
    'use_lazy_init': False,
    'precision': 'fp32',
}])
def run_bert_test(test_config):

<<<<<<< HEAD
=======
@parameterize('test_config', [{
    'tp_size': 1,
    'pp_size': 2,
    'num_microbatches': 4,
    'use_lazy_init': True,
    'precision': 'fp32',
}, {
    'tp_size': 2,
    'pp_size': 2,
    'num_microbatches': 2,
    'enable_all_optimization': True,
    'use_lazy_init': True,
    'precision': 'fp16',
    'initial_scale': 1,
}, {
    'tp_size': 4,
    'pp_size': 1,
    'enable_all_optimization': True,
    'use_lazy_init': False,
    'precision': 'fp32',
}, {
    'tp_size': 2,
    'pp_size': 1,
    'enable_all_optimization': True,
    'use_lazy_init': False,
    'precision': 'fp32'
}, {
    'tp_size': 2,
    'pp_size': 1,
    'enable_all_optimization': True,
    'use_lazy_init': True,
    'zero_stage': 2,
    'precision': 'fp16',
    'initial_scale': 1
}, {
    'tp_size': 1,
    'pp_size': 2,
    'num_microbatches': 2,
    'enable_all_optimization': True,
    'use_lazy_init': True,
    'zero_stage': 1,
    'precision': 'fp16',
    'initial_scale': 1
}])
def run_bert_test(test_config):

>>>>>>> c7d6975d
    sub_model_zoo = model_zoo.get_sub_registry('transformers_bert')

    for name, (model_fn, data_gen_fn, output_transform_fn, loss_fn, _) in sub_model_zoo.items():
        check_forward_backward(model_fn, data_gen_fn, output_transform_fn, loss_fn, test_config)

    clear_layout_converter()
    Randomizer.reset_index()
<<<<<<< HEAD
=======
    torch.cuda.empty_cache()


@parameterize('test_config', [
    {
        'tp_size': 2,
        'pp_size': 2,
        'num_microbatches': 4,
        'enable_all_optimization': False,
        'use_lazy_init': False,
        'precision': 'fp32',
    },
    {
        'tp_size': 2,
        'pp_size': 2,
        'num_microbatches': 4,
        'enable_all_optimization': False,
        'use_lazy_init': False,
        'precision': 'fp16',
        'zero_stage': 1,
        'initial_scale': 1,
    },
])
def run_bert_3d_test(test_config):
    sub_model_zoo = model_zoo.get_sub_registry('transformers_bert')

    for name, (model_fn, data_gen_fn, output_transform_fn, loss_fn, _) in sub_model_zoo.items():

        check_forward_backward(model_fn, data_gen_fn, output_transform_fn, loss_fn, test_config)

    clear_layout_converter()
    Randomizer.reset_index()
>>>>>>> c7d6975d
    torch.cuda.empty_cache()


def check_bert(rank, world_size, port):
    disable_existing_loggers()
    colossalai.launch(config={}, rank=rank, world_size=world_size, host='localhost', port=port, backend='nccl')
    run_bert_test()


def check_bert_3d(rank, world_size, port):
    disable_existing_loggers()
    colossalai.launch(config={}, rank=rank, world_size=world_size, host='localhost', port=port, backend='nccl')
    run_bert_3d_test()


@pytest.mark.dist
@rerun_if_address_is_in_use()
@clear_cache_before_run()
def test_bert():
    spawn(check_bert, 4)
<<<<<<< HEAD
=======


@pytest.mark.largedist
@rerun_if_address_is_in_use()
@clear_cache_before_run()
def test_bert_3d():
    spawn(check_bert_3d, 8)
>>>>>>> c7d6975d


if __name__ == "__main__":
    test_bert()
    test_bert_3d()<|MERGE_RESOLUTION|>--- conflicted
+++ resolved
@@ -10,12 +10,13 @@
 from tests.kit.model_zoo import model_zoo
 from tests.test_shardformer.test_model._utils import (
     build_model_from_hybrid_plugin,
-<<<<<<< HEAD
-    check_grad,
+    check_all_grad_tensors,
     check_loss,
     check_output_hidden_state,
     check_weight,
+    get_grad_tensors_for_check,
     run_forward_backward_with_hybrid_plugin,
+    unwrap_model,
 )
 
 
@@ -33,81 +34,22 @@
             output_transform_fn,
             criterion,
             booster)
+
     stage_manager = booster.plugin.stage_manager
     tp_group = booster.plugin.tp_group
-    # check last hidden state & loss
-    if stage_manager is None or stage_manager.is_last_stage():
-        if test_config['precision'] == 'fp32':
-            atol, rtol = 1e-5, 1e-3
-        else:
-            atol, rtol = 5e-3, 5e-3
-        if org_model.__class__.__name__ == 'BertModel':
-            check_output_hidden_state(org_output, sharded_output, stage_manager, atol=atol, rtol=rtol)
-
-        check_loss(org_loss, sharded_loss, atol=atol, rtol=rtol)
-    # unwrap model
-    if org_model.__class__.__name__ == 'BertModel':
-        bert = org_model
-        sharded_bert = sharded_model.unwrap()
-    else:
-        bert = org_model.bert
-        sharded_bert = sharded_model.unwrap().bert
-=======
-    check_all_grad_tensors,
-    check_loss,
-    check_output_hidden_state,
-    check_weight,
-    get_grad_tensors_for_check,
-    run_forward_backward_with_hybrid_plugin,
-    unwrap_model,
-)
-
-
-def check_forward_backward(model_fn, data_gen_fn, output_transform_fn, loss_fn, test_config):
-
-    org_model, org_optimizer, sharded_model, sharded_optimizer, criterion, booster = \
-        build_model_from_hybrid_plugin(model_fn, loss_fn, test_config)
-
-    org_loss, org_output, sharded_loss, sharded_output = \
-            run_forward_backward_with_hybrid_plugin(
-            org_model,
-            sharded_model,
-            sharded_optimizer,
-            data_gen_fn,
-            output_transform_fn,
-            criterion,
-            booster)
-
-    stage_manager = booster.plugin.stage_manager
-    tp_group = booster.plugin.tp_group
 
     bert = unwrap_model(org_model, 'BertModel', 'bert')
     sharded_bert = unwrap_model(sharded_model, 'BertModel', 'bert')
->>>>>>> c7d6975d
 
     col_layer_for_check = ['encoder.layer[0].output.dense']
     row_layer_for_check = ['embeddings.word_embeddings', 'encoder.layer[0].intermediate.dense']
 
-<<<<<<< HEAD
-=======
     # Save gradient tensors for comparison between the original model and the sharded model before optimizer step.
     grads_to_check = {}
->>>>>>> c7d6975d
     if test_config['precision'] == 'fp32':
         atol, rtol = 1e-4, 1e-3
     else:
         atol, rtol = 5e-3, 5e-3
-<<<<<<< HEAD
-    if stage_manager is None or stage_manager.is_first_stage():
-        #check_weight(bert.embeddings.word_embeddings, sharded_bert.embeddings.word_embeddings, tp_group, atol=1e-5, rtol=1e-3)
-        #check_weight(bert.encoder.layer[0].attention.self.query, sharded_bert.encoder.layer[0].attention.self.query, tp_group, atol=5e-3, rtol=1e-3)
-        check_grad(bert, sharded_bert, col_layer_for_check, tp_group, atol=atol, rtol=rtol, dim=1, verbose=False)
-        check_grad(bert, sharded_bert, row_layer_for_check, tp_group, atol=atol, rtol=rtol, dim=0, verbose=False)
-
-    # check weights after optimizer.step()
-    org_optimizer.step()
-    sharded_optimizer.step()
-=======
     if (stage_manager is None or stage_manager.is_first_stage()) and booster.plugin.zero_stage == 0:
         col_layer_grads = get_grad_tensors_for_check(bert,
                                                      sharded_bert,
@@ -144,7 +86,6 @@
         check_loss(org_loss, sharded_loss, atol=atol, rtol=rtol)
 
     # check weights
->>>>>>> c7d6975d
     if test_config['precision'] == 'fp32':
         atol, rtol = 5e-3, 1e-3
     else:
@@ -152,41 +93,12 @@
     if stage_manager is None or stage_manager.is_first_stage():
         check_weight(bert, sharded_bert, col_layer_for_check, tp_group, atol=atol, rtol=rtol, dim=1, verbose=False)
 
-<<<<<<< HEAD
-    torch.cuda.empty_cache()
-
-=======
     # check grads
     check_all_grad_tensors(grads_to_check)
 
     torch.cuda.empty_cache()
->>>>>>> c7d6975d
-
-@parameterize('test_config', [{
-    'tp_size': 1,
-    'pp_size': 2,
-    'num_microbatches': 4,
-    'use_lazy_init': True,
-    'precision': 'fp32',
-}, {
-    'tp_size': 2,
-    'pp_size': 2,
-    'num_microbatches': 2,
-    'enable_all_optimization': True,
-    'use_lazy_init': True,
-    'precision': 'fp16',
-    'initial_scale': 1,
-}, {
-    'tp_size': 4,
-    'pp_size': 1,
-    'enable_all_optimization': True,
-    'use_lazy_init': False,
-    'precision': 'fp32',
-}])
-def run_bert_test(test_config):
-
-<<<<<<< HEAD
-=======
+
+
 @parameterize('test_config', [{
     'tp_size': 1,
     'pp_size': 2,
@@ -233,7 +145,6 @@
 }])
 def run_bert_test(test_config):
 
->>>>>>> c7d6975d
     sub_model_zoo = model_zoo.get_sub_registry('transformers_bert')
 
     for name, (model_fn, data_gen_fn, output_transform_fn, loss_fn, _) in sub_model_zoo.items():
@@ -241,8 +152,6 @@
 
     clear_layout_converter()
     Randomizer.reset_index()
-<<<<<<< HEAD
-=======
     torch.cuda.empty_cache()
 
 
@@ -275,7 +184,6 @@
 
     clear_layout_converter()
     Randomizer.reset_index()
->>>>>>> c7d6975d
     torch.cuda.empty_cache()
 
 
@@ -296,8 +204,6 @@
 @clear_cache_before_run()
 def test_bert():
     spawn(check_bert, 4)
-<<<<<<< HEAD
-=======
 
 
 @pytest.mark.largedist
@@ -305,7 +211,6 @@
 @clear_cache_before_run()
 def test_bert_3d():
     spawn(check_bert_3d, 8)
->>>>>>> c7d6975d
 
 
 if __name__ == "__main__":
