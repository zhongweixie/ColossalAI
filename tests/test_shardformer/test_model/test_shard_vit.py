--- conflicted
+++ resolved
@@ -21,11 +21,9 @@
     # check forward
     org_output, org_loss, shard_output, shard_loss = run_forward(org_model, sharded_model, data_gen_fn,
                                                                  output_transform_fn, loss_fn)
-<<<<<<< HEAD
-    assert_hf_output_close(org_output, shard_output, atol=1e-3, rtol=1e-3)
-=======
+
     assert_hf_output_close(org_output, shard_output, atol=1e-4, rtol=1e-4)
->>>>>>> 5d7f5bea
+
     # do backward
     org_loss.backward()
     shard_loss.backward()
@@ -58,12 +56,6 @@
 
 @parameterize('enable_fused_normalization', [True, False])
 @parameterize('enable_tensor_parallelism', [True, False])
-<<<<<<< HEAD
-def run_vit_test(enable_fused_normalization, enable_tensor_parallelism):
-    sub_model_zoo = model_zoo.get_sub_registry('transformers_vit')
-    for name, (model_fn, data_gen_fn, output_transform_fn, loss_fn, _) in sub_model_zoo.items():
-        org_model, sharded_model = build_model(model_fn, enable_fused_normalization, enable_tensor_parallelism)
-=======
 @parameterize('enable_flash_attention', [True, False])
 @parameterize('enable_jit_fused', [True, False])
 def run_vit_test(enable_fused_normalization, enable_tensor_parallelism, enable_flash_attention, enable_jit_fused):
@@ -71,7 +63,6 @@
     for name, (model_fn, data_gen_fn, output_transform_fn, loss_fn, _) in sub_model_zoo.items():
         org_model, sharded_model = build_model(model_fn, enable_fused_normalization, enable_tensor_parallelism,
                                                enable_flash_attention, enable_jit_fused)
->>>>>>> 5d7f5bea
         check_forward_backward(org_model, sharded_model, data_gen_fn, output_transform_fn, loss_fn)
     torch.cuda.empty_cache()
 
