--- conflicted
+++ resolved
@@ -7,11 +7,6 @@
 
 import colossalai
 from colossalai.lazy import LazyInitContext
-<<<<<<< HEAD
-from colossalai.shardformer.layer import FusedLinear1D_Col
-from colossalai.shardformer.layer.qkv_fused_linear import split_fused_qkv_in_gpt2_style
-from colossalai.testing import parameterize, rerun_if_address_is_in_use, spawn
-=======
 from colossalai.shardformer.layer import GPT2FusedLinearConv1D_Col, GPT2FusedLinearConv1D_Row
 from colossalai.shardformer.layer.qkv_fused_linear import split_fused_qkv_in_gpt2_style
 from colossalai.testing import parameterize, rerun_if_address_is_in_use, spawn
@@ -41,7 +36,6 @@
         x = torch.addmm(self.bias, x.view(-1, x.size(-1)), self.weight)
         x = x.view(size_out)
         return x
->>>>>>> c7d6975d
 
 
 def rearrange(tensor: torch.Tensor, dim: int):
@@ -59,22 +53,6 @@
     return rearanged_tensor
 
 
-<<<<<<< HEAD
-# TODO(FoolPlayer): solve lazy_init True is not working
-@parameterize('lazy_init', [False])
-def check_linear_conv_1d_col(lazy_init: bool):
-    ctx = LazyInitContext() if lazy_init else nullcontext()
-    linear = nn.Linear(48, 192).cuda()
-    with ctx:
-        linear_copy = nn.Linear(48, 192).cuda()
-    linear_conv_col = FusedLinear1D_Col.from_native_module(linear_copy,
-                                                           process_group=None,
-                                                           gather_output=True,
-                                                           n_fused=3)
-
-    assert linear.weight.shape == torch.Size([192,
-                                              48]), f"{linear.weight.shape} is expected to be {torch.Size([192, 48])}"
-=======
 @parameterize('lazy_init', [False, True])
 def check_linear_conv_1d_col(lazy_init: bool):
     ctx = LazyInitContext() if lazy_init else nullcontext()
@@ -87,7 +65,6 @@
                                                                    n_fused=3)
 
     assert linear.weight.shape == torch.Size([48, 192])
->>>>>>> c7d6975d
     assert linear.bias.shape == torch.Size([192])
     assert linear_conv_col.weight.shape == torch.Size(
         [96, 48]), f"{linear_conv_col.weight.shape} is expected to be {torch.Size([96, 48])}"
@@ -113,8 +90,6 @@
     assert_close(target_grad, linear_conv_col.weight.grad)
 
 
-<<<<<<< HEAD
-=======
 @parameterize('lazy_init', [False, True])
 def check_linear_conv_1d_row(lazy_init: bool):
     ctx = LazyInitContext() if lazy_init else nullcontext()
@@ -149,7 +124,6 @@
     assert_close(target_grad, linear_row.weight.grad)
 
 
->>>>>>> c7d6975d
 def run_dist(rank, world_size, port):
     colossalai.launch(config={}, rank=rank, world_size=world_size, host='localhost', port=port, backend='nccl')
 
