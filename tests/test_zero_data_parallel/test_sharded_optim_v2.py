--- conflicted
+++ resolved
@@ -1,67 +1,43 @@
 import copy
 from functools import partial
+
+import colossalai
 import pytest
-
 import torch
+import torch.distributed as dist
 import torch.multiprocessing as mp
-<<<<<<< HEAD
-=======
 from colossalai.utils import free_port
 from colossalai.zero.shard_utils import (BucketTensorShardStrategy, TensorShardStrategy)
 from colossalai.zero.sharded_model import ShardedModelV2
 from colossalai.zero.sharded_optim import ShardedOptimizerV2
 from tests.components_to_test.registry import non_distributed_component_funcs
->>>>>>> 2fe68b35
 from torch.nn.parallel import DistributedDataParallel as DDP
+from torch.optim import Adam
 
-import colossalai
-from colossalai.zero.init_ctx import ZeroInitContext
-from colossalai.utils import free_port
-from colossalai.zero.shard_utils.tensor_shard_strategy import \
-    TensorShardStrategy
-from colossalai.zero.sharded_model import ShardedModelV2
-from colossalai.zero.sharded_model._zero3_utils import cast_tensor_to_fp16
-
-from tests.components_to_test.registry import non_distributed_component_funcs
-from common import CONFIG, check_grads_padding, run_fwd_bwd
-from colossalai.zero.sharded_model.utils import col_model_deepcopy
+from common import CONFIG, check_sharded_params_padding
 
 
-<<<<<<< HEAD
-def run_dist(rank, world_size, port, use_zero_init_ctx, enable_autocast):
-=======
+def run_step(model, optimizer, data, label, criterion, enable_autocast=False):
+    model.train()
+    optimizer.zero_grad()
+    with torch.cuda.amp.autocast(enabled=enable_autocast):
+        if criterion:
+            y = model(data)
+            loss = criterion(y, label)
+        else:
+            loss = model(data, label)
+
+    loss = loss.float()
+    if isinstance(model, ShardedModelV2):
+        optimizer.backward(loss)
+    else:
+        loss.backward()
+    optimizer.step()
+
+
 def run_dist(rank, world_size, port, cpu_offload, shard_strategy):
->>>>>>> 2fe68b35
     colossalai.launch(config=CONFIG, rank=rank, world_size=world_size, host='localhost', port=port, backend='nccl')
-
     test_models = ['repeated_computed_layers', 'resnet18', 'bert']
-<<<<<<< HEAD
-    shard_strategy = TensorShardStrategy()
-    for model_name in test_models:
-        get_components_func = non_distributed_component_funcs.get_callable(model_name)
-        model_builder, train_dataloader, _, _, criterion = get_components_func()
-
-        rm_torch_payload_on_the_fly = False
-
-        if use_zero_init_ctx:
-            with ZeroInitContext(convert_fp16=True,
-                                 target_device=torch.device('cpu'),
-                                 shard_strategy=shard_strategy,
-                                 shard_param=True,
-                                 rm_torch_payload_on_the_fly=rm_torch_payload_on_the_fly):
-                zero_model = model_builder(checkpoint=True)
-            zero_model = ShardedModelV2(zero_model, shard_strategy)
-
-            model = model_builder(checkpoint=True).half()
-            col_model_deepcopy(zero_model, model)
-            model = model.cuda()
-        else:
-            model = model_builder(checkpoint=True).half().cuda()
-            zero_model = ShardedModelV2(copy.deepcopy(model), shard_strategy)
-
-        model = DDP(model)
-
-=======
     shard_strategy = shard_strategy()
     for model_name in test_models:
         get_components_func = non_distributed_component_funcs.get_callable(model_name)
@@ -78,30 +54,17 @@
                                            shard_strategy,
                                            cpu_offload=cpu_offload,
                                            initial_scale=2**5)
->>>>>>> 2fe68b35
         for i, (data, label) in enumerate(train_dataloader):
-            if i > 3:
+            if i > 2:
                 break
-
-            data, label = cast_tensor_to_fp16(data).cuda(), label.cuda()
-            run_fwd_bwd(model, data, label, criterion, enable_autocast)
-            run_fwd_bwd(zero_model, data, label, criterion, enable_autocast)
-
-            check_grads_padding(model, zero_model, loose=True)
+            data, label = data.cuda(), label.cuda()
+            run_step(model, optim, data, label, criterion, False)
+            run_step(zero_model, sharded_optim, data, label, criterion, False)
+            check_sharded_params_padding(model, zero_model, loose=True)
 
 
 @pytest.mark.dist
 @pytest.mark.parametrize("world_size", [1, 2])
-<<<<<<< HEAD
-@pytest.mark.parametrize("enable_autocast", [True])
-@pytest.mark.parametrize("use_zero_init_ctx", [True])
-def test_shard_model_v2(world_size, use_zero_init_ctx, enable_autocast):
-    run_func = partial(run_dist,
-                       world_size=world_size,
-                       port=free_port(),
-                       use_zero_init_ctx=use_zero_init_ctx,
-                       enable_autocast=enable_autocast)
-=======
 @pytest.mark.parametrize("cpu_offload", [True, False])
 @pytest.mark.parametrize("shard_strategy", [TensorShardStrategy, BucketTensorShardStrategy])
 def test_sharded_optim_v2(world_size, cpu_offload, shard_strategy):
@@ -110,13 +73,8 @@
                        port=free_port(),
                        cpu_offload=cpu_offload,
                        shard_strategy=shard_strategy)
->>>>>>> 2fe68b35
     mp.spawn(run_func, nprocs=world_size)
 
 
 if __name__ == '__main__':
-<<<<<<< HEAD
-    test_shard_model_v2(world_size=2, use_zero_init_ctx=True, enable_autocast=True)
-=======
-    test_sharded_optim_v2(world_size=2, cpu_offload=True, shard_strategy=TensorShardStrategy)
->>>>>>> 2fe68b35
+    test_sharded_optim_v2(world_size=2, cpu_offload=True, shard_strategy=TensorShardStrategy)