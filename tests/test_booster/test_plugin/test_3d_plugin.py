import copy
from contextlib import nullcontext
from typing import Optional

import torch
import torch.distributed as dist
from torch.testing import assert_close
from torch.utils.data import Dataset

import colossalai
from colossalai.booster import Booster
from colossalai.booster.plugin import HybridParallelPlugin
from colossalai.checkpoint_io.utils import gather_distributed_param
from colossalai.fx import is_compatible_with_meta
from colossalai.lazy.lazy_init import LazyInitContext
from colossalai.nn.optimizer import HybridAdam
<<<<<<< HEAD
from colossalai.testing import parameterize, rerun_if_address_is_in_use, spawn
from colossalai.utils import get_current_device, set_seed
from tests.kit.model_zoo import model_zoo


class RandomDataset(Dataset):
    def __init__(self, num_samples: int = 100, max_length: int = 512, vocab_size: int = 32000):
        self.num_samples = num_samples
        self.max_length = max_length
        set_seed(42)
        self.input_ids = torch.randint(0, vocab_size, (num_samples, max_length), device=get_current_device())
        self.attention_mask = torch.ones_like(self.input_ids)

    def __len__(self):
        return self.num_samples

    def __getitem__(self, idx):
        return {
            "input_ids": self.input_ids[idx],
            "attention_mask": self.attention_mask[idx],
            "labels": self.input_ids[idx],
        }


def move_to_cuda(batch):
    return {k: v.cuda() for k, v in batch.items()}


=======
from colossalai.testing import clear_cache_before_run, parameterize, rerun_if_address_is_in_use, spawn
from tests.kit.model_zoo import model_zoo


@clear_cache_before_run()
>>>>>>> d69cd2eb
def run_fn(init_method, model_fn, data_gen_fn, output_transform_fn) -> Optional[str]:
    try:
        if init_method == "lazy":
            ctx = LazyInitContext()
        else:
            ctx = nullcontext()
        plugin = HybridParallelPlugin(tp_size=2, pp_size=2, num_microbatches=4, precision="bf16")
        booster = Booster(plugin=plugin)
        with ctx:
            model = model_fn()
        optimizer = HybridAdam(model.parameters(), lr=1e-3)
        criterion = lambda x: x.mean()
        data = data_gen_fn()

        data = {
            k: v.to("cuda").repeat(4, 1) if torch.is_tensor(v) or "Tensor" in v.__class__.__name__ else v
            for k, v in data.items()
        }

        model, optimizer, criterion, _, _ = booster.boost(model, optimizer, criterion)

        data_iter = iter([data])

        def _criterion(outputs, inputs):
            outputs = output_transform_fn(outputs)
            output_key = list(outputs.keys())[0]
            loss = criterion(outputs[output_key])
            return loss

        booster.execute_pipeline(data_iter, model, _criterion, optimizer, return_loss=True, return_outputs=False)
        optimizer.step()

    except Exception as e:
        return repr(e)


@parameterize("init_method", ["none", "lazy"])
def check_3d_plugin(init_method: str = "none", early_stop: bool = True):
    """check gemini plugin over model zoo

    Args:
        early_stop (bool, optional): Whether to stop when getting the first error. Defaults to True.
    """
    is_support_meta = is_compatible_with_meta()
    if not is_support_meta and init_method == "lazy":
        return

    passed_models = []
    failed_info = {}  # (model_name, error) pair

    # TODO(ver217): add more models
    for name, (model_fn, data_gen_fn, output_transform_fn, _, _) in model_zoo.get_sub_registry(
        "transformers_llama_for_casual_lm"
    ).items():
        err = run_fn(init_method, model_fn, data_gen_fn, output_transform_fn)

        if err is None:
            passed_models.append(name)
        else:
            failed_info[name] = err
            if early_stop:
                break

    if dist.get_rank() == 0:
        print(f"Init method: {init_method}")
        print(f"Passed models({len(passed_models)}): {passed_models}\n\n")
        print(f"Failed models({len(failed_info)}): {list(failed_info.keys())}\n\n")
    assert len(failed_info) == 0, "\n".join([f"{k}: {v}" for k, v in failed_info.items()])


@parameterize(
    "test_args",
    [
        {
            "batch_size": 8,
            "num_steps": 4,
            "tp": 2,
            "pp": 2,
            "pp_style": "1f1b",
            "num_model_chunks": 1,
            "num_microbatches": 4,
            "zero": 0,
            "precision": "fp16",
            "initial_scale": 1,
            "max_length": 512,
            "gradient_accumulation_step": 2,
        },
        {
            "batch_size": 8,
            "num_steps": 4,
            "tp": 1,
            "pp": 2,
            "pp_style": "1f1b",
            "num_model_chunks": 1,
            "num_microbatches": 4,
            "zero": 1,
            "precision": "fp16",
            "initial_scale": 1,
            "max_length": 512,
            "gradient_accumulation_step": 2,
        },
        {
            "batch_size": 1,
            "num_steps": 4,
            "tp": 2,
            "pp": 1,
            "pp_style": "1f1b",
            "num_model_chunks": 1,
            "num_microbatches": 1,
            "zero": 2,
            "precision": "fp16",
            "initial_scale": 1,
            "max_length": 512,
            "gradient_accumulation_step": 2,
        },
        {
            "batch_size": 1,
            "num_steps": 4,
            "tp": 2,
            "pp": 1,
            "pp_style": "1f1b",
            "num_model_chunks": 1,
            "num_microbatches": 1,
            "zero": 0,
            "precision": "fp16",
            "initial_scale": 1,
            "max_length": 512,
            "gradient_accumulation_step": 2,
        },
    ],
)
def run_grad_acc_test(test_args):
    model_fn, *_ = next(iter(model_zoo.get_sub_registry("transformers_gpt_lm").values()))
    model = model_fn()
    optimizer = HybridAdam(model.parameters())
    origin_model = copy.deepcopy(model).cuda()
    origin_optimizer = HybridAdam(origin_model.parameters())

    plugin = HybridParallelPlugin(
        tp_size=test_args["tp"],
        pp_size=test_args["pp"],
        pp_style=test_args["pp_style"],
        zero_stage=test_args["zero"],
        num_model_chunks=test_args["num_model_chunks"],
        enable_fused_normalization=True,
        num_microbatches=test_args["num_microbatches"],
        precision=test_args["precision"],
    )
    booster = Booster(plugin=plugin)

    dataset = RandomDataset(
        num_samples=test_args["batch_size"] * test_args["num_steps"] * plugin.dp_size,
        max_length=test_args["max_length"],
        vocab_size=model.config.vocab_size,
    )
    dataloader = plugin.prepare_dataloader(dataset, batch_size=test_args["batch_size"], shuffle=True, drop_last=True)

    model, optimizer, _, dataloader, _ = booster.boost(model, optimizer, dataloader=dataloader)

    grad_accu_step = test_args["gradient_accumulation_step"]
    for step, batch in enumerate(dataloader):
        batch = move_to_cuda(batch)
        # train origin model
        origin_output = origin_model(**batch)
        origin_loss = origin_output[0] / grad_accu_step
        origin_loss.backward()

        if (step + 1) % grad_accu_step != 0 and test_args["zero"] != 2:
            ctx = booster.no_sync(model, optimizer)
        else:
            ctx = nullcontext()

        with ctx:
            if plugin.stage_manager is not None:
                batch = iter([batch])
                booster.execute_pipeline(
                    batch,
                    model,
                    criterion=lambda outputs, inputs: outputs[0] / grad_accu_step,
                    optimizer=optimizer,
                    return_loss=False,
                )
            else:
                outputs = model(**batch)
                loss = outputs[0] / grad_accu_step
                booster.backward(loss, optimizer)

        if (step + 1) % grad_accu_step == 0:
            # update origin model weight
            origin_optimizer.step()
            origin_optimizer.zero_grad()

            # update sharded model
            optimizer.step()
            optimizer.zero_grad()

    # tricky code here, shard the origin model, inorder to check the parameters in the same stage.
    if plugin.stage_manager is not None:
        origin_model, origin_optimizer, _, dataloader, _ = booster.boost(
            origin_model, origin_optimizer, dataloader=dataloader
        )
        for p1, p2 in zip(model.unwrap().parameters(), origin_model.unwrap().parameters()):
            assert_close(p1.to(p2.dtype), p2, atol=1e-2, rtol=1e-2)
        return

    for p1, p2 in zip(model.unwrap().parameters(), origin_model.parameters()):
        if test_args["tp"] > 1:
            p1 = gather_distributed_param(p1, keep_vars=False)
        assert_close(p1.to(p2.dtype), p2, atol=1e-2, rtol=1e-2)


def run_dist(rank, world_size, port, early_stop: bool = True):
    # init dist env
    colossalai.launch(config=dict(), rank=rank, world_size=world_size, port=port, host="localhost")
    check_3d_plugin(early_stop=early_stop)
    run_grad_acc_test()


@rerun_if_address_is_in_use()
def test_gemini_plugin(early_stop: bool = True):
    spawn(run_dist, 4, early_stop=early_stop)


if __name__ == "__main__":
    test_gemini_plugin(early_stop=False)<|MERGE_RESOLUTION|>--- conflicted
+++ resolved
@@ -14,8 +14,7 @@
 from colossalai.fx import is_compatible_with_meta
 from colossalai.lazy.lazy_init import LazyInitContext
 from colossalai.nn.optimizer import HybridAdam
-<<<<<<< HEAD
-from colossalai.testing import parameterize, rerun_if_address_is_in_use, spawn
+from colossalai.testing import clear_cache_before_run, parameterize, rerun_if_address_is_in_use, spawn
 from colossalai.utils import get_current_device, set_seed
 from tests.kit.model_zoo import model_zoo
 
@@ -43,13 +42,7 @@
     return {k: v.cuda() for k, v in batch.items()}
 
 
-=======
-from colossalai.testing import clear_cache_before_run, parameterize, rerun_if_address_is_in_use, spawn
-from tests.kit.model_zoo import model_zoo
-
-
 @clear_cache_before_run()
->>>>>>> d69cd2eb
 def run_fn(init_method, model_fn, data_gen_fn, output_transform_fn) -> Optional[str]:
     try:
         if init_method == "lazy":
