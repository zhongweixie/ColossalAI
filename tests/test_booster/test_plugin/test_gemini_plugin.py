from contextlib import nullcontext
from typing import Optional

import torch
import torch.distributed as dist

import colossalai
from colossalai.booster import Booster
from colossalai.booster.plugin import GeminiPlugin
from colossalai.fx import is_compatible_with_meta
from colossalai.lazy.lazy_init import LazyInitContext
from colossalai.nn.optimizer import HybridAdam
from colossalai.tensor.colo_parameter import ColoParameter
from colossalai.testing import parameterize, rerun_if_address_is_in_use, spawn
from colossalai.zero import ColoInitContext
from tests.kit.model_zoo import model_zoo


def run_fn(init_method, model_fn, data_gen_fn, output_transform_fn) -> Optional[str]:
    try:
        if init_method == 'colo':
            ctx = ColoInitContext()
        elif init_method == 'lazy':
            ctx = LazyInitContext()
        else:
            ctx = nullcontext()
        plugin = GeminiPlugin(placement_policy='cuda', strict_ddp_mode=True, max_norm=1.0, initial_scale=2**5)
        booster = Booster(plugin=plugin)
        with ctx:
            model = model_fn()
        optimizer = HybridAdam(model.parameters(), lr=1e-3)
        criterion = lambda x: x.mean()
        data = data_gen_fn()

        data = {
            k: v.to('cuda') if torch.is_tensor(v) or 'Tensor' in v.__class__.__name__ else v for k, v in data.items()
        }

        model, optimizer, criterion, _, _ = booster.boost(model, optimizer, criterion)

        for n, p in model.named_parameters():
            assert isinstance(p, ColoParameter), f'{n} is not a ColoParameter'

        output = model(**data)
        output = output_transform_fn(output)
        output_key = list(output.keys())[0]
        loss = criterion(output[output_key])

        booster.backward(loss, optimizer)
        optimizer.step()

    except Exception as e:
        return repr(e)


# TODO(ver217): CI does not support lazy now
# @parameterize('init_method', ['lazy', 'none', 'colo'])


@parameterize('init_method', ['none'])
def check_gemini_plugin(init_method: str = 'none', early_stop: bool = True):
    """check gemini plugin over model zoo

    Args:
        early_stop (bool, optional): Whether to stop when getting the first error. Defaults to True.
    """
    is_support_meta = is_compatible_with_meta()
    if not is_support_meta and init_method == 'lazy':
        return

    passed_models = []
    failed_info = {}    # (model_name, error) pair

    for name, (model_fn, data_gen_fn, output_transform_fn, _, _) in model_zoo.items():
        # These models lead to CUDA error
        if name in ('diffusers_auto_encoder_kl', 'diffusers_vq_model', 'diffusers_unet2d_model', 'timm_resmlp',
                    'timm_gmixer_12_224', 'timm_gmlp_b16_224', 'timm_mixer_b16_224', 'timm_convnext'):
            continue
        # These models are not compatible with gemini
        if name in [
                'diffusers_clip_vision_model', 'timm_resnet', 'timm_beit', 'timm_beitv2', 'timm_eca_nfnet',
                'timm_efficientformer', 'timm_hrnet_w18_small', 'timm_nf_ecaresnet101', 'timm_nf_regnet_b0',
                'timm_skresnet18', 'timm_wide_resnet50_2', 'timm_convit', 'timm_dm_nfnet', 'timm_swin_transformer',
                'torchaudio_conformer', 'torchaudio_deepspeech', 'torchaudio_wavernn', 'torchaudio_tacotron',
                'deepfm_interactionarch', 'deepfm_simpledeepfmnn', 'dlrm', 'dlrm_interactionarch',
                'torchvision_googlenet', 'torchvision_inception_v3', 'torchvision_mobilenet_v3_small',
                'torchvision_resnet18', 'torchvision_resnext50_32x4d', 'torchvision_wide_resnet50_2',
                'torchvision_vit_b_16', 'torchvision_convnext_base', 'torchvision_swin_s', 'transformers_albert',
                'transformers_albert_for_pretraining', 'transformers_bert', 'transformers_bert_for_pretraining',
                'transformers_gpt_double_heads', 'torchaudio_hubert_base', 'torchaudio_wav2vec2_base',
                'transformers_t5_for_conditional_generation', 'transformers_t5', 'transformers_t5_encoder_model',
<<<<<<< HEAD
                'transformers_blip2', 'transformers_vit', 'transformers_vit_for_masked_image_modeling',
                'transformers_vit_for_image_classification'
=======
                'transformers_vit', 'transformers_vit_for_masked_image_modeling',
                'transformers_vit_for_image_classification', 'transformers_chatglm',
                'transformers_chatglm_for_conditional_generation', 'transformers_blip2',
                'transformers_blip2_conditional_gerneration', 'transformers_sam', 'transformers_whisper',
                'transformers_whisperForConditionalGeneration', 'transformers_whisperWhisperForAudioClassification'
>>>>>>> b8496574
        ]:
            continue

        if init_method == 'lazy' and name in [
                'timm_convmixer', 'timm_vision_transformer', 'timm_deit', 'timm_deit3', 'timm_inception_v3',
                'timm_tnt_b_patch16_224', 'timm_rexnet', 'torchvision_densenet121', 'torchvision_efficientnet_b0',
                'torchvision_mobilenet_v2', 'torchvision_mnasnet0_5', 'torchvision_regnet_x_16gf',
                'torchvision_shufflenet_v2_x0_5', 'torchvision_efficientnet_v2_s'
        ]:
            continue
        err = run_fn(init_method, model_fn, data_gen_fn, output_transform_fn)
        torch.cuda.empty_cache()

        if err is None:
            passed_models.append(name)
        else:
            failed_info[name] = err
            if early_stop:
                break

    if dist.get_rank() == 0:
        print(f'Init method: {init_method}')
        print(f'Passed models({len(passed_models)}): {passed_models}\n\n')
        print(f'Failed models({len(failed_info)}): {list(failed_info.keys())}\n\n')
    assert len(failed_info) == 0, '\n'.join([f'{k}: {v}' for k, v in failed_info.items()])


def run_dist(rank, world_size, port, early_stop: bool = True):
    # init dist env
    colossalai.launch(config=dict(), rank=rank, world_size=world_size, port=port, host='localhost')
    check_gemini_plugin(early_stop=early_stop)


@rerun_if_address_is_in_use()
def test_gemini_plugin(early_stop: bool = True):
    spawn(run_dist, 4, early_stop=early_stop)


if __name__ == '__main__':
    test_gemini_plugin(early_stop=False)<|MERGE_RESOLUTION|>--- conflicted
+++ resolved
@@ -89,16 +89,11 @@
                 'transformers_albert_for_pretraining', 'transformers_bert', 'transformers_bert_for_pretraining',
                 'transformers_gpt_double_heads', 'torchaudio_hubert_base', 'torchaudio_wav2vec2_base',
                 'transformers_t5_for_conditional_generation', 'transformers_t5', 'transformers_t5_encoder_model',
-<<<<<<< HEAD
-                'transformers_blip2', 'transformers_vit', 'transformers_vit_for_masked_image_modeling',
-                'transformers_vit_for_image_classification'
-=======
                 'transformers_vit', 'transformers_vit_for_masked_image_modeling',
                 'transformers_vit_for_image_classification', 'transformers_chatglm',
                 'transformers_chatglm_for_conditional_generation', 'transformers_blip2',
                 'transformers_blip2_conditional_gerneration', 'transformers_sam', 'transformers_whisper',
                 'transformers_whisperForConditionalGeneration', 'transformers_whisperWhisperForAudioClassification'
->>>>>>> b8496574
         ]:
             continue
 
