--- conflicted
+++ resolved
@@ -8,16 +8,9 @@
 from colossalai.kernel.cuda_native.mha.mem_eff_attn import HAS_MEM_EFF_ATTN
 from colossalai.testing import clear_cache_before_run, parameterize
 
-<<<<<<< HEAD
-# TODO(ver217): this has bugs
-HAS_MEM_EFF_ATTN = False
-if HAS_MEM_EFF_ATTN:
-    from colossalai.kernel.cuda_native.flash_attention import AttnMaskType, ColoAttention
-=======
 if HAS_MEM_EFF_ATTN or HAS_FLASH_ATTN:
     from colossalai.kernel.cuda_native import ColoAttention
     from colossalai.kernel.cuda_native.scaled_softmax import AttnMaskType
->>>>>>> 285fe7ba
 
 DTYPE = [torch.float16, torch.bfloat16, torch.float32]
 
