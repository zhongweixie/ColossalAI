--- conflicted
+++ resolved
@@ -1,14 +1,8 @@
 # Quick demo
 
-<<<<<<< HEAD
-Colossal-AI is an integrated large-scale deep learning system with efficient parallelization techniques. This system 
-can accelerate model training on distributed systems with multiple GPUs by applying parallelization techniques. The
-framework can also run on systems with only one GPU. Quick demos showing how to use Colossal-AI are given below.
-=======
 Colossal-AI is an integrated large-scale deep learning system with efficient parallelization techniques. The system
 can accelerate model training on distributed systems with multiple GPUs by applying parallelization techniques. The
 system can also run on systems with only one GPU. Quick demos showing how to use Colossal-AI are given below.
->>>>>>> 937f9c3b
 
 ## Single GPU
 
