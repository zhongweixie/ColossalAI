#!/usr/bin/env python
# -*- encoding: utf-8 -*-

import argparse
import os
import pprint
from pathlib import Path
from typing import Dict, Iterable, List, Optional, Tuple, Union

import torch
import torch.nn as nn
from torch.nn.modules.loss import _Loss
from torch.nn.parallel import DistributedDataParallel as DDP
from torch.optim.lr_scheduler import _LRScheduler
from torch.optim.optimizer import Optimizer
from torch.utils.data import DataLoader

from colossalai.amp import AMP_TYPE, convert_to_amp
from colossalai.builder.builder import build_gradient_handler
from colossalai.context import Config, ConfigException, ParallelMode
from colossalai.core import global_context as gpc
from colossalai.engine import Engine
from colossalai.global_variables import moe_env
from colossalai.logging import get_dist_logger
from colossalai.nn.optimizer.colossalai_optimizer import ColossalaiOptimizer
from colossalai.utils import (accumulate_gradient, get_current_device,
<<<<<<< HEAD
                              sync_model_param, is_using_ddp, is_using_pp, is_using_sequence)
from colossalai.zero import convert_to_zero, ZeroRedundancyOptimizer_Level_2, ZeroRedundancyOptimizer_Level_3
from colossalai.builder.builder import build_gradient_handler
from torch.optim.optimizer import Optimizer
from torch.optim.lr_scheduler import _LRScheduler
from torch.utils.data import DataLoader
from torch.nn.modules.loss import _Loss
from torch.nn.parallel import DistributedDataParallel as DDP
from colossalai.global_variables import moe_env
from colossalai.engine.ophooks import register_ophooks_recursively, BaseOpHook
=======
                              is_using_ddp, is_using_pp, is_using_sequence,
                              sync_model_param)
from colossalai.zero import convert_to_zero, ShardedOptimizer
>>>>>>> 32808693


def get_default_parser():
    """Reads user command line and uses an argument parser to parse the input arguments.
    Input arguments include configuration, host, port, world size, local rank, backend for torch.distributed.

    :return: Returns the parser with the default arguments, the user may add customized arguments into this parser
    :rtype: Namespace
    """
    parser = argparse.ArgumentParser()
    parser.add_argument('--config', type=str, help='path to the config file')
    parser.add_argument('--host',
                        type=str,
                        help='the master address for distributed training')
    parser.add_argument('--port',
                        type=int,
                        help='the master port for distributed training')
    parser.add_argument('--world_size', type=int, help='world size for distributed training')
    parser.add_argument('--rank', type=int, help='rank for the default process group')
    parser.add_argument('--local_rank',
                        type=int,
                        help='local rank on the node')
    parser.add_argument('--backend',
                        type=str,
                        default='nccl',
                        help='backend for distributed communication')
    return parser


def launch(config: Union[str, Path, Config, Dict],
           rank: int,
           world_size: int,
           host: str,
           port: int,
           backend: str = 'nccl',
           local_rank: int = None,
           seed: int = 1024,
           verbose: bool = True):
    """This function first parses the configuration arguments, using :func:`parse_args()` in case one of the input
    arguments are not given. Then initialize and set distributed environment by calling global_context's functions.

    :param config: Config file or config file path are both acceptable
    :type config: Union[str, dict, Config]
    :param rank: Rank for the default process group
    :type rank: int
    :param world_size: World size of the default process group
    :type world_size: int
    :param host: The master address for distributed training
    :type host: str
    :param port: The master port for distributed training
    :type port: str
    :param backend: Backend for torch.distributed
    :type backend: str, optional
    :param local_rank: Rank for the process on the node and is used to set the default CUDA device, defaults to None.
        If local_rank = None, the default device ordinal will be calculated automatically
    :type local_rank: int, optional
    :param seed: Specified random seed for every processes
    :type seed: int, optional
    :param verbose: Whether to print logs
    :type verbose: bool, optional
    :raises Exception: Raise exception when config type is wrong
    """
    gpc.verbose = verbose

    # set config
    assert isinstance(config, (Config, str, Path, dict)), \
        f'expected argument config to be Config, str or Path, but got {type(config)}'
    if not isinstance(config, Config) and isinstance(config, dict):
        config = Config(config)
    if isinstance(config, (str, Path)):
        config = Config.from_file(config)
    gpc.load_config(config)

    # init default process group
    gpc.init_global_dist(rank, world_size, backend, host, port)

    # init process groups for different parallel modes from config
    gpc.init_parallel_groups()

    # set cuda device
    if torch.cuda.is_available():
        # if local rank is not given, calculate automatically
        gpc.set_device(local_rank)

    gpc.set_seed(seed)

    if verbose:
        logger = get_dist_logger()
        logger.info(f'Distributed environment is initialized, '
                    f'data parallel size: {gpc.data_parallel_size}, pipeline parallel size: {gpc.pipeline_parallel_size}, '
                    f'tensor parallel size: {gpc.tensor_parallel_size}', ranks=[0])


def launch_from_slurm(config: Union[str, Path, Config, Dict],
                      host: str,
                      port: int,
                      backend: str = 'nccl',
                      seed: int = 1024,
                      verbose: bool = True):
    """A wrapper for colossalai.launch for SLURM launcher by reading rank and world size from the environment variables
    set by SLURM

    :param config: Config file or config file path are both acceptable
    :type config: Union[str, dict, Config]
    :param host: The master address for distributed training
    :type host: str
    :param port: The master port for distributed training
    :type port: str
    :param backend: Backend for torch.distributed
    :type backend: str, optional
    :param seed: Specified random seed for every processes
    :type seed: int, optional
    :param verbose: Whether to print logs
    :type verbose: bool, optional
    """
    rank = int(os.environ['SLURM_PROCID'])
    world_size = int(os.environ['SLURM_NPROCS'])
    launch(config=config,
           rank=rank,
           world_size=world_size,
           host=host,
           port=port,
           backend=backend,
           seed=seed,
           verbose=verbose)


def launch_from_openmpi(config: Union[str, Path, Config, Dict],
                        host: str,
                        port: int,
                        backend: str = 'nccl',
                        seed: int = 1024,
                        verbose: bool = True):
    """A wrapper for colossalai.launch for OpenMPI launcher by reading rank and world size from the environment variables
    set by OpenMPI

    :param config: Config file or config file path are both acceptable
    :type config: Union[str, dict, Config]
    :param host: The master address for distributed training
    :type host: str
    :param port: The master port for distributed training
    :type port: str
    :param backend: Backend for torch.distributed
    :type backend: str, optional
    :param seed: Specified random seed for every processes
    :type seed: int, optional
    :param verbose: Whether to print logs
    :type verbose: bool, optional
    """
    rank = int(os.environ['OMPI_COMM_WORLD_RANK'])
    local_rank = int(os.environ['OMPI_COMM_WORLD_LOCAL_RANK'])
    world_size = int(os.environ['OMPI_COMM_WORLD_SIZE'])
    launch(config=config,
           local_rank=local_rank,
           rank=rank,
           world_size=world_size,
           host=host,
           port=port,
           backend=backend,
           seed=seed,
           verbose=verbose)


def launch_from_torch(config: Union[str, Path, Config, Dict],
                      backend: str = 'nccl',
                      seed: int = 1024,
                      verbose: bool = True):
    """A wrapper for colossalai.launch for torchrun or torch.distributed.launch by reading rank and world size
    from the environment variables set by PyTorch

    :param config: Config file or config file path are both acceptable
    :type config: Union[str, dict, Config]
    :param backend: Backend for torch.distributed
    :type backend: str, optional
    :param seed: Specified random seed for every processes
    :type seed: int, optional
    :param verbose: Whether to print logs
    :type verbose: bool, optional
    """
    rank = int(os.environ['RANK'])
    local_rank = int(os.environ['LOCAL_RANK'])
    world_size = int(os.environ['WORLD_SIZE'])
    host = os.environ['MASTER_ADDR']
    port = int(os.environ['MASTER_PORT'])
    launch(config=config,
           local_rank=local_rank,
           rank=rank,
           world_size=world_size,
           host=host,
           port=port,
           backend=backend,
           seed=seed,
           verbose=verbose)


def initialize(model: Union[nn.Module, List[nn.Module]],
               optimizer: Union[Optimizer, List[Optimizer]],
               criterion: Union[_Loss, List[_Loss]],
               train_dataloader: Optional[Union[Iterable, List[Iterable]]] = None,
               test_dataloader: Optional[Union[Iterable, List[Iterable]]] = None,
               lr_scheduler: _LRScheduler = None,
               ophook_list: List[BaseOpHook] = [],
               verbose: bool = True
               ) -> Tuple[Engine, DataLoader, DataLoader, _LRScheduler]:
    """Core function to wrap the essential training components with our functionality based on the config which is
    loaded into gpc.config.

    :param model: Your model instance
    :type model: :class:`torch.nn.Module`
    :param optimizer: Your optimizer instance
    :type optimizer: :class:`torch.optim.optimizer.Optimizer`
    :param criterion: Your criterion instance
    :type criterion: :class:`torch.nn.modules.loss._Loss`
    :param train_dataloader: Dataloader for training
    :type train_dataloader: :class:`torch.utils.data.DataLoader`, optional
    :param test_dataloader: Dataloader for testing
    :type test_dataloader: :class:`torch.utils.data.DataLoader`, optional
    :param lr_scheduler: Your lr scheduler instance
    :type lr_scheduler: :class:`torch.nn.lr_scheduler._LRScheduler`, optional
    :param verbose: Whether to print logs
    :type verbose: bool, optional
    :return: (engine, train_dataloader, test_dataloader, lr_scheduler)
    :rtype: Tuple
    """
    # get logger
    logger = get_dist_logger()
    gpc.verbose = verbose

    # get config from gpc
    config = gpc.config

    # print config
    if verbose:
        logger.info(f"\n========== Your Config ========\n"
                    f"{pprint.pformat(gpc.config)}\n"
                    f"================================\n", ranks=[0])

    # cudnn
    cudnn_benchmark = config.get('cudnn_benchmark', True)
    cudnn_deterministic = config.get('cudnn_deterministic', False)
    torch.backends.cudnn.benchmark = cudnn_benchmark
    torch.backends.cudnn.deterministic = cudnn_deterministic
    if verbose:
        logger.info(
            f"cuDNN benchmark = {cudnn_benchmark}, deterministic = {cudnn_deterministic}", ranks=[0])

    # first sync model across dp ranks
    model.to(get_current_device())
    use_zero3 = hasattr(gpc.config, 'zero') and gpc.config.zero.level == 3
    if not moe_env.is_initialized() and not use_zero3:
        if is_using_sequence():
            sync_model_param(model, ParallelMode.SEQUENCE_DP)
        elif is_using_ddp():
            sync_model_param(model, ParallelMode.DATA)
    else:
        logger.warning(
            "The parameters of models is not automatically synchronized.\n"
            "Please make sure that all parameters are the same in data parallel group.",
            ranks=[0])

    # check amp and zero
    fp16_cfg = gpc.config.get('fp16', None)
    zero_cfg = gpc.config.get('zero', None)

    if fp16_cfg is not None and fp16_cfg.mode is not None and zero_cfg is not None:
        raise ConfigException(
            "It is not allowed to set fp16 and zero configuration in your config file at the same time")

    # clip grad norm
    clip_grad_norm = gpc.config.get('clip_grad_norm', 0.0)
    if clip_grad_norm > 0:
        if zero_cfg is not None:
            raise ConfigException(
                "clip_grad_norm should be specified with zero, you should specify clip_grad in zero configuration")

    # initialize amp
    amp_mode = None
    if fp16_cfg is not None and fp16_cfg.mode is not None:
        cfg_ = fp16_cfg.copy()
        amp_mode = cfg_.pop('mode')
        if is_using_pp():
            assert amp_mode == AMP_TYPE.NAIVE, 'Pipeline only support NaiveAMP currently'
        if amp_mode == AMP_TYPE.NAIVE:
            cfg_['clip_grad'] = clip_grad_norm
        model, optimizer, criterion = convert_to_amp(model=model,
                                                     optimizer=optimizer,
                                                     criterion=criterion,
                                                     mode=amp_mode,
                                                     amp_config=cfg_)

    if zero_cfg is not None:
        cfg_ = zero_cfg.copy()
        level = cfg_.pop('level')
        model, optimizer = convert_to_zero(model=model,
                                           optimizer=optimizer,
                                           level=level,
                                           zero_config=cfg_
                                           )

    # gradient handler
    gradient_handler_cfg = gpc.config.get('gradient_handler', None)
    if gradient_handler_cfg is None:
        # if gradient handler is not specified in the configuration file,
        # check in the following order
        # 1. if optimizer is ZERO, then use zero grad handler
        # 2. if dp size is larger than 1 and pipeline is not used, use pytorch ddp
        # 3. if using pipeline and dp size larger than 1, use data parallel grad handler
        if isinstance(optimizer, ShardedOptimizer):
            gradient_handler_cfg = [dict(type='ZeROGradientHandler')]
            if verbose:
                logger.info(
                    "Training with zero is detected, ZeROGradientHandler is automatically "
                    "added even though not specified in the configuration",
                    ranks=[0])
        elif is_using_ddp() and moe_env.is_initialized():
            gradient_handler_cfg = [dict(type='MoeGradientHandler')]
            if verbose:
                logger.info(
                    "Data parallel training is detected with moe parallel, MoeGradientHandler is automatically "
                    "added even though not specified in the configuration",
                    ranks=[0])
        elif is_using_sequence():
            model = DDP(model, process_group=gpc.get_group(ParallelMode.SEQUENCE_DP),
                        device_ids=[torch.cuda.current_device()])
            if verbose:
                logger.info(
                    'Model is using torch.nn.parallel.DistributedDataParallel for Sequence Parallelism', ranks=[0])
        elif is_using_ddp() and not is_using_pp() and amp_mode != AMP_TYPE.NAIVE:
            model = DDP(model, process_group=gpc.get_group(ParallelMode.DATA), device_ids=[torch.cuda.current_device()])
            if verbose:
                logger.info(
                    'Model is using torch.nn.parallel.DistributedDataParallel for Data Parallelism', ranks=[0])
        elif is_using_ddp():
            gradient_handler_cfg = [dict(type='DataParallelGradientHandler')]
            if verbose:
                logger.info(
                    "Data parallel training is detected when using pipeline parallel, DataParallelGradientHandler is automatically "
                    "added even though not specified in the configuration",
                    ranks=[0])
        # add pipeline parallel gradient handler, if pipeline shared module is detected
        for param in model.parameters():
            if getattr(param, 'pipeline_shared_module_pg', None) is not None:
                if gradient_handler_cfg is None:
                    gradient_handler_cfg = [dict(type='PipelineSharedModuleGradientHandler')]
                else:
                    gradient_handler_cfg.append(dict(type='PipelineSharedModuleGradientHandler'))
                if verbose:
                    logger.info(
                        "pipeline_shared_module is detected, PipelineSharedModuleGradientHandler is automatically "
                        "added even though not specified in the configuration",
                        ranks=[0])
                break
    else:
        if not isinstance(gradient_handler_cfg, list):
            raise ConfigException(
                f"expected gradient_handler in the configuration file to be a list but got {type(gradient_handler_cfg)}")

    if gradient_handler_cfg is None:
        gradient_handlers = None
        if verbose and not isinstance(model, DDP):
            logger.warning(
                "No PyTorch DDP or gradient handler is set up, please make sure you do not need "
                "to all-reduce the gradients after a training step.",
                ranks=[0])
    else:
        gradient_handlers = [build_gradient_handler(cfg, model, optimizer) for cfg in gradient_handler_cfg]

    # check if optimizer is ColossalaiOptimizer
    if not isinstance(optimizer, (ColossalaiOptimizer, ShardedOptimizer)):
        optimizer = ColossalaiOptimizer(optim=optimizer)

    # gradient accumulation
    grad_accum_size = gpc.config.get('gradient_accumulation', None)
    if grad_accum_size is not None:
        optimizer, train_dataloader, gradient_handlers, lr_scheduler = accumulate_gradient(model=model,
                                                                                           optimizer=optimizer,
                                                                                           dataloader=train_dataloader,
                                                                                           accumulate_size=grad_accum_size,
                                                                                           gradient_handlers=gradient_handlers,
                                                                                           lr_scheduler=lr_scheduler)

    engine = Engine(
        model=model,
        optimizer=optimizer,
        criterion=criterion,
        gradient_handlers=gradient_handlers,
        clip_grad_norm=clip_grad_norm,
        hooks=ophook_list
    )

    return engine, train_dataloader, test_dataloader, lr_scheduler<|MERGE_RESOLUTION|>--- conflicted
+++ resolved
@@ -24,22 +24,10 @@
 from colossalai.logging import get_dist_logger
 from colossalai.nn.optimizer.colossalai_optimizer import ColossalaiOptimizer
 from colossalai.utils import (accumulate_gradient, get_current_device,
-<<<<<<< HEAD
-                              sync_model_param, is_using_ddp, is_using_pp, is_using_sequence)
-from colossalai.zero import convert_to_zero, ZeroRedundancyOptimizer_Level_2, ZeroRedundancyOptimizer_Level_3
-from colossalai.builder.builder import build_gradient_handler
-from torch.optim.optimizer import Optimizer
-from torch.optim.lr_scheduler import _LRScheduler
-from torch.utils.data import DataLoader
-from torch.nn.modules.loss import _Loss
-from torch.nn.parallel import DistributedDataParallel as DDP
-from colossalai.global_variables import moe_env
-from colossalai.engine.ophooks import register_ophooks_recursively, BaseOpHook
-=======
                               is_using_ddp, is_using_pp, is_using_sequence,
                               sync_model_param)
 from colossalai.zero import convert_to_zero, ShardedOptimizer
->>>>>>> 32808693
+from colossalai.engine.ophooks import register_ophooks_recursively, BaseOpHook
 
 
 def get_default_parser():
