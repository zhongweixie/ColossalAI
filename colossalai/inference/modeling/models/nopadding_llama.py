--- conflicted
+++ resolved
@@ -369,7 +369,6 @@
             high_precision(Optional[bool]): Whether to use float32 for underlying calculations of float16 data to achieve higher precision, defaults to False.
         """
 
-<<<<<<< HEAD
         return llama_base_attn_forward(
             self,
             hidden_states=hidden_states,
@@ -387,115 +386,6 @@
             cu_seqlens=cu_seqlens,
             high_precision=high_precision,
         )
-=======
-        token_nums = hidden_states.size(0)
-
-        if self.num_heads != self.num_key_value_heads:
-            query_states = torch.mm(hidden_states, self.q_proj_weight).view(-1, self.num_heads, self.head_dim)
-            key_states = torch.mm(hidden_states, self.k_proj_weight).view(-1, self.num_key_value_heads, self.head_dim)
-            value_states = torch.mm(hidden_states, self.v_proj_weight).view(-1, self.num_key_value_heads, self.head_dim)
-        else:
-            # fused qkv
-            hidden_states = hidden_states.expand(3, -1, -1)
-            query_states, key_states, value_states = (
-                torch.bmm(hidden_states, self.qkv_weight).view(3, token_nums, self.num_heads, self.head_dim).unbind(0)
-            )
-
-        block_size = k_cache.size(-2)
-
-        if is_prompts:
-            if not is_verifier and use_cuda_kernel and query_states.dtype != torch.float32 and use_flash_attn2:
-                # flash attn 2 currently only supports FP16/BF16.
-                inference_ops.rotary_embedding(query_states, key_states, cos_sin[0], cos_sin[1], high_precision)
-                inference_ops.context_kv_cache_memcpy(
-                    key_states, value_states, k_cache, v_cache, sequence_lengths, cu_seqlens, block_tables, kv_seq_len
-                )
-
-                attn_output = flash_attn_varlen_func(
-                    query_states,
-                    key_states,
-                    value_states,
-                    cu_seqlens_q=cu_seqlens,
-                    cu_seqlens_k=cu_seqlens,
-                    max_seqlen_q=kv_seq_len,
-                    max_seqlen_k=kv_seq_len,
-                    dropout_p=0.0,
-                    softmax_scale=sm_scale,
-                    causal=True,
-                )
-                attn_output = attn_output.view(token_nums, -1)
-            else:
-                rotary_embedding(query_states, key_states, cos_sin[0], cos_sin[1])
-                attn_output = context_attention_unpadded(
-                    q=query_states,
-                    k=key_states,
-                    v=value_states,
-                    k_cache=k_cache,
-                    v_cache=v_cache,
-                    context_lengths=sequence_lengths,
-                    block_tables=block_tables,
-                    block_size=block_size,
-                    output=output_tensor,
-                    max_seq_len=kv_seq_len,
-                    sm_scale=sm_scale,
-                )
-        else:
-            q_len = tokens_to_verify + 1 if is_verifier else 1
-
-            if use_cuda_kernel:
-                inference_ops.rotary_embedding_and_cache_copy(
-                    query_states,
-                    key_states,
-                    value_states,
-                    cos_sin[0],
-                    cos_sin[1],
-                    k_cache,
-                    v_cache,
-                    sequence_lengths,
-                    block_tables,
-                    high_precision,
-                )
-            else:
-                if is_verifier:
-                    rotary_embedding(query_states, key_states, cos_sin[0], cos_sin[1])
-                    copy_k_to_blocked_cache(
-                        key_states, k_cache, kv_lengths=sequence_lengths, block_tables=block_tables, n=q_len
-                    )
-                    copy_k_to_blocked_cache(
-                        value_states, v_cache, kv_lengths=sequence_lengths, block_tables=block_tables, n=q_len
-                    )
-                else:
-                    decoding_fused_rotary_embedding(
-                        query_states,
-                        key_states,
-                        value_states,
-                        cos_sin[0],
-                        cos_sin[1],
-                        k_cache,
-                        v_cache,
-                        block_tables,
-                        sequence_lengths,
-                    )
-            attn_output = flash_decoding_attention(
-                q=query_states,
-                k_cache=k_cache,
-                v_cache=v_cache,
-                kv_seq_len=sequence_lengths,
-                block_tables=block_tables,
-                block_size=block_size,
-                max_seq_len_in_batch=kv_seq_len,
-                output=output_tensor,
-                mid_output=fd_inter_tensor.mid_output,
-                mid_output_lse=fd_inter_tensor.mid_output_lse,
-                sm_scale=sm_scale,
-                q_len=q_len,
-            )
-
-        attn_output = attn_output.view(-1, self.hidden_size)
-        attn_output = torch.mm(attn_output, self.o_proj_weight)
-
-        return attn_output
->>>>>>> a2191233
 
 
 # NOTE This will cause the result to be different from the transformer in some cases.
@@ -566,6 +456,8 @@
     cos_sin: Tuple[torch.Tensor],
     fd_inter_tensor: FDIntermTensors,
     is_prompts: bool = True,
+    is_verifier: bool = False,
+    tokens_to_verify: int = None,
     kv_seq_len: int = 0,
     output_tensor: torch.Tensor = None,
     sm_scale: int = None,
@@ -609,7 +501,7 @@
     block_size = k_cache.size(-2)
 
     if is_prompts:
-        if use_cuda_kernel and query_states.dtype != torch.float32 and use_flash_attn2:
+        if not is_verifier and use_cuda_kernel and query_states.dtype != torch.float32 and use_flash_attn2:
             # flash attn 2 currently only supports FP16/BF16.
             inference_ops.rotary_embedding(query_states, key_states, cos_sin[0], cos_sin[1], high_precision)
             inference_ops.context_kv_cache_memcpy(
@@ -645,6 +537,8 @@
                 sm_scale=sm_scale,
             )
     else:
+        q_len = tokens_to_verify + 1 if is_verifier else 1
+
         if use_cuda_kernel:
             inference_ops.rotary_embedding_and_cache_copy(
                 query_states,
@@ -659,17 +553,26 @@
                 high_precision,
             )
         else:
-            decoding_fused_rotary_embedding(
-                query_states,
-                key_states,
-                value_states,
-                cos_sin[0],
-                cos_sin[1],
-                k_cache,
-                v_cache,
-                block_tables,
-                sequence_lengths,
-            )
+            if is_verifier:
+                rotary_embedding(query_states, key_states, cos_sin[0], cos_sin[1])
+                copy_k_to_blocked_cache(
+                    key_states, k_cache, kv_lengths=sequence_lengths, block_tables=block_tables, n=q_len
+                )
+                copy_k_to_blocked_cache(
+                    value_states, v_cache, kv_lengths=sequence_lengths, block_tables=block_tables, n=q_len
+                )
+            else:
+                decoding_fused_rotary_embedding(
+                    query_states,
+                    key_states,
+                    value_states,
+                    cos_sin[0],
+                    cos_sin[1],
+                    k_cache,
+                    v_cache,
+                    block_tables,
+                    sequence_lengths,
+                )
         attn_output = flash_decoding_attention(
             q=query_states,
             k_cache=k_cache,
@@ -682,7 +585,10 @@
             mid_output=fd_inter_tensor.mid_output,
             mid_output_lse=fd_inter_tensor.mid_output_lse,
             sm_scale=sm_scale,
-        )
-
+            q_len=q_len,
+        )
+
+    attn_output = attn_output.view(-1, self.hidden_size)
     attn_output = torch.mm(attn_output, self.o_proj_weight)
+
     return attn_output