import math

import torch

from colossalai.context.singleton_meta import SingletonMeta
from colossalai.utils import get_current_device


# alibi slopes calculation adapted from https://github.com/huggingface/transformers/blob/v4.39.3/src/transformers/models/bloom/modeling_bloom.py#L57
def get_alibi_slopes(num_heads: int, device: torch.device) -> torch.Tensor:
    closest_power_of_2 = 2 ** math.floor(math.log2(num_heads))
    base = torch.tensor(2 ** (-(2 ** -(math.log2(closest_power_of_2) - 3))), dtype=torch.float32, device=device)
    powers = torch.arange(1, 1 + closest_power_of_2, dtype=torch.int32, device=device)
    slopes = torch.pow(base, powers)
    if closest_power_of_2 != num_heads:
        extra_base = torch.tensor(
            2 ** (-(2 ** -(math.log2(2 * closest_power_of_2) - 3))), dtype=torch.float32, device=device
        )
        num_remaining_heads = min(closest_power_of_2, num_heads - closest_power_of_2)
        extra_powers = torch.arange(1, 1 + 2 * num_remaining_heads, 2, dtype=torch.int32, device=device)
        slopes = torch.cat([slopes, torch.pow(extra_base, extra_powers)], dim=0)
    return slopes


class FDIntermTensors(metaclass=SingletonMeta):
    """Singleton class to hold tensors used for storing intermediate values in flash-decoding.
    For now, it holds intermediate output and logsumexp (which will be used in reduction step along kv)
    """

    def __init__(self):
        self._tensors_initialized = False

    def _reset(self):
        self._tensors_initialized = False
        del self._mid_output
        del self._mid_output_lse

    @property
    def is_initialized(self):
        return self._tensors_initialized

    @property
    def mid_output(self):
        assert self.is_initialized, "Intermediate tensors not initialized yet"
        return self._mid_output

    @property
    def mid_output_lse(self):
        assert self.is_initialized, "Intermediate tensors not initialized yet"
        return self._mid_output_lse

    @property
    def alibi_slopes(self):
        assert self.is_initialized, "Intermediate tensors not initialized yet"
        return self._alibi_slopes

    def initialize(
        self,
        max_batch_size: int,
        num_attn_heads: int,
        kv_max_split_num: int,
        head_dim: int,
        alibi_attn: bool,
        dtype: torch.dtype = torch.float32,
        device: torch.device = get_current_device(),
    ) -> None:
        """Initialize tensors.

        Args:
            max_batch_size (int): The maximum batch size over all the model forward.
                This could be greater than the batch size in attention forward func when using dynamic batch size.
            num_attn_heads (int)): Number of attention heads.
            kv_max_split_num (int): The maximum number of blocks splitted on kv in flash-decoding algorithm.
                **The maximum length/size of blocks splitted on kv should be the kv cache block size.**
            head_dim (int): Head dimension.
            alibi_attn (bool): Whether to use alibi flash attention.
            dtype (torch.dtype, optional): Data type to be assigned to intermediate tensors.
            device (torch.device, optional): Device used to initialize intermediate tensors.
        """
        assert not self.is_initialized, "Intermediate tensors used for Flash-Decoding have been initialized."

        self._mid_output = torch.empty(
            size=(max_batch_size, num_attn_heads, kv_max_split_num, head_dim), dtype=dtype, device=device
        )
        self._mid_output_lse = torch.empty(
            size=(max_batch_size, num_attn_heads, kv_max_split_num), dtype=dtype, device=device
        )

<<<<<<< HEAD
        if alibi_attn:
            self._alibi_slopes = get_alibi_slopes(num_attn_heads, device)
        else:
            self._alibi_slopes = None

=======
>>>>>>> 3c91e3f1
        self._tensors_initialized = True<|MERGE_RESOLUTION|>--- conflicted
+++ resolved
@@ -86,12 +86,4 @@
             size=(max_batch_size, num_attn_heads, kv_max_split_num), dtype=dtype, device=device
         )
 
-<<<<<<< HEAD
-        if alibi_attn:
-            self._alibi_slopes = get_alibi_slopes(num_attn_heads, device)
-        else:
-            self._alibi_slopes = None
-
-=======
->>>>>>> 3c91e3f1
         self._tensors_initialized = True