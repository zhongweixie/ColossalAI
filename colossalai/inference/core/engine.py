--- conflicted
+++ resolved
@@ -59,13 +59,6 @@
         model_policy: Policy = None,
     ) -> None:
         self.inference_config = inference_config
-<<<<<<< HEAD
-
-=======
-        self.model_config = model.config
-        self.model = model
-        self.device = torch.device("cuda")
->>>>>>> d4cb023b
         self.dtype = inference_config.dtype
         torch.set_default_dtype(self.dtype)
         self.high_precision = inference_config.high_precision
@@ -84,7 +77,6 @@
 
         self.tokenizer = tokenizer
         self.tokenizer.pad_token = self.tokenizer.eos_token
-<<<<<<< HEAD
 
         self.request_handler = RequestHandler(self.inference_config, self.model_config)
         self.k_cache, self.v_cache = self.request_handler.get_kvcache()
@@ -101,6 +93,15 @@
 
             self.capture_model(self.k_cache, self.v_cache)
 
+        # Model and relatable attrs of speculative decoding will be set by `enable_spec_dec`
+        self.use_spec_dec = False
+        self.drafter_model = None
+        self.drafter = None
+        self.use_glide = False
+        self.n_spec_tokens = self.inference_config.max_n_spec_tokens
+
+        self._verify_args()
+
     def init_model(self, model_or_path: Union[nn.Module, str], model_policy: Policy = None):
         """
         Shard model or/and Load weight
@@ -132,22 +133,6 @@
             self.logger.info(
                 f"Before the shard, Rank: [{dist.get_rank()}], model size: {self.get_model_size(model)} GB, model's device is: {model.device}"
             )
-=======
-        self.high_precision = inference_config.high_precision
-        self._verify_args()
-
-        self.generation_config = inference_config.to_generation_config(self.model_config)
-        model.eval()
-        model = model.to(self.dtype)
-        model = model.to(self.device)
-
-        # Model and relatable attrs of speculative decoding will be set by `enable_spec_dec`
-        self.use_spec_dec = False
-        self.drafter_model = None
-        self.drafter = None
-        self.use_glide = False
-        self.n_spec_tokens = self.inference_config.max_n_spec_tokens
->>>>>>> d4cb023b
 
         if model_policy is None:
             if self.inference_config.pad_input:
@@ -288,14 +273,11 @@
             raise TypeError(
                 f"the tokenizer type must be PreTrainedTokenizer or PreTrainedTokenizerFast, but got {type(self.tokenizer)}"
             )
-<<<<<<< HEAD
+        if isinstance(self.model, ModelWrapper):
+            model = self.model.module
         assert (
-            self.model.__class__.__name__ in _supported_models.keys()
+            model.__class__.__name__ in _supported_models.keys()
         ), f"Model {self.model.__class__.__name__} is not supported."
-=======
-        if self.model.__class__.__name__ not in _supported_models:
-            raise ValueError(f"Model {self.model.__class__.__name__} is not supported.")
->>>>>>> d4cb023b
 
     def _shardformer(
         self,
