import time
from typing import List
import asyncio

from .dynamic_batching.infer_batch import InferBatch
from .dynamic_batching.io_struct import Batch, Req
from .dynamic_batching.req_queue import ReqQueue
from .dynamic_batching.sampling_params import SamplingParams
from .dynamic_batching.stats import Stats
from .tensor_parallel import TPInferEngine

from transformers import AutoTokenizer
_FAST_LLAMA_TOKENIZER = "hf-internal-testing/llama-tokenizer"

class DynamicBatchManager:
    def __init__(
        self,
        tp_engine: TPInferEngine,
        max_total_token_num,
        batch_max_tokens,
        eos_id,
        model,
        log_stats=True,
        log_stats_interval=10,
        running_batch: Batch = None,
        waiting_req_list: List = [],
    ):
        """
        Args:   tp_engine : The tp engine that dynamic batch manager hold, defined before dynamic batch manager
                max_total_token_num : max_total_token_num for memory manager, default to: max batch size * (max input len + max output len)
                batch_max_tokens : max tokens of one batch, default to (max input + output len) * num_requests
                running_max_req_size : max request size of running batch, equals to MAX_BATCH_SIZE of tp engine
                eos_id : The end token of a seq
                model: the model weight dir path, the app will load config, weights and tokenizer from this dir
                log_stats : whether to log stats
                log_stats_interval : log stats interval
                running_batch : running batch
                waiting_req_list : list of waiting requests, initialized before dynamic batch manager
        """
        self.engine = tp_engine
        self.max_total_token_num = max_total_token_num
        running_max_req_size = self.engine.max_batch_size if self.engine is not None else 2
        self.req_queue = ReqQueue(max_total_token_num, batch_max_tokens, running_max_req_size, waiting_req_list)
        # all the inputs should be put into req_queue: waiting req list

        self.running_batch: Batch = running_batch
        self.eos_id = eos_id
        self.has_wait_tokens = 0
        self.max_wait_tokens = 10
        self.model = model
        
        self.stats_tool = Stats(log_stats, log_stats_interval)
        self.mem_usage_interval = log_stats_interval * 2
        self._set_tokenizer(tokenizer_name=self.model)

<<<<<<< HEAD
    async def add_req(self, request_id, prompt_ids: List[int], sampling_params: SamplingParams):
=======
    def add_req(self, prompt_ids: List[int], sampling_params: SamplingParams, request_id: str, prompts: str):
>>>>>>> 829a5428
        """
        Add new request to req queue, during initialization all requests are held in waiting list.
        """
        req = Req(request_id, prompt_ids, sampling_params, prompts)
        self.req_queue.append(req)
        return 

<<<<<<< HEAD
    async def add_input(self, request_id, sampling_params, input_ids):
=======
    def add_input(self, request_id, sampling_params, prompts):
>>>>>>> 829a5428
        """
        Encode and Add new input to req queue. support one sequence input for now.
        """
        prompt_ids = self.tokenizer.encode(prompts)
        prompt_len = len(prompt_ids)
        if prompt_len > self.engine.max_input_len:
            raise ValueError(
                f"the input prompt token len {prompt_len} is too long > {self.engine.max_input_len}"
            )
        sampling_params.stop_sentences_to_token_ids(self.tokenizer)
<<<<<<< HEAD
        self.add_req(request_id,prompt_ids, sampling_params)
=======
        self.add_req(prompt_ids, sampling_params, request_id, prompts)
>>>>>>> 829a5428
        return
     
    def abort(self, request_id):
        if self.running_batch is not None:
            for req in self.running_batch.reqs:
                if req.request_id == request_id:
                    req.has_generate_finished = True
                    req.aborted = True
        for req in self.req_queue.waiting_req_list:
            if req.request_id == request_id:
                req.has_generate_finished = True
                req.aborted = True
        return

    async def loop_for_fwd(self):
        """
        The main loop for a dynamic batching process.
        """
        counter_count = 0
        #self.running_batch is not None or self.req_queue.waiting_req_list
<<<<<<< HEAD
        while True:
            if self.running_batch is not None or self.req_queue.waiting_req_list:
                async for result in self._step():
                    yield result
            else:
                # need to wait for new requests
                await asyncio.sleep(0.1)
                continue 
=======
        while self.running_batch is not None or self.req_queue.waiting_req_list:
            yield from self._step()
>>>>>>> 829a5428
            counter_count += 1
            if self.running_batch is not None:
                if counter_count % self.mem_usage_interval == 0:
                    print(
                        "current batch size:",
                        len(self.running_batch.reqs),
                        "token used ratio:",
                        self.running_batch.calcu_used_tokens() / self.max_total_token_num,
                    )
                self.stats_tool.print_stats()

    def _set_tokenizer(self, tokenizer=None, tokenizer_name: str = "", trust_remote_code: bool = False, use_fast:bool = True,):
        if tokenizer is not None:
            self.tokenizer = tokenizer 
        else:
            if "llama" in tokenizer_name.lower() and use_fast == True:
                print(
                "For some LLaMA-based models, initializing the fast tokenizer may "
                "take a long time. To eliminate the initialization time, consider "
                f"using '{_FAST_LLAMA_TOKENIZER}' instead of the original "
                "tokenizer. This is done automatically in Colossalai.")
                
                tokenizer_name = _FAST_LLAMA_TOKENIZER  
        
            try: 
                self.tokenizer = AutoTokenizer.from_pretrained(tokenizer_name, use_fast=use_fast,trust_remote_code=trust_remote_code)
            except TypeError as e:
                use_fast = False
                self.tokenizer = AutoTokenizer.from_pretrained(tokenizer_name, use_fast=use_fast,trust_remote_code=trust_remote_code)


    async def _step(self):
        """
        Logic for handling requests
        """

        if self.running_batch is None:
            new_batch = self.req_queue.generate_new_batch(self.running_batch)
            if new_batch is not None:
                self.stats_tool.count_prompt_tokens(new_batch)
                self.running_batch = new_batch
                async for item in self._prefill_batch(self.running_batch):
                    yield item
                self._filter_runing_batch()
                self.has_wait_tokens = 0
            return

        if self.has_wait_tokens < self.max_wait_tokens:
            self.stats_tool.count_output_tokens(self.running_batch)
            self._decode_batch(self.running_batch)
            self._filter_runing_batch()
            self.has_wait_tokens += 1
            return
        else:
            new_mini_batch = self.req_queue.generate_new_batch(self.running_batch)
            if new_mini_batch is not None:
                self.stats_tool.count_prompt_tokens(new_mini_batch)
                async for item in self._prefill_batch(new_mini_batch):
                    yield item
                if not new_mini_batch.is_clear():
                    self._merge_batch(self.running_batch, new_mini_batch)
                    self.running_batch.merge(new_mini_batch)
                self.has_wait_tokens = 0
                
            else:
                self.stats_tool.count_output_tokens(self.running_batch)
                async for item in self._decode_batch(self.running_batch):
                    yield item
                self._filter_runing_batch()
                self.has_wait_tokens += 1
         
        return

    def _init_batch(self, batch: Batch, dtype="fp16"):
        reqs = [r.to_rpc_obj() for r in batch.reqs]
        batch_id = batch.batch_id

        import torch

        if dtype == "fp16":
            dtype = torch.float16
        else:
            assert False, "error dtype"

        batch_data = InferBatch.init_batch(
            batch_id,
            reqs,
            dtype,
            torch.cuda.current_device(),
            self.engine.cache_manager,
            self.engine.model.config.vocab_size,
            self.engine.max_input_len + self.engine.max_output_len,
        )
        self.engine.cache[batch_id] = batch_data

    async def _prefill_batch(self, batch):
        """
        For all batches, no matter it is a new batch or a mini batch, we need to do prefill first.
        """
        self._init_batch(batch)

        # TODO: figure out if cache and batch id is needed
        ans = self.engine._prefill_batch(batch.batch_id)
        req_to_out_token_id = ans
        self._add_token_id_to_req(batch, req_to_out_token_id)
        has_new_finished_req = batch.mark_finished_req(self.eos_id)
        async for item in self._handle_finish_req(batch, has_new_finished_req):
            yield item
        
        # delete finished reqs

    async def _decode_batch(self, batch: Batch):
        """
        Decoding process
        """
        ans = self.engine._decode_batch(batch.batch_id)
        req_to_out_token_id = ans
        self._add_token_id_to_req(batch, req_to_out_token_id)
        has_new_finished_req = batch.mark_finished_req(self.eos_id)
        async for item in self._handle_finish_req(batch, has_new_finished_req):
            yield item

    def _filter_batch(self, batch: Batch):
        batch_id = batch.batch_id
        req_id_list = [r.request_id for r in batch.reqs]
        batch = self.engine.cache.pop(batch_id)
        filter_batch = batch.filter(req_id_list)
        del batch
        self.engine.cache[batch_id] = filter_batch

    def _merge_batch(self, batch1, batch2):
        """
        Merge new mini batch into running batch.
        """
        batch1 = self.engine.cache.pop(batch1.batch_id)
        batch2 = self.engine.cache.pop(batch2.batch_id)

        m_batch = InferBatch.merge(batch1, batch2)
        self.engine.cache[batch1.batch_id] = m_batch
        del batch1
        del batch2

    def _remove_batch(self, batch):
        """
        Remove finished batch.
        """
        batch = self.engine.cache.pop(batch.batch_id)
        batch.free_self()
        del batch

    async def _handle_finish_req(self, batch: Batch, has_new_finished_req):
        if has_new_finished_req:
            finished_reqs=batch.filter_finished()
            if batch.is_clear():
                self._remove_batch(batch)
            else:
                self._filter_batch(batch)
            async for item in self._output_process(finished_reqs):
                yield item


    def _filter_runing_batch(self):
        if self.running_batch is not None and self.running_batch.is_clear():
            self.running_batch = None

    def _add_token_id_to_req(self, batch: Batch, req_ans):
        for req_id, (new_token_id, new_gen_metadata) in req_ans.items():
            req = batch.id_to_reqs[req_id]
            req.output_ids.append(new_token_id)
            req.output_metadata_list.append(new_gen_metadata)
        return

    async def _output_process(self, finished_reqs: List[Req]):
        """
        Process the output of a batch.
        """
        for req in finished_reqs:
<<<<<<< HEAD
            # output = self.tokenizer.decode(req.output_ids)
            output = req.output_ids
            yield output, req.request_id, req.output_metadata_list 
=======
            output = self.tokenizer.decode(req.output_ids)
            yield req.prompts+ output
>>>>>>> 829a5428

    def clean_up(self):
        # this logic should be implemented in the future.
        pass

<<<<<<< HEAD
    async def generate(self,request_id,prompt_id,sampling_params):
        """
        Generate the output of a request.
        """

        await self.add_input(request_id,prompt_id,sampling_params)



async def process_data(dbm):
    async for data in dbm.loop_for_fwd():
        print(data)

=======
    def generate(self,prompts,sampling_params,request_id):
        """
        Generate the output of a request.
        """
        self.add_input(request_id,sampling_params,prompts)
        return self.loop_for_fwd()
>>>>>>> 829a5428

def start_dynamic_batching(args, tp_engine, waiting_req_list):
    try:
        batch_manager = DynamicBatchManager(
            tp_engine=tp_engine,
            max_total_token_num=args.max_total_token_num,
            batch_max_tokens=args.batch_max_tokens,
            eos_id=args.eos_id,
            model=args.model,
            log_stats=not args.disable_log_stats,
            log_stats_interval=args.log_stats_interval,
            waiting_req_list=waiting_req_list,
        )

    except Exception:
        batch_manager.clean_up()
        raise

    return batch_manager<|MERGE_RESOLUTION|>--- conflicted
+++ resolved
@@ -53,11 +53,9 @@
         self.mem_usage_interval = log_stats_interval * 2
         self._set_tokenizer(tokenizer_name=self.model)
 
-<<<<<<< HEAD
-    async def add_req(self, request_id, prompt_ids: List[int], sampling_params: SamplingParams):
-=======
-    def add_req(self, prompt_ids: List[int], sampling_params: SamplingParams, request_id: str, prompts: str):
->>>>>>> 829a5428
+
+    async def add_req(self, request_id, prompt_ids: List[int], sampling_params: SamplingParams, prompts: str):
+
         """
         Add new request to req queue, during initialization all requests are held in waiting list.
         """
@@ -65,11 +63,7 @@
         self.req_queue.append(req)
         return 
 
-<<<<<<< HEAD
-    async def add_input(self, request_id, sampling_params, input_ids):
-=======
-    def add_input(self, request_id, sampling_params, prompts):
->>>>>>> 829a5428
+    async def add_input(self, request_id, sampling_params, input_ids, prompts):
         """
         Encode and Add new input to req queue. support one sequence input for now.
         """
@@ -80,11 +74,7 @@
                 f"the input prompt token len {prompt_len} is too long > {self.engine.max_input_len}"
             )
         sampling_params.stop_sentences_to_token_ids(self.tokenizer)
-<<<<<<< HEAD
-        self.add_req(request_id,prompt_ids, sampling_params)
-=======
-        self.add_req(prompt_ids, sampling_params, request_id, prompts)
->>>>>>> 829a5428
+        self.add_req(request_id,prompt_ids, sampling_params, prompts)
         return
      
     def abort(self, request_id):
@@ -105,7 +95,6 @@
         """
         counter_count = 0
         #self.running_batch is not None or self.req_queue.waiting_req_list
-<<<<<<< HEAD
         while True:
             if self.running_batch is not None or self.req_queue.waiting_req_list:
                 async for result in self._step():
@@ -114,10 +103,6 @@
                 # need to wait for new requests
                 await asyncio.sleep(0.1)
                 continue 
-=======
-        while self.running_batch is not None or self.req_queue.waiting_req_list:
-            yield from self._step()
->>>>>>> 829a5428
             counter_count += 1
             if self.running_batch is not None:
                 if counter_count % self.mem_usage_interval == 0:
@@ -295,20 +280,13 @@
         Process the output of a batch.
         """
         for req in finished_reqs:
-<<<<<<< HEAD
-            # output = self.tokenizer.decode(req.output_ids)
-            output = req.output_ids
-            yield output, req.request_id, req.output_metadata_list 
-=======
             output = self.tokenizer.decode(req.output_ids)
-            yield req.prompts+ output
->>>>>>> 829a5428
+            yield req.prompts + output
 
     def clean_up(self):
         # this logic should be implemented in the future.
         pass
 
-<<<<<<< HEAD
     async def generate(self,request_id,prompt_id,sampling_params):
         """
         Generate the output of a request.
@@ -321,15 +299,6 @@
 async def process_data(dbm):
     async for data in dbm.loop_for_fwd():
         print(data)
-
-=======
-    def generate(self,prompts,sampling_params,request_id):
-        """
-        Generate the output of a request.
-        """
-        self.add_input(request_id,sampling_params,prompts)
-        return self.loop_for_fwd()
->>>>>>> 829a5428
 
 def start_dynamic_batching(args, tp_engine, waiting_req_list):
     try:
