import torch
import torch.distributed as dist

from colossalai.context.parallel_mode import ParallelMode
from colossalai.core import global_context as gpc
from colossalai.utils import get_current_device


def send_tensor_meta(tensor, need_meta=True, next_rank=None):
    """Sends tensor meta information before sending a specific tensor.
    Since the recipient must know the shape of the tensor in p2p communications,
    meta information of the tensor should be sent before communications. This function
    synchronizes with :func:`recv_tensor_meta`.

    Args:
        tensor (torch.Tensor): Tensor to be sent.
        need_meta (bool, optional): If False, meta information won't be sent.
        next_rank (int): The rank of the next member in pipeline parallel group.

    Returns:
        bool: False
    """
    if need_meta:
        if next_rank is None:
            next_rank = gpc.get_next_global_rank(ParallelMode.PIPELINE)

        tensor_kwargs = {'dtype': torch.long, 'device': get_current_device()}

        send_shape = torch.tensor(tensor.size(), **tensor_kwargs)
        send_ndims = torch.tensor(len(tensor.size()), **tensor_kwargs)
        dist.send(send_ndims, next_rank)
        dist.send(send_shape, next_rank)

    return False


def recv_tensor_meta(tensor_shape, prev_rank=None):
<<<<<<< HEAD
    """Receives tensor meta information before receiving a specific tensor.
=======
    """Receives tensor meta information before recieving a specific tensor.
>>>>>>> b0348dd9
    Since the recipient must know the shape of the tensor in p2p communications,
    meta information of the tensor should be received before communications. This function
    synchronizes with :func:`send_tensor_meta`.

    Args:
        tensor_shape (torch.Size): The shape of the tensor to be received.
        prev_rank (int): The rank of the source of the tensor.

    Returns:
        torch.Size: The shape of the tensor to be received.
    """
    if tensor_shape is None:
        if prev_rank is None:
            prev_rank = gpc.get_prev_global_rank(ParallelMode.PIPELINE)

        tensor_kwargs = {'dtype': torch.long, 'device': get_current_device()}

        recv_ndims = torch.empty((), **tensor_kwargs)
        dist.recv(recv_ndims, prev_rank)
        recv_shape = torch.empty(recv_ndims, **tensor_kwargs)
        dist.recv(recv_shape, prev_rank)

        tensor_shape = torch.Size(recv_shape)

    return tensor_shape


def split_tensor_into_1d_equal_chunks(tensor, new_buffer=False):
    """Break a tensor into equal 1D chunks.

    Args:
        tensor (torch.Tensor): Tensor to be split before communication.
        new_buffer (bool, optional): Whether to use a new buffer to store sliced tensor.

    Returns:
        torch.Tensor: The split tensor
    """
    partition_size = torch.numel(tensor) // gpc.get_world_size(ParallelMode.PARALLEL_1D)
    start_index = partition_size * gpc.get_local_rank(ParallelMode.PARALLEL_1D)
    end_index = start_index + partition_size
    if new_buffer:
        data = torch.empty(partition_size, dtype=tensor.dtype,
                           device=torch.cuda.current_device(),
                           requires_grad=False)
        data.copy_(tensor.view(-1)[start_index:end_index])
    else:
        data = tensor.view(-1)[start_index:end_index]
    return data


def gather_split_1d_tensor(tensor):
    """Opposite of above function, gather values from model parallel ranks.

    Args:
        tensor (torch.Tensor): Tensor to be gathered after communication.
    Returns:
        gathered (torch.Tensor): The gathered tensor
    """
    world_size = gpc.get_world_size(ParallelMode.PARALLEL_1D)
    numel = torch.numel(tensor)
    numel_gathered = world_size * numel
    gathered = torch.empty(numel_gathered, dtype=tensor.dtype,
                           device=torch.cuda.current_device(),
                           requires_grad=False)
    chunks = [gathered[i * numel:(i + 1) * numel] for i in range(world_size)]
    dist.all_gather(chunks, tensor, group=gpc.get_group(ParallelMode.PARALLEL_1D))
    return gathered<|MERGE_RESOLUTION|>--- conflicted
+++ resolved
@@ -35,11 +35,9 @@
 
 
 def recv_tensor_meta(tensor_shape, prev_rank=None):
-<<<<<<< HEAD
-    """Receives tensor meta information before receiving a specific tensor.
-=======
+
     """Receives tensor meta information before recieving a specific tensor.
->>>>>>> b0348dd9
+
     Since the recipient must know the shape of the tensor in p2p communications,
     meta information of the tensor should be received before communications. This function
     synchronizes with :func:`send_tensor_meta`.
