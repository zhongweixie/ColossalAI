--- conflicted
+++ resolved
@@ -62,12 +62,8 @@
         return new_shape
 
     meta_info = MetaInfo()
-<<<<<<< HEAD
-    origin_sharding_spec, target_sharding_spec = node.sharding_spec, user_node.sharding_spec
-=======
     origin_sharding_spec, target_sharding_spec = node.sharding_spec, user_node.best_strategy.get_sharding_spec_by_name(
         str(node.name))
->>>>>>> 8897b8f7
     _, comm_action_sequence, total_cost = shape_consistency_manager.shape_consistency(
         origin_sharding_spec, target_sharding_spec)
 
