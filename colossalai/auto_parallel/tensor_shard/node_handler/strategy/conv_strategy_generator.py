import copy
import operator
import warnings
from functools import reduce
from typing import List

<<<<<<< HEAD
from colossalai.auto_parallel.tensor_shard.sharding_strategy import (
    CommAction,
    CommType,
    MemoryCost,
    ShardingStrategy,
    TrainCycleItem,
)
from colossalai.auto_parallel.tensor_shard.utils import exception_handler
=======
from colossalai.auto_parallel.tensor_shard.sharding_strategy import (MemoryCost, ShardingStrategy, TrainCycleItem)
from colossalai.auto_parallel.tensor_shard.utils import \
    ignore_sharding_exception
>>>>>>> 88a79814
from colossalai.tensor.shape_consistency import CollectiveCommPattern

from .strategy_generator import StrategyGenerator


class ConvStrategyGenerator(StrategyGenerator):
    """
    ConvStrategyGenerator is a generic class to generate strategies.
    The operation data is defined as `output = input x other + bias`.
    """

    def validate(self) -> bool:
        '''
        In sanity check, we need make sure the input data having correct dimension size.
        For Conv1d, the dim of input data should be 3([N, C, L]).
        For Conv2d, the dim of input data should be 4([N, C, H, W]).
        For Conv3d, the dim of input data should be 5([N, C, H, W, D]).
        '''
        input_op_data = self.op_data['input']
        assert input_op_data.data.dim() in (
            3, 4, 5), f'We suppose the dim of input fed into conv op should in range of [3, 5].'

    def update_compute_cost(self, strategy: ShardingStrategy):
        '''
        Compute the computation cost per device with this specific strategy.

        Note: compute_cost need to be devided by TFLOPS, now it just shows the computation size.
        '''
        # TODO: compute_cost need to be devided by TFLOPS, now it just shows the computation size.
        # 1D: (L) * N * Cout * Cin * kernel
        # 2D: (H * W) * N * Cout * Cin * kernel
        # 3D: (H * W  * D) * N * Cout * Cin * kernel
        sharded_input_shape = strategy.sharding_specs[self.op_data['input']].get_sharded_shape_per_device()
        sharded_other_shape = strategy.sharding_specs[self.op_data['other']].get_sharded_shape_per_device()
        sharded_output_shape = strategy.sharding_specs[self.op_data['output']].get_sharded_shape_per_device()
        if self.has_bias:
            # bias add is an element wise operation, so the cost is equal to product of output shape.
            bias_compute_cost = reduce(operator.mul, sharded_output_shape)

        output_size = sharded_output_shape[2:]
        output_size_product = reduce(operator.mul, output_size)
        input_size = sharded_input_shape[2:]
        input_size_product = reduce(operator.mul, input_size, 1)
        kernel_size = sharded_other_shape[2:]
        kernel_size_product = reduce(operator.mul, kernel_size, 1)
        batch_size = sharded_input_shape[0]
        channel_in = sharded_input_shape[1]
        channel_out = sharded_other_shape[1]

        forward_compute_cost = output_size_product * batch_size * channel_in * channel_out * kernel_size_product

        backward_activation_cost = input_size_product * batch_size * channel_in * channel_out * kernel_size_product
        backward_weight_cost = output_size_product * batch_size * channel_in * channel_out * kernel_size_product
        backward_compute_cost = backward_weight_cost + backward_activation_cost
        if self.has_bias:
            forward_compute_cost += bias_compute_cost
            backward_compute_cost += bias_compute_cost
        total_compute_cost = forward_compute_cost + backward_compute_cost

        compute_cost = TrainCycleItem(fwd=forward_compute_cost, bwd=backward_compute_cost, total=total_compute_cost)
        strategy.compute_cost = compute_cost

    def update_memory_cost(self, strategy: ShardingStrategy):
        forward_size_mapping = {
            'input': self._compute_size_in_bytes(strategy, "input"),
            'other': self._compute_size_in_bytes(strategy, "other"),
            'output': self._compute_size_in_bytes(strategy, "output")
        }

        if self.has_bias:
            bias_size = self._compute_size_in_bytes(strategy, "bias")
            forward_size_mapping['bias'] = bias_size

        backward_size_mapping = copy.deepcopy(forward_size_mapping)
        backward_size_mapping.pop("output")
        # compute fwd cost incurred
        # fwd_cost = input + other + bias + output
        fwd_activation_cost = sum([v for k, v in forward_size_mapping.items() if not self.is_param(k)])
        fwd_parameter_cost = sum([v for k, v in forward_size_mapping.items() if self.is_param(k)])
        fwd_mem_cost = MemoryCost(activation=fwd_activation_cost, parameter=fwd_parameter_cost)

        # compute bwd cost incurred
        # bwd_cost = input_grad + other_grad + bias_grad
        bwd_activation_cost = sum([v for k, v in backward_size_mapping.items() if not self.is_param(k)])
        bwd_parameter_cost = sum([v for k, v in backward_size_mapping.items() if self.is_param(k)])
        bwd_mem_cost = MemoryCost(activation=bwd_activation_cost, parameter=bwd_parameter_cost)

        # compute total cost
        total_mem_cost = MemoryCost(activation=fwd_activation_cost + bwd_activation_cost,
                                    parameter=fwd_parameter_cost + bwd_parameter_cost)
        memory_cost = TrainCycleItem(fwd=fwd_mem_cost, bwd=bwd_mem_cost, total=total_mem_cost)
        strategy.memory_cost = memory_cost

    @ignore_sharding_exception
    def split_input_batch_weight_out_channel(self, mesh_dim_0, mesh_dim_1):
        name = f'S{mesh_dim_0}S{mesh_dim_1} = S{mesh_dim_0}R x RS{mesh_dim_1}'

        dim_partition_dict_mapping = {
            "input": {
                0: [mesh_dim_0]
            },
            "other": {
                1: [mesh_dim_1]
            },
            "output": {
                0: [mesh_dim_0],
                1: [mesh_dim_1]
            },
        }
        if self.has_bias:
            dim_partition_dict_mapping["bias"] = {0: [mesh_dim_1]}

        sharding_spec_mapping = self.to_sharding_spec_mapping(dim_partition_dict_mapping)

        # set communication action
        input_comm_action = self.get_communication_action(
            sharding_spec=sharding_spec_mapping["input"],
            communication_pattern=CollectiveCommPattern.IDENTITY_FWD_ALLREDUCE_BWD,
            logical_process_axis=mesh_dim_1,
            comm_type=CommType.BEFORE)
        communication_action_mapping = {"input": input_comm_action}

        if self.is_param("other"):
            other_comm_action = self.get_communication_action(
                sharding_spec_mapping["other"],
                communication_pattern=CollectiveCommPattern.IDENTITY_FWD_ALLREDUCE_BWD,
                logical_process_axis=mesh_dim_0,
                comm_type=CommType.HOOK)
            communication_action_mapping["other"] = other_comm_action

        if self.has_bias and self.is_param("bias"):
            bias_comm_action = self.get_communication_action(
                sharding_spec_mapping["bias"],
                communication_pattern=CollectiveCommPattern.IDENTITY_FWD_ALLREDUCE_BWD,
                logical_process_axis=mesh_dim_0,
                comm_type=CommType.HOOK)
            communication_action_mapping["bias"] = bias_comm_action

        return self.get_sharding_strategy(name=name,
                                          sharding_spec_mapping=sharding_spec_mapping,
                                          communication_action_mapping=communication_action_mapping)

    @ignore_sharding_exception
    def split_input_batch(self, mesh_dim_0):
        name = f'S{mesh_dim_0}R = S{mesh_dim_0}R x RR'

        dim_partition_dict_mapping = {
            "input": {
                0: [mesh_dim_0]
            },
            "other": {},
            "output": {
                0: [mesh_dim_0],
            },
        }
        if self.has_bias:
            dim_partition_dict_mapping["bias"] = {}

        sharding_spec_mapping = self.to_sharding_spec_mapping(dim_partition_dict_mapping)

        communication_action_mapping = {}
        if self.is_param("other"):
            other_comm_action = self.get_communication_action(
                sharding_spec_mapping["other"],
                communication_pattern=CollectiveCommPattern.IDENTITY_FWD_ALLREDUCE_BWD,
                logical_process_axis=mesh_dim_0,
                comm_type=CommType.HOOK)
            communication_action_mapping["other"] = other_comm_action

        if self.has_bias and self.is_param("bias"):
            bias_comm_action = self.get_communication_action(
                sharding_spec_mapping["bias"],
                communication_pattern=CollectiveCommPattern.IDENTITY_FWD_ALLREDUCE_BWD,
                logical_process_axis=mesh_dim_0,
                comm_type=CommType.HOOK)
            communication_action_mapping["bias"] = bias_comm_action

        return self.get_sharding_strategy(name=name,
                                          sharding_spec_mapping=sharding_spec_mapping,
                                          communication_action_mapping=communication_action_mapping)

    @ignore_sharding_exception
    def split_input_both_dim_weight_in_channel(self, mesh_dim_0, mesh_dim_1):
        name = f'S{mesh_dim_0}R = S{mesh_dim_0}S{mesh_dim_1} x S{mesh_dim_1}R'

        dim_partition_dict_mapping = {
            "input": {
                0: [mesh_dim_0],
                1: [mesh_dim_1],
            },
            "other": {
                0: [mesh_dim_1]
            },
            "output": {
                0: [mesh_dim_0],
            },
        }
        if self.has_bias:
            dim_partition_dict_mapping["bias"] = {}

        sharding_spec_mapping = self.to_sharding_spec_mapping(dim_partition_dict_mapping)

        # set communication action
        output_comm_action = self.get_communication_action(
            sharding_spec_mapping["output"],
            communication_pattern=CollectiveCommPattern.ALLREDUCE_FWD_IDENTITY_BWD,
            logical_process_axis=mesh_dim_1,
            comm_type=CommType.AFTER,
            arg_index=0)

        communication_action_mapping = {"output": output_comm_action}

        if self.is_param("other"):
            other_comm_action = self.get_communication_action(
                sharding_spec_mapping["other"],
                communication_pattern=CollectiveCommPattern.IDENTITY_FWD_ALLREDUCE_BWD,
                logical_process_axis=mesh_dim_0,
                comm_type=CommType.HOOK)
            communication_action_mapping["other"] = other_comm_action

        if self.has_bias and self.is_param("bias"):
            bias_comm_action = self.get_communication_action(
                sharding_spec_mapping["bias"],
                communication_pattern=CollectiveCommPattern.IDENTITY_FWD_ALLREDUCE_BWD,
                logical_process_axis=mesh_dim_0,
                comm_type=CommType.HOOK)
            communication_action_mapping["bias"] = bias_comm_action

        return self.get_sharding_strategy(name=name,
                                          sharding_spec_mapping=sharding_spec_mapping,
                                          communication_action_mapping=communication_action_mapping)

    @ignore_sharding_exception
    def split_input_in_channel_weight_both_channel(self, mesh_dim_0, mesh_dim_1):
        name = f'RS{mesh_dim_1} = RS{mesh_dim_0} x S{mesh_dim_0}S{mesh_dim_1}'

        dim_partition_dict_mapping = {
            "input": {
                1: [mesh_dim_0],
            },
            "other": {
                0: [mesh_dim_0],
                1: [mesh_dim_1],
            },
            "output": {
                1: [mesh_dim_1],
            },
        }

        if self.has_bias:
            dim_partition_dict_mapping["bias"] = {
                0: [mesh_dim_1],
            }

        sharding_spec_mapping = self.to_sharding_spec_mapping(dim_partition_dict_mapping)

        # set communication action
        output_comm_action = self.get_communication_action(
            sharding_spec_mapping["output"],
            communication_pattern=CollectiveCommPattern.ALLREDUCE_FWD_IDENTITY_BWD,
            logical_process_axis=mesh_dim_0,
            comm_type=CommType.AFTER,
            arg_index=0)
        input_comm_action = self.get_communication_action(
            sharding_spec_mapping["input"],
            communication_pattern=CollectiveCommPattern.IDENTITY_FWD_ALLREDUCE_BWD,
            logical_process_axis=mesh_dim_0,
            comm_type=CommType.BEFORE,
            arg_index=0)

        communication_action_mapping = {"output": output_comm_action, "input": input_comm_action}

        return self.get_sharding_strategy(name=name,
                                          sharding_spec_mapping=sharding_spec_mapping,
                                          communication_action_mapping=communication_action_mapping)

    @ignore_sharding_exception
    def split_input_in_channel_weight_in_channel(self, mesh_dim_0):
        name = f'RR = RS{mesh_dim_0} x S{mesh_dim_0}R'

        dim_partition_dict_mapping = {
            "input": {
                1: [mesh_dim_0],
            },
            "other": {
                0: [mesh_dim_0],
            },
            "output": {},
        }

        if self.has_bias:
            dim_partition_dict_mapping["bias"] = {}

        sharding_spec_mapping = self.to_sharding_spec_mapping(dim_partition_dict_mapping)

        # set communication action
        output_comm_action = self.get_communication_action(
            sharding_spec_mapping["output"],
            communication_pattern=CollectiveCommPattern.ALLREDUCE_FWD_IDENTITY_BWD,
            logical_process_axis=mesh_dim_0,
            comm_type=CommType.AFTER,
            arg_index=0)

        communication_action_mapping = {"output": output_comm_action}

        return self.get_sharding_strategy(name=name,
                                          sharding_spec_mapping=sharding_spec_mapping,
                                          communication_action_mapping=communication_action_mapping)

    @ignore_sharding_exception
    def split_weight_out_channel(self, mesh_dim_0):
        name = f'RS{mesh_dim_0} = RR x RS{mesh_dim_0}'

        dim_partition_dict_mapping = {
            "input": {},
            "other": {
                1: [mesh_dim_0],
            },
            "output": {
                1: [mesh_dim_0],
            },
        }

        if self.has_bias:
            dim_partition_dict_mapping["bias"] = {
                0: [mesh_dim_0],
            }

        sharding_spec_mapping = self.to_sharding_spec_mapping(dim_partition_dict_mapping)

        # set communication action
        input_comm_action = self.get_communication_action(
            sharding_spec_mapping["input"],
            communication_pattern=CollectiveCommPattern.IDENTITY_FWD_ALLREDUCE_BWD,
            logical_process_axis=mesh_dim_0,
            comm_type=CommType.BEFORE)

        communication_action_mapping = {"input": input_comm_action}

        return self.get_sharding_strategy(name=name,
                                          sharding_spec_mapping=sharding_spec_mapping,
                                          communication_action_mapping=communication_action_mapping)

    @ignore_sharding_exception
    def non_split(self):
        name = f'RR = RR x RR'

        dim_partition_dict_mapping = {
            "input": {},
            "other": {},
            "output": {},
        }

        if self.has_bias:
            dim_partition_dict_mapping["bias"] = {}

        sharding_spec_mapping = self.to_sharding_spec_mapping(dim_partition_dict_mapping)

        return self.get_sharding_strategy(name=name,
                                          sharding_spec_mapping=sharding_spec_mapping,
                                          communication_action_mapping={})

    @ignore_sharding_exception
    def split_1d_parallel_on_input_batch(self, mesh_dim_0, mesh_dim_1):
        name = f'S{mesh_dim_0}{mesh_dim_1}R = S{mesh_dim_0}{mesh_dim_1}R x RR'

        dim_partition_dict_mapping = {
            "input": {
                0: [mesh_dim_0, mesh_dim_1],
            },
            "other": {},
            "output": {
                0: [mesh_dim_0, mesh_dim_1],
            },
        }

        if self.has_bias:
            dim_partition_dict_mapping["bias"] = {}

        sharding_spec_mapping = self.to_sharding_spec_mapping(dim_partition_dict_mapping)

        communication_action_mapping = {}
        if self.is_param("other"):
            other_comm_action = self.get_communication_action(
                sharding_spec_mapping["other"],
                communication_pattern=CollectiveCommPattern.IDENTITY_FWD_ALLREDUCE_BWD,
                logical_process_axis=[mesh_dim_0, mesh_dim_1],
                comm_type=CommType.HOOK)
            communication_action_mapping["other"] = other_comm_action

        if self.has_bias and self.is_param("bias"):
            bias_comm_action = self.get_communication_action(
                sharding_spec_mapping["bias"],
                communication_pattern=CollectiveCommPattern.IDENTITY_FWD_ALLREDUCE_BWD,
                logical_process_axis=[mesh_dim_0, mesh_dim_1],
                comm_type=CommType.HOOK)
            communication_action_mapping["bias"] = bias_comm_action

        return self.get_sharding_strategy(name=name,
                                          sharding_spec_mapping=sharding_spec_mapping,
                                          communication_action_mapping=communication_action_mapping)

    @ignore_sharding_exception
    def split_1d_parallel_on_in_channel(self, mesh_dim_0, mesh_dim_1):
        name = f'RR = RS{mesh_dim_0}{mesh_dim_1} x S{mesh_dim_0}{mesh_dim_1}R'
        dim_partition_dict_mapping = {
            "input": {
                1: [mesh_dim_0, mesh_dim_1],
            },
            "other": {
                0: [mesh_dim_0, mesh_dim_1],
            },
            "output": {},
        }

        if self.has_bias:
            dim_partition_dict_mapping["bias"] = {}

        sharding_spec_mapping = self.to_sharding_spec_mapping(dim_partition_dict_mapping)

        # set communication action
        output_comm_action = self.get_communication_action(
            sharding_spec_mapping["output"],
            communication_pattern=CollectiveCommPattern.ALLREDUCE_FWD_IDENTITY_BWD,
            logical_process_axis=[mesh_dim_0, mesh_dim_1],
            comm_type=CommType.AFTER,
            arg_index=0)

        communication_action_mapping = {"output": output_comm_action}

        return self.get_sharding_strategy(name=name,
                                          sharding_spec_mapping=sharding_spec_mapping,
                                          communication_action_mapping=communication_action_mapping)

    @ignore_sharding_exception
    def split_1d_parallel_on_out_channel(self, mesh_dim_0, mesh_dim_1):
        name = f'RS{mesh_dim_0}{mesh_dim_1} = RR x RS{mesh_dim_0}{mesh_dim_1}'
        dim_partition_dict_mapping = {
            "input": {},
            "other": {
                1: [mesh_dim_0, mesh_dim_1],
            },
            "output": {
                1: [mesh_dim_0, mesh_dim_1],
            },
        }

        if self.has_bias:
            dim_partition_dict_mapping["bias"] = {
                0: [mesh_dim_0, mesh_dim_1],
            }

        sharding_spec_mapping = self.to_sharding_spec_mapping(dim_partition_dict_mapping)

        # set communication action
        input_comm_action = self.get_communication_action(
            sharding_spec_mapping["input"],
            communication_pattern=CollectiveCommPattern.IDENTITY_FWD_ALLREDUCE_BWD,
            logical_process_axis=[mesh_dim_0, mesh_dim_1],
            comm_type=CommType.BEFORE,
            arg_index=0)

        communication_action_mapping = {"input": input_comm_action}

        return self.get_sharding_strategy(name=name,
                                          sharding_spec_mapping=sharding_spec_mapping,
                                          communication_action_mapping=communication_action_mapping)

    def collate_strategies(self) -> List[ShardingStrategy]:
        strategies = []
        # SS = SR x RS
        strategies.append(self.split_input_batch_weight_out_channel(0, 1))
        strategies.append(self.split_input_batch_weight_out_channel(1, 0))

        # SR = SR x RR
        strategies.append(self.split_input_batch(0))
        strategies.append(self.split_input_batch(1))

        # SR = SS x SR
        strategies.append(self.split_input_both_dim_weight_in_channel(0, 1))
        strategies.append(self.split_input_both_dim_weight_in_channel(1, 0))

        # RS = RS x SS
        strategies.append(self.split_input_in_channel_weight_both_channel(0, 1))
        strategies.append(self.split_input_in_channel_weight_both_channel(1, 0))

        # RR = RS x SR
        strategies.append(self.split_input_in_channel_weight_in_channel(0))
        strategies.append(self.split_input_in_channel_weight_in_channel(1))

        # RS = RR x RS
        strategies.append(self.split_weight_out_channel(0))
        strategies.append(self.split_weight_out_channel(1))

        # RR= RR x RR
        strategies.append(self.non_split())

        # S01R = S01R x RR
        strategies.append(self.split_1d_parallel_on_input_batch(0, 1))

        # RR = RS01 x S01R
        strategies.append(self.split_1d_parallel_on_in_channel(0, 1))

        # RS01 = RR x RS01
        strategies.append(self.split_1d_parallel_on_out_channel(0, 1))

        return strategies<|MERGE_RESOLUTION|>--- conflicted
+++ resolved
@@ -4,7 +4,7 @@
 from functools import reduce
 from typing import List
 
-<<<<<<< HEAD
+
 from colossalai.auto_parallel.tensor_shard.sharding_strategy import (
     CommAction,
     CommType,
@@ -12,12 +12,10 @@
     ShardingStrategy,
     TrainCycleItem,
 )
-from colossalai.auto_parallel.tensor_shard.utils import exception_handler
-=======
-from colossalai.auto_parallel.tensor_shard.sharding_strategy import (MemoryCost, ShardingStrategy, TrainCycleItem)
+
 from colossalai.auto_parallel.tensor_shard.utils import \
     ignore_sharding_exception
->>>>>>> 88a79814
+
 from colossalai.tensor.shape_consistency import CollectiveCommPattern
 
 from .strategy_generator import StrategyGenerator
