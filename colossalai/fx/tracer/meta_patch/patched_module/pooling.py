import math
from typing import Tuple
import torch
from ..registry import meta_patched_module


@meta_patched_module.register(torch.nn.AvgPool1d)
def torch_nn_avgpool1d(self, input):
    num_dim = input.dim()
    assert num_dim in [2, 3], f'expected the input to have 2 or 3 dimensions, but got {num_dim} dimensions'

    l_in = input.shape[-1]

    def _convert_int_to_list(item):
        if isinstance(item, int):
            return [item] * 1
        else:
            return item

    padding = _convert_int_to_list(self.padding)
    kernel_size = _convert_int_to_list(self.kernel_size)
    stride = _convert_int_to_list(self.stride)

    l_out = math.floor((l_in + 2 * padding[0] - kernel_size[0]) / stride[0] + 1)

    result_shape = tuple(input.shape[:-1]) + (l_out,)
    return torch.empty(result_shape, device='meta')


@meta_patched_module.register(torch.nn.AvgPool2d)
def torch_nn_avgpool2d(self, input):
    num_dim = input.dim()
    assert num_dim in [3, 4], f'expected the input to have 3 or 4 dimensions, but got {num_dim} dimensions'

    h_in, w_in = input.shape[-2:]

    def _convert_int_to_list(item):
        if isinstance(item, int):
            return [item] * 2
        else:
            return item

    padding = _convert_int_to_list(self.padding)
    kernel_size = _convert_int_to_list(self.kernel_size)
    stride = _convert_int_to_list(self.stride)

    h_out = math.floor((h_in + 2 * padding[0] - kernel_size[0]) / stride[0] + 1)
    w_out = math.floor((w_in + 2 * padding[1] - kernel_size[1]) / stride[1] + 1)

    result_shape = tuple(input.shape[:-2]) + (
        h_out,
        w_out,
    )
    return torch.empty(result_shape, device='meta')


@meta_patched_module.register(torch.nn.AvgPool3d)
def torch_nn_avgpool3d(self, input):
    num_dim = input.dim()
    assert num_dim in [4, 5], f'expected the input to have 4 or 5 dimensions, but got {num_dim} dimensions'

    d_in, h_in, w_in = input.shape[-3:]

    def _convert_int_to_list(item):
        if isinstance(item, int):
            return [item] * 3
        else:
            return item

    padding = _convert_int_to_list(self.padding)
    kernel_size = _convert_int_to_list(self.kernel_size)
    stride = _convert_int_to_list(self.stride)

    d_out = math.floor((d_in + 2 * padding[0] - kernel_size[0]) / stride[0] + 1)
    h_out = math.floor((h_in + 2 * padding[1] - kernel_size[1]) / stride[1] + 1)
    w_out = math.floor((w_in + 2 * padding[2] - kernel_size[2]) / stride[2] + 1)

    result_shape = tuple(input.shape[:-3]) + (
        d_out,
        h_out,
        w_out,
    )
    return torch.empty(result_shape, device='meta')


@meta_patched_module.register(torch.nn.MaxPool1d)
def torch_nn_maxpool1d(self, input):
    num_dim = input.dim()
    assert num_dim in [2, 3], f'expected the input to have 2 or 3 dimensions, but got {num_dim} dimensions'

    l_in = input.shape[-1]

    def _convert_int_to_list(item):
        if isinstance(item, int):
            return [item] * 1
        else:
            return item

    padding = _convert_int_to_list(self.padding)
    dilation = _convert_int_to_list(self.dilation)
    kernel_size = _convert_int_to_list(self.kernel_size)
    stride = _convert_int_to_list(self.stride)

    l_out = math.floor((l_in + 2 * padding[0] - dilation[0] * (kernel_size[0] - 1) - 1) / stride[0] + 1)

    result_shape = tuple(input.shape[:-1]) + (l_out,)
    return torch.empty(result_shape, device='meta')


@meta_patched_module.register(torch.nn.MaxPool2d)
def torch_nn_maxpool2d(self, input):
    num_dim = input.dim()
    assert num_dim in [3, 4], f'expected the input to have 3 or 4 dimensions, but got {num_dim} dimensions'

    h_in, w_in = input.shape[-2:]

    def _convert_int_to_list(item):
        if isinstance(item, int):
            return [item] * 2
        else:
            return item

    padding = _convert_int_to_list(self.padding)
    dilation = _convert_int_to_list(self.dilation)
    kernel_size = _convert_int_to_list(self.kernel_size)
    stride = _convert_int_to_list(self.stride)

    h_out = math.floor((h_in + 2 * padding[0] - dilation[0] * (kernel_size[0] - 1) - 1) / stride[0] + 1)
    w_out = math.floor((w_in + 2 * padding[1] - dilation[1] * (kernel_size[1] - 1) - 1) / stride[1] + 1)

    result_shape = tuple(input.shape[:-2]) + (
        h_out,
        w_out,
    )
    return torch.empty(result_shape, device='meta')


@meta_patched_module.register(torch.nn.MaxPool3d)
def torch_nn_maxpool3d(self, input):
    num_dim = input.dim()
    assert num_dim in [4, 5], f'expected the input to have 4 or 5 dimensions, but got {num_dim} dimensions'

    d_in, h_in, w_in = input.shape[-3:]

    def _convert_int_to_list(item):
        if isinstance(item, int):
            return [item] * 3
        else:
            return item

    padding = _convert_int_to_list(self.padding)
    dilation = _convert_int_to_list(self.dilation)
    kernel_size = _convert_int_to_list(self.kernel_size)
    stride = _convert_int_to_list(self.stride)

    d_out = math.floor((d_in + 2 * padding[0] - dilation[0] * (kernel_size[0] - 1) - 1) / stride[0] + 1)
    h_out = math.floor((h_in + 2 * padding[1] - dilation[1] * (kernel_size[1] - 1) - 1) / stride[1] + 1)
    w_out = math.floor((w_in + 2 * padding[2] - dilation[2] * (kernel_size[2] - 1) - 1) / stride[2] + 1)

    result_shape = tuple(input.shape[:-3]) + (
        d_out,
        h_out,
        w_out,
    )
    return torch.empty(result_shape, device='meta')


@meta_patched_module.register(torch.nn.AdaptiveAvgPool1d)
@meta_patched_module.register(torch.nn.AdaptiveMaxPool1d)
def torch_nn_adapative_pooling_1d(self, input):
<<<<<<< HEAD
    if isinstance(self.output_size, Tuple):
        result_shape = input.shape[:-1] + self.output_size
    else:
        result_shape = input.shape[:-1] + (self.output_size,)
=======
    assert input.dim() in [2, 3]
    if isinstance(self.output_size, int):
        output_size = (self.output_size,)
    else:
        output_size = self.output_size
    result_shape = tuple(input.shape[:-1]) + output_size
>>>>>>> 9145aef2
    return torch.empty(result_shape, device='meta')


@meta_patched_module.register(torch.nn.AdaptiveAvgPool2d)
@meta_patched_module.register(torch.nn.AdaptiveMaxPool2d)
def torch_nn_adapative_pooling_2d(self, input):
<<<<<<< HEAD
    if isinstance(self.output_size, Tuple):
        result_shape = input.shape[:-2] + self.output_size
    else:
        result_shape = input.shape[:-2] + (
            self.output_size,
            self.output_size,
        )
=======
    assert input.dim() in [3, 4]
    if isinstance(self.output_size, int):
        output_size = (self.output_size,) * 2
    else:
        output_size = self.output_size
    result_shape = tuple(input.shape[:-2]) + output_size
>>>>>>> 9145aef2
    return torch.empty(result_shape, device='meta')


@meta_patched_module.register(torch.nn.AdaptiveAvgPool3d)
@meta_patched_module.register(torch.nn.AdaptiveMaxPool3d)
def torch_nn_adapative_pooling_3d(self, input):
<<<<<<< HEAD
    if isinstance(self.output_size, Tuple):
        result_shape = input.shape[:-3] + self.output_size
    else:
        result_shape = input.shape[:-3] + (
            self.output_size,
            self.output_size,
            self.output_size,
        )
=======
    assert input.dim() in [4, 5]
    if isinstance(self.output_size, int):
        output_size = (self.output_size,) * 3
    else:
        output_size = self.output_size
    result_shape = tuple(input.shape[:-3]) + output_size
>>>>>>> 9145aef2
    return torch.empty(result_shape, device='meta')<|MERGE_RESOLUTION|>--- conflicted
+++ resolved
@@ -1,5 +1,4 @@
 import math
-from typing import Tuple
 import torch
 from ..registry import meta_patched_module
 
@@ -168,62 +167,34 @@
 @meta_patched_module.register(torch.nn.AdaptiveAvgPool1d)
 @meta_patched_module.register(torch.nn.AdaptiveMaxPool1d)
 def torch_nn_adapative_pooling_1d(self, input):
-<<<<<<< HEAD
-    if isinstance(self.output_size, Tuple):
-        result_shape = input.shape[:-1] + self.output_size
-    else:
-        result_shape = input.shape[:-1] + (self.output_size,)
-=======
     assert input.dim() in [2, 3]
     if isinstance(self.output_size, int):
         output_size = (self.output_size,)
     else:
         output_size = self.output_size
     result_shape = tuple(input.shape[:-1]) + output_size
->>>>>>> 9145aef2
     return torch.empty(result_shape, device='meta')
 
 
 @meta_patched_module.register(torch.nn.AdaptiveAvgPool2d)
 @meta_patched_module.register(torch.nn.AdaptiveMaxPool2d)
 def torch_nn_adapative_pooling_2d(self, input):
-<<<<<<< HEAD
-    if isinstance(self.output_size, Tuple):
-        result_shape = input.shape[:-2] + self.output_size
-    else:
-        result_shape = input.shape[:-2] + (
-            self.output_size,
-            self.output_size,
-        )
-=======
     assert input.dim() in [3, 4]
     if isinstance(self.output_size, int):
         output_size = (self.output_size,) * 2
     else:
         output_size = self.output_size
     result_shape = tuple(input.shape[:-2]) + output_size
->>>>>>> 9145aef2
     return torch.empty(result_shape, device='meta')
 
 
 @meta_patched_module.register(torch.nn.AdaptiveAvgPool3d)
 @meta_patched_module.register(torch.nn.AdaptiveMaxPool3d)
 def torch_nn_adapative_pooling_3d(self, input):
-<<<<<<< HEAD
-    if isinstance(self.output_size, Tuple):
-        result_shape = input.shape[:-3] + self.output_size
-    else:
-        result_shape = input.shape[:-3] + (
-            self.output_size,
-            self.output_size,
-            self.output_size,
-        )
-=======
     assert input.dim() in [4, 5]
     if isinstance(self.output_size, int):
         output_size = (self.output_size,) * 3
     else:
         output_size = self.output_size
     result_shape = tuple(input.shape[:-3]) + output_size
->>>>>>> 9145aef2
     return torch.empty(result_shape, device='meta')