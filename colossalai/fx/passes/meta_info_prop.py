--- conflicted
+++ resolved
@@ -122,25 +122,15 @@
         if n.op == "call_module":
             target_module = n.graph.owning_module.get_submodule(n.target)
             # calculate node size of activation if the module is not inplace
-<<<<<<< HEAD
             if getattr(target_module, 'inplace', False):
-=======
-            if getattr(target_module, "inplace", False):
->>>>>>> ff71edc0
                 total_activation_size = _compute_activation_size(n.meta['tensor_meta'])
 
             # calculate node size of parameters
             for param in target_module.parameters():
                 total_param_size += param.numel() * torch.tensor([], dtype=param.dtype).element_size()
-<<<<<<< HEAD
         elif n.op == 'call_function':
             # calculate node size of activation if the function is not inplace
             if 'inplace' not in n.kwargs:
-=======
-        elif n.op == "call_function":
-            # calculate node size of activation if the function is not inplace
-            if "inplace" not in n.kwargs:
->>>>>>> ff71edc0
                 total_activation_size = _compute_activation_size(n.meta['tensor_meta'])
         else:
             # calculate node size of activation
