from .spec import ComputePattern, ParallelAction, TensorSpec
from .op_wrapper import (
    colo_op_impl,)
from .colo_tensor import ColoTensor
from .colo_parameter import ColoParameter
from .utils import convert_parameter, named_params_with_colotensor
from ._ops import *
from .optim.colo_optimizer import ColoOptimizer
from . import distspec
from .dist_spec_mgr import DistSpecManager
<<<<<<< HEAD
from .param_op_hook import ParamOpHook, use_param_op_hooks
from .chunk import ChunkManager, TensorState

__all__ = [
    'ColoTensor', 'convert_parameter', 'colo_op_impl', 'ComputePattern', 'TensorSpec', 'ParallelAction',
    'named_params_with_colotensor', 'ColoOptimizer', 'ColoParameter', 'distspec', 'DistSpecManager', 'ParamOpHook',
    'use_param_op_hooks', 'ChunkManager', 'TensorState'
=======
from .module_utils import register_colo_module, is_colo_module, get_colo_module, init_colo_module, check_colo_module
from .modules import ColoLinear, ColoEmbedding

__all__ = [
    'ColoTensor', 'convert_parameter', 'colo_op_impl', 'ComputePattern', 'TensorSpec', 'ParallelAction',
    'named_params_with_colotensor', 'ColoOptimizer', 'ColoParameter', 'distspec', 'DistSpecManager',
    'register_colo_module', 'is_colo_module', 'get_colo_module', 'init_colo_module', 'check_colo_module',
    'ColoLinear', 'ColoEmbedding'
>>>>>>> 4d8a574c
]<|MERGE_RESOLUTION|>--- conflicted
+++ resolved
@@ -8,22 +8,14 @@
 from .optim.colo_optimizer import ColoOptimizer
 from . import distspec
 from .dist_spec_mgr import DistSpecManager
-<<<<<<< HEAD
 from .param_op_hook import ParamOpHook, use_param_op_hooks
 from .chunk import ChunkManager, TensorState
-
-__all__ = [
-    'ColoTensor', 'convert_parameter', 'colo_op_impl', 'ComputePattern', 'TensorSpec', 'ParallelAction',
-    'named_params_with_colotensor', 'ColoOptimizer', 'ColoParameter', 'distspec', 'DistSpecManager', 'ParamOpHook',
-    'use_param_op_hooks', 'ChunkManager', 'TensorState'
-=======
 from .module_utils import register_colo_module, is_colo_module, get_colo_module, init_colo_module, check_colo_module
 from .modules import ColoLinear, ColoEmbedding
 
 __all__ = [
     'ColoTensor', 'convert_parameter', 'colo_op_impl', 'ComputePattern', 'TensorSpec', 'ParallelAction',
     'named_params_with_colotensor', 'ColoOptimizer', 'ColoParameter', 'distspec', 'DistSpecManager',
-    'register_colo_module', 'is_colo_module', 'get_colo_module', 'init_colo_module', 'check_colo_module',
-    'ColoLinear', 'ColoEmbedding'
->>>>>>> 4d8a574c
+    'register_colo_module', 'is_colo_module', 'get_colo_module', 'init_colo_module', 'check_colo_module', 'ColoLinear',
+    'ColoEmbedding', 'ParamOpHook', 'use_param_op_hooks', 'ChunkManager', 'TensorState'
 ]