import time
from typing import List

<<<<<<< HEAD
from colossalai.fx.tracer.tracer import ColoTracer
from colossalai.fx.passes.meta_info_prop import MetaInfoProp
from colossalai.fx.profiler import (calculate_fwd_out, calculate_fwd_tmp, is_compatible_with_meta, parameter_size)
from torch.fx import symbolic_trace
=======
import torch
>>>>>>> 6630d455

from colossalai.gemini.memory_tracer import SyncCudaMemoryMonitor
from colossalai.gemini.stateful_tensor import StatefulTensor
from colossalai.utils.memory import colo_device_memory_used


class MemStatsCollector:
    """
    A Memory statistic collector.
    It works in two phases.
    Phase 1. Collection Phase: collect memory usage statistics of CPU and GPU.
    The first iteration of DNN training.
    Phase 2. Runtime Phase: use the read-only collected stats
    The rest iterations of DNN training.

    It has a Sampling counter which is reset after DNN training iteration.
    """

    def __init__(self) -> None:
        self._mem_monitor = SyncCudaMemoryMonitor()
        self._model_data_cuda_list = []
        self._overall_cuda_list = []

        self._model_data_cpu_list = []
        self._overall_cpu_list = []

        self._non_model_data_cuda_list = []
        self._non_model_data_cpu_list = []
        self._sampling_time = []

        self._start_flag = False
        self._step_idx = 0
        self._step_total = 0

    def overall_mem_stats(self, device_type: str) -> List[int]:
        if device_type == 'cuda':
            return self._overall_cuda_list
        elif device_type == 'cpu':
            return self._overall_cpu_list
        else:
            raise TypeError

    def model_data_list(self, device_type: str) -> List[int]:
        if device_type == 'cuda':
            return self._model_data_cuda_list
        elif device_type == 'cpu':
            return self._model_data_cpu_list
        else:
            raise TypeError

    def non_model_data_list(self, device_type: str) -> List[int]:
        if device_type == 'cuda':
            return self._non_model_data_cuda_list
        elif device_type == 'cpu':
            return self._non_model_data_cpu_list
        else:
            raise TypeError

    def next_period_non_model_data_usage(self, device_type: str) -> int:
        """Get max non model data memory usage of current sampling period

        Args:
            device_type (str): device type, can be 'cpu' or 'cuda'.

        Returns:
            int: max non model data memory usage of current sampling period
        """
        assert not self._start_flag, 'Cannot get mem stats info during collection phase.'
        assert self._step_total > 0, 'Cannot get mem stats info before collection phase.'
        next_non_model_data = self.non_model_data_list(device_type)[self._step_idx]
        self._step_idx = (self._step_idx + 1) % self._step_total
        return next_non_model_data

    @property
    def sampling_time(self):
        return [t - self._sampling_time[0] for t in self._sampling_time]

    def start_collection(self):
        self._start_flag = True
        self._mem_monitor.start()

    def finish_collection(self):
        self.sample_overall_data()
        self._step_total = len(self._sampling_time)
        self._start_flag = False
        self._mem_monitor.finish()

    def sample_model_data(self) -> None:
        """Sampling model data statistics.
        """
        if self._start_flag:
            cuda_mem = StatefulTensor.GST_MGR.total_mem['cuda']
            cpu_mem = StatefulTensor.GST_MGR.total_mem['cpu']
            self._model_data_cuda_list.append(cuda_mem)
            self._model_data_cpu_list.append(cpu_mem)

    def sample_overall_data(self) -> None:
        """Sampling non model data statistics.
        """
        if self._start_flag:
            # overall data recording is after model data recording
            if len(self._model_data_cuda_list) == 0:
                return

            self._overall_cuda_list.append(self._mem_monitor.finish())
            self._overall_cpu_list.append(colo_device_memory_used(torch.device('cpu')))

            assert len(self._model_data_cuda_list) == len(self._overall_cuda_list)

            self._non_model_data_cuda_list.append(self._overall_cuda_list[-1] - self._model_data_cuda_list[-1])
            self._non_model_data_cpu_list.append(self._overall_cpu_list[-1] - self._model_data_cpu_list[-1])
            self._sampling_time.append(time.time())
            self._mem_monitor.start()

    def clear(self) -> None:
        self._model_data_cuda_list = []
        self._overall_cuda_list = []

        self._model_data_cpu_list = []
        self._overall_cpu_list = []

        self._non_model_data_cpu_list = []
        self._non_model_data_cuda_list = []

        self._start_flag = False
        self._step_idx = 0
<<<<<<< HEAD
        self._step_total = 0


class MemStatsCollectorV2(MemStatsCollector):

    def __init__(self, chunk_manager: ChunkManager) -> None:
        super().__init__()
        self._chunk_manager = chunk_manager

    def sample_model_data(self) -> None:
        """Sampling model data statistics.
        """
        if self._start_flag:
            cuda_mem = self._chunk_manager.total_mem['cuda']
            cpu_mem = self._chunk_manager.total_mem['cpu']
            self._model_data_cuda_list.append(cuda_mem)
            self._model_data_cpu_list.append(cpu_mem)

    @property
    def cuda_margin_mem(self) -> float:
        return colo_device_memory_capacity(get_current_device()) - max(self.overall_mem_stats('cuda'))


class MemStatsCollectorStatic(MemStatsCollector):
    """
    A Static Memory statistic collector.
    """

    def __init__(self, module: nn.Module) -> None:
        super().__init__()
        self.module = module
        self.module_info_list = []


    def init_mem_stats(self, **kwargs):

        self.register_opnodes_recursively(self.module)
        self.refactor_module()

        # self.module = self.module.cpu()
        self.module.train()

        graph = ColoTracer().trace(self.module, meta_args=kwargs)
        gm = torch.fx.GraphModule(self.module, graph)
        interp = MetaInfoProp(gm)
        interp.propagate(*[MetaTensor(v, fake_device='cuda:0') for k, v in kwargs.items()])

        module_name_list = [mInfo.module_full_name for mInfo in self.module_info_list]
        fwd_out_released = {}
        total_mem = 0

        # forward
        for node in gm.graph.nodes:
            total_mem = total_mem + calculate_fwd_tmp(node) + calculate_fwd_out(node)
            if calculate_fwd_out(node) > 0:
                fwd_out_released[node] = False
            if node.op == "call_module":
                if node.name.endswith("_0") and node.name[:-2] in module_name_list:
                    self._non_model_data_cuda_list.append(total_mem)

        self._non_model_data_cuda_list.append(total_mem)
        self._non_model_data_cuda_list = self._non_model_data_cuda_list[1:]

        peak_mem = total_mem
        grad_in_computed = {}

        # backward
        for node in gm.graph.nodes.__reversed__():

            if node.name.__contains__("where") or node.name.__contains__("truediv"):
                continue

            # before run backward of the node

            total_mem = total_mem + node.meta["bwd_mem_tmp"] + node.meta["bwd_mem_out"]
            if total_mem >= peak_mem:
                peak_mem = total_mem

            # after run backward of the node

            total_mem -= node.meta["bwd_mem_tmp"]
            total_mem -= calculate_fwd_tmp(node)

            # release grad_in of current node
            for grad_in in node.meta["fwd_out"]:
                if isinstance(grad_in, torch.Tensor):
                    total_mem -= grad_in.numel() * torch.tensor([], dtype=grad_in.dtype).element_size()

            for in_node in node.args:
                if isinstance(in_node, torch.fx.node.Node):
                    # release fwd_in (fwd_out) of current node (input nodes)
                    if calculate_fwd_out(in_node) > 0 and (not fwd_out_released[in_node]):
                        total_mem -= calculate_fwd_out(in_node)
                        fwd_out_released[in_node] = True
                    # map multiple gradients of output to one tensor
                    if grad_in_computed.get(in_node, False):
                        total_mem -= calculate_fwd_out(in_node)
                        grad_in_computed[in_node] = True

            if node.name == "output":
                for in_node in node.args:
                    if isinstance(in_node, torch.fx.node.Node):
                        total_mem += calculate_fwd_out(in_node)

            if node.op == "call_module":
                if node.name.endswith("_0") and node.name[:-2] in module_name_list:
                    self._non_model_data_cuda_list.append(peak_mem)
                    peak_mem = total_mem

        self._step_total = len(self._non_model_data_cuda_list)
        self.recover_module()


    def refactor_module(self):
        for modInfo in self.module_info_list:
            temp_node = nn.Sequential(nn.Identity(), modInfo.module)
            modInfo.parent_module.__setattr__(modInfo.module_name, temp_node)


    def recover_module(self):
        for modInfo in self.module_info_list:
            modInfo.parent_module.__setattr__(modInfo.module_name, modInfo.module)


    def register_opnodes_recursively(self,
                                     module: torch.nn.Module,
                                     name: str = "",
                                     full_name: str = "",
                                     parent_module: Optional[torch.nn.Module] = None):

        assert isinstance(module, torch.nn.Module)

        for child_name, child in module.named_children():
            self.register_opnodes_recursively(child, child_name, full_name + "_" + child_name, module)

        # Early return on modules with no parameters.
        if len(list(module.parameters(recurse=False))) == 0:
            return

        self.module_info_list.append(ModuleInfos(module, name, full_name[1:], parent_module))


class ModuleInfos:

    def __init__(self,
                 module: torch.nn.Module,
                 module_name: str,
                 module_full_name: str,
                 parent_module: torch.nn.Module):
        self.module = module
        self.module_name = module_name
        self.module_full_name = module_full_name
        self.parent_module = parent_module
=======
        self._step_total = 0
>>>>>>> 6630d455
<|MERGE_RESOLUTION|>--- conflicted
+++ resolved
@@ -1,14 +1,7 @@
 import time
 from typing import List
 
-<<<<<<< HEAD
-from colossalai.fx.tracer.tracer import ColoTracer
-from colossalai.fx.passes.meta_info_prop import MetaInfoProp
-from colossalai.fx.profiler import (calculate_fwd_out, calculate_fwd_tmp, is_compatible_with_meta, parameter_size)
-from torch.fx import symbolic_trace
-=======
 import torch
->>>>>>> 6630d455
 
 from colossalai.gemini.memory_tracer import SyncCudaMemoryMonitor
 from colossalai.gemini.stateful_tensor import StatefulTensor
@@ -135,160 +128,4 @@
 
         self._start_flag = False
         self._step_idx = 0
-<<<<<<< HEAD
-        self._step_total = 0
-
-
-class MemStatsCollectorV2(MemStatsCollector):
-
-    def __init__(self, chunk_manager: ChunkManager) -> None:
-        super().__init__()
-        self._chunk_manager = chunk_manager
-
-    def sample_model_data(self) -> None:
-        """Sampling model data statistics.
-        """
-        if self._start_flag:
-            cuda_mem = self._chunk_manager.total_mem['cuda']
-            cpu_mem = self._chunk_manager.total_mem['cpu']
-            self._model_data_cuda_list.append(cuda_mem)
-            self._model_data_cpu_list.append(cpu_mem)
-
-    @property
-    def cuda_margin_mem(self) -> float:
-        return colo_device_memory_capacity(get_current_device()) - max(self.overall_mem_stats('cuda'))
-
-
-class MemStatsCollectorStatic(MemStatsCollector):
-    """
-    A Static Memory statistic collector.
-    """
-
-    def __init__(self, module: nn.Module) -> None:
-        super().__init__()
-        self.module = module
-        self.module_info_list = []
-
-
-    def init_mem_stats(self, **kwargs):
-
-        self.register_opnodes_recursively(self.module)
-        self.refactor_module()
-
-        # self.module = self.module.cpu()
-        self.module.train()
-
-        graph = ColoTracer().trace(self.module, meta_args=kwargs)
-        gm = torch.fx.GraphModule(self.module, graph)
-        interp = MetaInfoProp(gm)
-        interp.propagate(*[MetaTensor(v, fake_device='cuda:0') for k, v in kwargs.items()])
-
-        module_name_list = [mInfo.module_full_name for mInfo in self.module_info_list]
-        fwd_out_released = {}
-        total_mem = 0
-
-        # forward
-        for node in gm.graph.nodes:
-            total_mem = total_mem + calculate_fwd_tmp(node) + calculate_fwd_out(node)
-            if calculate_fwd_out(node) > 0:
-                fwd_out_released[node] = False
-            if node.op == "call_module":
-                if node.name.endswith("_0") and node.name[:-2] in module_name_list:
-                    self._non_model_data_cuda_list.append(total_mem)
-
-        self._non_model_data_cuda_list.append(total_mem)
-        self._non_model_data_cuda_list = self._non_model_data_cuda_list[1:]
-
-        peak_mem = total_mem
-        grad_in_computed = {}
-
-        # backward
-        for node in gm.graph.nodes.__reversed__():
-
-            if node.name.__contains__("where") or node.name.__contains__("truediv"):
-                continue
-
-            # before run backward of the node
-
-            total_mem = total_mem + node.meta["bwd_mem_tmp"] + node.meta["bwd_mem_out"]
-            if total_mem >= peak_mem:
-                peak_mem = total_mem
-
-            # after run backward of the node
-
-            total_mem -= node.meta["bwd_mem_tmp"]
-            total_mem -= calculate_fwd_tmp(node)
-
-            # release grad_in of current node
-            for grad_in in node.meta["fwd_out"]:
-                if isinstance(grad_in, torch.Tensor):
-                    total_mem -= grad_in.numel() * torch.tensor([], dtype=grad_in.dtype).element_size()
-
-            for in_node in node.args:
-                if isinstance(in_node, torch.fx.node.Node):
-                    # release fwd_in (fwd_out) of current node (input nodes)
-                    if calculate_fwd_out(in_node) > 0 and (not fwd_out_released[in_node]):
-                        total_mem -= calculate_fwd_out(in_node)
-                        fwd_out_released[in_node] = True
-                    # map multiple gradients of output to one tensor
-                    if grad_in_computed.get(in_node, False):
-                        total_mem -= calculate_fwd_out(in_node)
-                        grad_in_computed[in_node] = True
-
-            if node.name == "output":
-                for in_node in node.args:
-                    if isinstance(in_node, torch.fx.node.Node):
-                        total_mem += calculate_fwd_out(in_node)
-
-            if node.op == "call_module":
-                if node.name.endswith("_0") and node.name[:-2] in module_name_list:
-                    self._non_model_data_cuda_list.append(peak_mem)
-                    peak_mem = total_mem
-
-        self._step_total = len(self._non_model_data_cuda_list)
-        self.recover_module()
-
-
-    def refactor_module(self):
-        for modInfo in self.module_info_list:
-            temp_node = nn.Sequential(nn.Identity(), modInfo.module)
-            modInfo.parent_module.__setattr__(modInfo.module_name, temp_node)
-
-
-    def recover_module(self):
-        for modInfo in self.module_info_list:
-            modInfo.parent_module.__setattr__(modInfo.module_name, modInfo.module)
-
-
-    def register_opnodes_recursively(self,
-                                     module: torch.nn.Module,
-                                     name: str = "",
-                                     full_name: str = "",
-                                     parent_module: Optional[torch.nn.Module] = None):
-
-        assert isinstance(module, torch.nn.Module)
-
-        for child_name, child in module.named_children():
-            self.register_opnodes_recursively(child, child_name, full_name + "_" + child_name, module)
-
-        # Early return on modules with no parameters.
-        if len(list(module.parameters(recurse=False))) == 0:
-            return
-
-        self.module_info_list.append(ModuleInfos(module, name, full_name[1:], parent_module))
-
-
-class ModuleInfos:
-
-    def __init__(self,
-                 module: torch.nn.Module,
-                 module_name: str,
-                 module_full_name: str,
-                 parent_module: torch.nn.Module):
-        self.module = module
-        self.module_name = module_name
-        self.module_full_name = module_full_name
-        self.parent_module = parent_module
-=======
-        self._step_total = 0
->>>>>>> 6630d455
+        self._step_total = 0