--- conflicted
+++ resolved
@@ -57,15 +57,10 @@
             "The argument 'return_loss' has to be True when 'forward_only' is False, but got False."
         batch_data = self.load_batch(data_iter)
 
-<<<<<<< HEAD
         self._wait_for_batch(batch_data, self._memcpy_stream)
 
-        if self.batch_data_process_func:
-            data, label = self.batch_data_process_func(batch_data)
-=======
         if self.data_process_func:
             data, label = self.data_process_func(batch_data)
->>>>>>> 946dbd62
         else:
             # if not batch data process func is given,
             # then we regard the batch data as a simple tuple of (data, label)
