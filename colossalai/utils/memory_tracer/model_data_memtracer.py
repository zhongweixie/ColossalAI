from colossalai.context.singleton_meta import SingletonMeta
from colossalai.zero.sharded_param.sharded_tensor import ShardedTensor
from colossalai.utils.memory_utils.utils import col_tensor_mem_usage
import torch
from typing import Union, Tuple, Optional
from colossalai.logging import DistributedLogger


<<<<<<< HEAD
=======
def _col_tensor_mem_usage(t: Union[torch.Tensor, ShardedTensor]) -> int:
    if isinstance(t, ShardedTensor):
        target = t.payload
    else:
        target = t
    return target.numel() * target.element_size()


def col_model_data_mem_usage(model: torch.nn.Module) -> Tuple[int, int]:
    """ 
    Trace the model memory usage.
    Args:
        model (torch.nn.Module): a torch model

    Returns:
        Tuple[int, int]: cuda memory usage in Byte, cpu memory usage in Byte
    """

    def _get_tensor_mem_use(t: Optional[torch.Tensor]):
        if t is None:
            return
        assert isinstance(t, torch.Tensor)
        _cpu_mem_usage, _cuda_mem_usage = 0, 0
        if t.device.type == 'cpu':
            _cpu_mem_usage += t.numel() * t.element_size()
        elif t.device.type == 'cuda':
            _cuda_mem_usages += t.numel() * t.element_size()
        return _cuda_mem_usage, _cpu_mem_usage

    cuda_mem_usage = 0
    cpu_mem_usage = 0
    for param in model.parameters():
        if hasattr(param, 'col_attr'):
            para_cuda, param_cpu = param.col_attr.get_memory_usage()
            cuda_mem_usage += para_cuda
            cpu_mem_usage += param_cpu
        else:
            t_cuda, t_cpu = _get_tensor_mem_use(param.data)
            cuda_mem_usage += t_cuda
            cpu_mem_usage += t_cpu
            t_cuda, t_cpu = _get_tensor_mem_use(param.grad)
            cuda_mem_usage += t_cuda
            cpu_mem_usage += t_cpu

    return cuda_mem_usage, cpu_mem_usage


>>>>>>> 705f5610
class ModelDataTracer(metaclass=SingletonMeta):
    """
    A tracer singleton to trace model data usage during runtime.
    You have to register a model on the singleton first.
    """

    def __init__(self) -> None:
<<<<<<< HEAD
        self._cuda_usage = 0
        self._cpu_usage = 0
        self._start_flag = False

    def start(self) -> None:
        self._start_flag = True

    def close(self) -> None:
        self._start_flag = False

    def add_tensor(self, t: Union[torch.Tensor, ShardedTensor]) -> None:
        if not self._start_flag:
            return
        t_payload = t.payload if isinstance(t, ShardedTensor) else t
        mem_use = col_tensor_mem_usage(t_payload)
        if t_payload.device.type == 'cuda':
            self._cuda_usage += mem_use
        elif t_payload.device.type == 'cpu':
            self._cpu_usage += mem_use
        else:
            raise TypeError

    def delete_tensor(self, t: Union[torch.Tensor, ShardedTensor]) -> None:
        if not self._start_flag:
            return
        t_payload = t.payload if isinstance(t, ShardedTensor) else t
        mem_use = col_tensor_mem_usage(t_payload)
        if t_payload.device.type == 'cuda':
            self._cuda_usage -= mem_use
        elif t_payload.device.type == 'cpu':
            self._cpu_usage -= mem_use
        else:
            raise TypeError
=======
        self._logger = DistributedLogger("ModelDataTracer")
        self._model = None

    def _get_mem_usage(self) -> Tuple[int, int]:
        """
        get the memory usage of the model registered.
        Returns:
            Tuple[int, int]: cuda, cpu mem usage
        """
        if self._model is None:
            self._logger.warning("The Global ModelDataTracer is using, but no model is registered on it.")
            return 0, 0
        return col_model_data_mem_usage(self._model)
>>>>>>> 705f5610

    def register_model(self, model) -> None:
        self._model = model

    @property
    def cpu_usage(self):
        _, cpu_usage = self._get_mem_usage()
        return cpu_usage

    @property
    def cuda_usage(self):
        cuda_usage, _ = self._get_mem_usage()
        return cuda_usage


GLOBAL_MODEL_DATA_TRACER = ModelDataTracer()<|MERGE_RESOLUTION|>--- conflicted
+++ resolved
@@ -4,16 +4,6 @@
 import torch
 from typing import Union, Tuple, Optional
 from colossalai.logging import DistributedLogger
-
-
-<<<<<<< HEAD
-=======
-def _col_tensor_mem_usage(t: Union[torch.Tensor, ShardedTensor]) -> int:
-    if isinstance(t, ShardedTensor):
-        target = t.payload
-    else:
-        target = t
-    return target.numel() * target.element_size()
 
 
 def col_model_data_mem_usage(model: torch.nn.Module) -> Tuple[int, int]:
@@ -55,7 +45,6 @@
     return cuda_mem_usage, cpu_mem_usage
 
 
->>>>>>> 705f5610
 class ModelDataTracer(metaclass=SingletonMeta):
     """
     A tracer singleton to trace model data usage during runtime.
@@ -63,41 +52,6 @@
     """
 
     def __init__(self) -> None:
-<<<<<<< HEAD
-        self._cuda_usage = 0
-        self._cpu_usage = 0
-        self._start_flag = False
-
-    def start(self) -> None:
-        self._start_flag = True
-
-    def close(self) -> None:
-        self._start_flag = False
-
-    def add_tensor(self, t: Union[torch.Tensor, ShardedTensor]) -> None:
-        if not self._start_flag:
-            return
-        t_payload = t.payload if isinstance(t, ShardedTensor) else t
-        mem_use = col_tensor_mem_usage(t_payload)
-        if t_payload.device.type == 'cuda':
-            self._cuda_usage += mem_use
-        elif t_payload.device.type == 'cpu':
-            self._cpu_usage += mem_use
-        else:
-            raise TypeError
-
-    def delete_tensor(self, t: Union[torch.Tensor, ShardedTensor]) -> None:
-        if not self._start_flag:
-            return
-        t_payload = t.payload if isinstance(t, ShardedTensor) else t
-        mem_use = col_tensor_mem_usage(t_payload)
-        if t_payload.device.type == 'cuda':
-            self._cuda_usage -= mem_use
-        elif t_payload.device.type == 'cpu':
-            self._cpu_usage -= mem_use
-        else:
-            raise TypeError
-=======
         self._logger = DistributedLogger("ModelDataTracer")
         self._model = None
 
@@ -111,7 +65,6 @@
             self._logger.warning("The Global ModelDataTracer is using, but no model is registered on it.")
             return 0, 0
         return col_model_data_mem_usage(self._model)
->>>>>>> 705f5610
 
     def register_model(self, model) -> None:
         self._model = model
