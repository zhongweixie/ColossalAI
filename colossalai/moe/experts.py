import math
from contextlib import nullcontext
from typing import Callable, Optional, Tuple

import torch
import torch.nn as nn

from colossalai.kernel.triton.llama_act_combine_kernel import HAS_TRITON
from colossalai.moe._operation import MoeInGradScaler, MoeOutGradScaler
from colossalai.moe.manager import MOE_MANAGER
from colossalai.moe.utils import get_activation
from colossalai.shardformer.layer.utils import Randomizer
from colossalai.tensor.moe_tensor.api import get_ep_size, set_moe_tensor_info

if HAS_TRITON:
    from colossalai.kernel.triton.llama_act_combine_kernel import LlamaActCombine


class BaseMLPExperts(nn.Module):
    """
    SparseMLP is a multi-layer perceptron with sparse expert parallel layers.

    Args:
        num_experts (int): The number of experts
        forward: hidden_size --> intermediate_size --> hidden_size
            hidden_size (int): The hidden size of MLP
            intermediate_size (int): The intermediate size of MLP
        expert_parallel (str, optional): The parallelism of experts. Now we have 'EP' and 'TP'.
        activation (optional): The activation function of MLP
        drop_rate (float, optional): The drop rate of MLP
    """

    def __init__(
        self,
        num_experts: int,
        hidden_size: int,
        intermediate_size: int,
        expert_parallel: Optional[str] = None,
        activation: Optional[Callable] = None,
        drop_rate: float = 0,
        gated: bool = False,
        use_kernel: bool = False,
    ):
        super().__init__()
        assert expert_parallel in ["EP", "TP", None]
        self.expert_parallel = expert_parallel
        self.num_total_experts = num_experts
        self.gated = gated
        self.use_kernel = use_kernel
        self.hidden_size = hidden_size
        self.intermediate_size = intermediate_size

        # get expert parallel info
        if expert_parallel is not None:
            self.num_local_experts, self.moe_info = MOE_MANAGER.get_info(
                num_experts, use_tp=True if expert_parallel == "TP" else False)
            # get settings for different parallel
            self.ep_size = get_ep_size(self)
            if expert_parallel == "TP":
                intermediate_size = intermediate_size // self.ep_size
                num_experts = self.num_total_experts
            else:
                num_experts = self.num_local_experts
        else:
            self.num_local_experts = self.num_total_experts
            self.ep_size = 1

        if gated:
            self.wi_gate = nn.Parameter(torch.empty(num_experts, hidden_size, intermediate_size * 2))
            self.wi_up = nn.Parameter(torch.empty(num_experts, hidden_size, intermediate_size))
        else:
            self.wi = nn.Parameter(torch.empty(num_experts, hidden_size, intermediate_size))
        self.wo = nn.Parameter(torch.empty(num_experts, intermediate_size, hidden_size))

        self.act_name = activation
        self.act = get_activation(activation)
        self.drop = nn.Dropout(p=drop_rate)

        if expert_parallel is not None:
            for param in self.parameters():
                set_moe_tensor_info(param, self.moe_info)

        # init param
        self.reset_parameters()

    @torch.no_grad()
    def reset_parameters(self):
        # expert param should be different
        if self.expert_parallel is not None:
            seed_ctx = Randomizer(MOE_MANAGER.seed).fork_rng(enable_cpu=True)
        else:
            seed_ctx = Randomizer(42).fork_rng(enable_cpu=True)
        with seed_ctx:
            if self.gated:
                torch.nn.init.normal_(self.wi_gate, std=math.sqrt(0.1 / self.hidden_size))
                torch.nn.init.normal_(self.wi_up, std=math.sqrt(0.1 / self.hidden_size))
            else:
                torch.nn.init.normal_(self.wi, std=math.sqrt(0.1 / self.hidden_size))
            torch.nn.init.normal_(self.wo, std=math.sqrt(0.1 / self.intermediate_size))

    def forward(self, x: torch.Tensor, param_slice: Tuple[slice] = (slice(None),)) -> torch.Tensor:
        """
        Args:
            x (torch.Tensor): The input tensor of shape (num_groups, num_experts, capacity, hidden_size)

        Returns:
            torch.Tensor: The output tensor of shape (num_groups, num_experts, capacity, hidden_size)
        """
        x = MoeInGradScaler.apply(x, self.ep_size)

        e = x.size(1)
        h = x.size(-1)

        x = x.transpose(0, 1)
        inshape = x.shape
        x = x.reshape(e, -1, h)

        if self.gated:
<<<<<<< HEAD
            x_gate = [torch.mm(x[i], self.wi_gate[param_slice][i]) for i in range(e)]
            x_up = [torch.mm(x[i], self.wi_up[param_slice][i]) for i in range(e)]
            if HAS_TRITON and self.act_name == "swiglu":
                x = [LlamaActCombine.apply(x_gate[i], x_up[i]) for i in range(e)]
=======
            if self.use_kernel and HAS_TRITON and self.act_name == "swiglu":
                x = LlamaActCombine.apply(
                    torch.bmm(x, self.wi_gate[param_slice]),
                    torch.bmm(x, self.wi_up[param_slice]),
                )
>>>>>>> 0d599f69
            else:
                x = [self.act(x_gate[i]) * x_up[i] for i in range(e)]
        else:
            x = [torch.mm(x[i], self.wi[param_slice][i]) for i in range(e)]
            x = [self.act(x[i]) for i in range(e)]
        x = [self.drop(x[i]) for i in range(e)]
        x = [torch.mm(x[i], self.wo[param_slice][i]) for i in range(e)]

        x = torch.cat([x[i].unsqueeze(0) for i in range(e)], dim=0)
        x = x.reshape(inshape)
        x = x.transpose(0, 1).contiguous()
        x = MoeOutGradScaler.apply(x, self.ep_size)
        return x


class EPMLPExperts(BaseMLPExperts):
    """
    Use expert parallelism to split each expert evenly, which can deploy experts in
    """

    def __init__(
        self,
        num_experts: int,
        hidden_size: int,
        intermediate_size: int,
        activation=None,
        drop_rate: float = 0,
        gated: bool = False,
        use_kernel: bool = False,
    ):
        # TODO: This class can be aborted
        super().__init__(
            num_experts,
            hidden_size,
            intermediate_size,
            "EP",
            activation,
            drop_rate,
            gated,
            use_kernel,
        )


class TPMLPExperts(BaseMLPExperts):
    """Use tensor parallelism to split each expert evenly, which can deploy experts in
    case that the number of experts can't be divide by maximum expert parallel size or
    maximum expert parallel size can't be divide by the number of experts.
    """

    def __init__(
        self,
        num_experts: int,
        hidden_size: int,
        intermediate_size: int,
        activation: str = None,
        drop_rate: float = 0,
        gated: bool = False,
        use_kernel: bool = False,
    ):
        # TODO: This class can be aborted
        super().__init__(
            num_experts,
            hidden_size,
            intermediate_size,
            "TP",
            activation,
            drop_rate,
            gated,
            use_kernel,
        )


def get_expert_class(name: str) -> BaseMLPExperts:
    if name == "TP":
        return TPMLPExperts
    elif name == "EP":
        return EPMLPExperts
    elif name is None:
        return BaseMLPExperts
    else:
        raise ValueError(f"Unknown expert class name: {name}")


def build_ffn_experts(num_experts: int, d_model: int, d_ff: int, activation=None, drop_rate: float = 0):
    mep_size = MOE_MANAGER.max_ep_size
    if num_experts % mep_size == 0 or mep_size % num_experts == 0:
        return EPMLPExperts(num_experts, d_model, d_ff, activation, drop_rate)
    elif d_ff % mep_size == 0:
        return TPMLPExperts(num_experts, d_model, d_ff, activation, drop_rate)
    else:
        raise NotImplementedError(f"Can not build {num_experts} experts in {mep_size} GPUS.")<|MERGE_RESOLUTION|>--- conflicted
+++ resolved
@@ -116,18 +116,10 @@
         x = x.reshape(e, -1, h)
 
         if self.gated:
-<<<<<<< HEAD
             x_gate = [torch.mm(x[i], self.wi_gate[param_slice][i]) for i in range(e)]
             x_up = [torch.mm(x[i], self.wi_up[param_slice][i]) for i in range(e)]
-            if HAS_TRITON and self.act_name == "swiglu":
+            if self.use_kernel and HAS_TRITON and self.act_name == "swiglu":
                 x = [LlamaActCombine.apply(x_gate[i], x_up[i]) for i in range(e)]
-=======
-            if self.use_kernel and HAS_TRITON and self.act_name == "swiglu":
-                x = LlamaActCombine.apply(
-                    torch.bmm(x, self.wi_gate[param_slice]),
-                    torch.bmm(x, self.wi_up[param_slice]),
-                )
->>>>>>> 0d599f69
             else:
                 x = [self.act(x_gate[i]) * x_up[i] for i in range(e)]
         else:
