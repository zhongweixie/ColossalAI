--- conflicted
+++ resolved
@@ -1185,9 +1185,6 @@
             zero_stage = 0
 
         if not isinstance(model, ModelWrapper):
-<<<<<<< HEAD
-            use_ddp = self.dp_size > 1 and self.pp_size == 1 and zero_stage == 0
-=======
             use_ddp = (self.dp_size > 1 and self.pp_size == 1 and self.zero_stage == 0) or (
                 self.dp_size == 1
                 and self.pp_size == 1
@@ -1198,7 +1195,6 @@
                 dp_group = self.pg_mesh.create_group_along_axis([self.dp_axis, self.sp_axis])
             else:
                 dp_group = self.dp_group
->>>>>>> 22297789
             model = HybridParallelModule(
                 model,
                 precision=self.precision,
@@ -1236,13 +1232,8 @@
                         tp_process_group=self.tp_group,
                     )
             else:
-<<<<<<< HEAD
                 is_zero = self.dp_size > 1
                 if self.dp_size == 1:
-=======
-                zero_dp_size = dist.get_world_size(dp_group)
-                if zero_dp_size == 1:
->>>>>>> 22297789
                     warnings.warn(
                         "Use Zero Optimizer when data parallel size is 1 may introduce unnecessary overhead. "
                         "If you do not intend to use cpu_offload, please consider set zero_stage=0."
