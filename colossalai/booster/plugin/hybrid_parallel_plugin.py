import ctypes
import random
from contextlib import nullcontext
from functools import partial
from types import MethodType
from typing import Any, Callable, Iterator, List, Optional, OrderedDict, Tuple, Union

import numpy as np
import torch
import torch.distributed as dist
from torch import Tensor, inf
from torch.distributed import ProcessGroup, get_world_size
from torch.nn import Module, SyncBatchNorm
from torch.nn.parallel import DistributedDataParallel as DDP
from torch.optim import Optimizer
from torch.optim.lr_scheduler import _LRScheduler as LRScheduler
from torch.utils._pytree import tree_map
from torch.utils.data import DataLoader
from torch.utils.data.distributed import DistributedSampler

from colossalai.amp.naive_amp.mixed_precision_optimizer import MixedPrecisionOptimizer
from colossalai.checkpoint_io import CheckpointIO, HybridParallelCheckpointIO
from colossalai.cluster import ProcessGroupMesh
from colossalai.interface import ModelWrapper, OptimizerWrapper
from colossalai.pipeline.schedule import OneForwardOneBackwardSchedule
from colossalai.pipeline.stage_manager import PipelineStageManager
from colossalai.shardformer import ShardConfig, ShardFormer
from colossalai.shardformer.policies.base_policy import Policy
from colossalai.tensor.d_tensor.api import is_distributed_tensor
from colossalai.zero.low_level import LowLevelZeroOptimizer

from .pp_plugin_base import PipelinePluginBase

DP_AXIS, PP_AXIS, TP_AXIS = 0, 1, 2


def _convert_floating_point(x, dtype: torch.dtype = torch.float16):
    if isinstance(x, torch.Tensor) and torch.is_floating_point(x):
        return x.to(dtype)
    return x


class HybridParallelModule(ModelWrapper):
    def __init__(
        self,
        module: Module,
        precision: str,
        shard_config: ShardConfig,
        dp_group: ProcessGroup,
        use_ddp: bool,
        ddp_config: dict,
        custom_policy: Policy,
    ) -> None:
        self.stage_manager = shard_config.pipeline_stage_manager
        self.dp_group = dp_group

        shardformer = ShardFormer(shard_config)
        if custom_policy is not None:
            assert isinstance(custom_policy, object)
        module, self.shared_params = shardformer.optimize(module, policy=custom_policy)

        # setting process groups for shared parameters
        self.shared_param_process_groups = []
        for shared_param in self.shared_params:
            if len(shared_param) > 0:
                self.shared_param_process_groups.append(
                    self.stage_manager.init_process_group_by_stages(list(shared_param.keys()))
                )

        # setting mixed_precision
        self.mixed_precision = None
        if precision == "fp16":
            self.mixed_precision = torch.float16
        elif precision == "bf16":
            self.mixed_precision = torch.bfloat16
        if self.mixed_precision is not None:
            module = module.to(self.mixed_precision)
        module = module.cuda()

        # setting input type cast when using mixed precision
        self.convert_fn = None
        if self.mixed_precision is not None:
            self.convert_fn = partial(_convert_floating_point, dtype=self.mixed_precision)

        # setting ddp configs
        if use_ddp:
            # convert model to sync bn
            module = SyncBatchNorm.convert_sync_batchnorm(module, dp_group)
            # wrap the model with PyTorch DDP
            module = DDP(module, process_group=dp_group, **ddp_config)

        super().__init__(module)

    def sync_shared_params(self):
        for shared_param, group in zip(self.shared_params, self.shared_param_process_groups):
            if self.stage_manager.stage in shared_param:
                param = shared_param[self.stage_manager.stage]
                dist.all_reduce(param.grad, group=group)
            dist.barrier()

    def no_sync(self) -> Iterator[None]:
        # no sync grads across data parallel
        return nullcontext()

    def sync_grads(self):
        # sync grad across data parallel
        if self.dp_group.size() == 1:
            return
        for p in self.module.parameters():
            if p.grad is not None:
                dist.all_reduce(p.grad, group=self.dp_group)
                p.grad.div_(self.dp_group.size())

    def forward(self, *args, **kwargs):
        if self.convert_fn is not None:
            args = tree_map(self.convert_fn, args)
            kwargs = tree_map(self.convert_fn, kwargs)
        return super().forward(*args, **kwargs)

    def unwrap(self):
        module = super().unwrap()
        if isinstance(module, DDP):
            module = module.module
        return module


def get_param_info(optim: Optimizer):
    # Get a backup of necessary information of parameters for future use, which includes:
    # 1. A complete param_group, with params in the form of param_id
    # 2. A mapping from param address (obtained using id(param)) to integer param_id
    # 3. A mapping from integer param_id to param address.
    # 4. A mapping from param_address (obtained using id(param)) to the original shape of parameter before sharding.
    # When Zero is used, the params here are fp16/bf16 model params rather than fp32 master params in optimizer.

    if optim is None:
        return {}
    param_info = {"param_groups": [], "param2id": {}, "id2param": {}, "param2shape": {}}
    start_index = 0
    for group in optim.param_groups:
        packed_group = {k: v for k, v in group.items() if k != "params"}
        packed_group["params"] = []

        for param_id, param in enumerate(group["params"], start_index):
            original_shape = param.shape if isinstance(param, torch.Tensor) else None
            packed_group["params"].append(param_id)
            param_info["param2id"][id(param)] = param_id
            param_info["id2param"][param_id] = id(param)
            param_info["param2shape"][id(param)] = original_shape

        param_info["param_groups"].append(packed_group)
        start_index += len(group["params"])

    return param_info


def init_pipeline_optimizer(optim: Optimizer, model: Module):
    model_params = set(model.parameters())
    new_param_groups = []
    for group in optim.param_groups:
        params = [p for p in group["params"] if p in model_params]
        new_param_groups.append({**group, "params": params})
    optim.__setstate__({"param_groups": new_param_groups})


class HybridParallelNaiveOptimizer(OptimizerWrapper):
    def __init__(
        self,
        optim: Optimizer,
        model: Module,
        use_pipeline: bool,
        param_info: OrderedDict,
        max_norm: float = 0,
        tp_process_group: Optional[ProcessGroup] = None,  # if using tp
        pp_process_group: Optional[ProcessGroup] = None,  # if using pp
    ):
        self.param_info = param_info
        if use_pipeline:
            init_pipeline_optimizer(optim, model)
        self.stage_manager = model.stage_manager
        self.shared_params = model.shared_params
        self.max_norm = max_norm
        self.tp_pg = tp_process_group
        self.pp_pg = pp_process_group
        super().__init__(optim)

    def step(self, *args, **kwargs):
        r"""
        Perform an optimization step.

        Args:
            *args: Variable-length positional arguments to be passed to the optimizer's step function.
            **kwargs: Keyword arguments to be passed to the optimizer's step function.
        """

        if self.max_norm > 0:
            # Compute the total gradient norm.
            param_gradient_pairs = [
                (p, p.grad) for group in self.optim.param_groups for p in group["params"] if p.grad is not None
            ]
            total_norm = self._compute_grad_norm(param_gradient_pairs)

            # Clip the gradients to prevent exploding gradients.
            self._clip_grad_norm(total_norm)

        # Perform the optimization step using the underlying optimizer.
        self.optim.step(*args, **kwargs)

    def _compute_grad_norm(self, param_gradient_pairs: List[Tuple[Tensor]], norm_type: int = 2) -> int:
        r"""
        Compute and return the gradient norm for gradient clipping.

        Args:
            param_gradient_pairs (List[Tuple[Tensor]]): List of (parameter, gradient) pairs; gradients are used for norm calculation.
            norm_type (int, optional): Type of the norm used (e.g., 2 for L2 norm). Defaults to 2.

        Returns:
            float: The total norm of the given gradients.
        """

        if len(param_gradient_pairs) == 0:
            return 0.0

        tp_size = get_world_size(self.tp_pg) if self.tp_pg is not None else 1
        pp_size = get_world_size(self.pp_pg) if self.pp_pg is not None else 1
        norm_type = float(norm_type)

        # gradients used for norm calculation.
        gradients = [grad for param, grad in param_gradient_pairs]

        if norm_type == inf:
            total_norm = max(grad.data.abs().max() for grad in gradients)
            total_norm_cuda = torch.cuda.FloatTensor([float(total_norm)])
            if tp_size > 1:
                dist.all_reduce(tensor=total_norm_cuda, op=dist.ReduceOp.MAX, group=self.tp_pg)
            if pp_size > 1:
                dist.all_reduce(tensor=total_norm_cuda, op=dist.ReduceOp.MAX, group=self.pp_pg)
            total_norm = total_norm_cuda.item()
        else:
            # gradients used for norm calculation.
            gradients = [grad for param, grad in param_gradient_pairs]
            # grad_to_param_mapping is used to check which gradients are not distributed across devices of the 'tp_group'.
            grad_to_param_mapping = {id(grad): param for param, grad in param_gradient_pairs}

            total_norm_exponentiated = 0.0
            for grad in gradients:
                grad_norm_exponentiated = grad.data.double().norm(norm_type) ** norm_type

                # If 'tp_size' is greater than 1 and the parameter for the gradient is not a distributed tensor,
                # it indicates that the parameter is not distributed across devices of the 'tp_group'.
                # Consequently, there is no need to perform an 'all_reduce' operation for 'grad_norm'.
                # However, we still perform the 'all_reduce' operation for the sake of good coding practices.
                # To ensure mathematical equivalence, we divide the 'grad_norm' by 'tp_size.'
                if tp_size > 1:
                    param_for_grad = grad_to_param_mapping[id(grad)]
                    if not is_distributed_tensor(param_for_grad):
                        grad_norm_exponentiated /= tp_size

                # If 'pp_size' is greater than 1 and the gradient belongs to shared parameters,
                # it means that this parameter is used in two different pipeline stages.
                # To avoid redundant norm calculations, we divide the exponent of this norm by
                # the number of shared stages.
                if pp_size > 1:
                    for shared_param in self.shared_params:
                        if self.stage_manager.stage in shared_param:
                            stage_shared_param = shared_param[self.stage_manager.stage]
                            if grad is stage_shared_param.grad:
                                grad_norm_exponentiated /= len(shared_param)

                total_norm_exponentiated += grad_norm_exponentiated

            total_norm_exponentiated_cuda = torch.cuda.FloatTensor([float(total_norm_exponentiated)])
            if tp_size > 1:
                # compute norm in tp process group
                dist.all_reduce(tensor=total_norm_exponentiated_cuda, op=dist.ReduceOp.SUM, group=self.tp_pg)
            if pp_size > 1:
                # compute norm in pp process group
                dist.all_reduce(tensor=total_norm_exponentiated_cuda, op=dist.ReduceOp.SUM, group=self.pp_pg)

            # compute the total_norm
            total_norm = total_norm_exponentiated_cuda.item() ** (1.0 / norm_type)

        return total_norm

    def _clip_grad_norm(self, total_norm: float) -> None:
        r"""
        Clips the gradients of the model's parameters to prevent exploding gradients.

        Args:
            total_norm (float): The computed total gradient norm.

        Returns:
            None
        """
        clip_coef = torch.tensor(self.max_norm / (total_norm + 1e-6))
        clip_coef_clamped = torch.clamp(clip_coef, max=1.0)

        for group in self.optim.param_groups:
            for p in group["params"]:
                if p.grad is None:
                    continue
                p.grad.data.mul_(clip_coef_clamped)

    def update_master_params(self, model: Module):
        pass

    def get_working_to_master_map(self):
        return None

    def get_master_to_working_map(self):
        return None


class HybridParallelAMPOptimizer(MixedPrecisionOptimizer):
    def __init__(
        self,
        optim: Optimizer,
        model: Module,
        use_pipeline: bool,
        param_info: OrderedDict,
        precision: str = "fp16",
        initial_scale: float = 2**16,
        min_scale: float = 1,
        growth_factor: float = 2,
        backoff_factor: float = 0.5,
        growth_interval: int = 1000,
        hysteresis: int = 2,
        max_scale: float = 2**32,
        max_norm: float = 0,
        tp_process_group: Optional[ProcessGroup] = None,  # if using tp
        pp_process_group: Optional[ProcessGroup] = None,  # if using pp
    ):
        self.param_info = param_info
        self.stage_manager = model.stage_manager
        self.shared_params = model.shared_params
        self.tp_pg = tp_process_group
        self.pp_pg = pp_process_group
        if use_pipeline:
            init_pipeline_optimizer(optim, model)
        super().__init__(
            optim,
            precision=precision,
            initial_scale=initial_scale,
            min_scale=min_scale,
            growth_factor=growth_factor,
            backoff_factor=backoff_factor,
            growth_interval=growth_interval,
            hysteresis=hysteresis,
            max_scale=max_scale,
            max_norm=max_norm,
        )

    def _compute_grad_norm(self, param_gradient_pairs: List[Tuple[Tensor]], norm_type: int = 2) -> int:
        r"""
        Compute and return the gradient norm for gradient clipping.

        Args:
            param_gradient_pairs (List[Tuple[Tensor]]): List of (parameter, gradient) pairs; gradients are used for norm calculation.
            norm_type (int, optional): Type of the norm used (e.g., 2 for L2 norm). Defaults to 2.

        Returns:
            float: The total norm of the given gradients.
        """
        if len(param_gradient_pairs) == 0:
            return 0.0

        tp_size = get_world_size(self.tp_pg) if self.tp_pg is not None else 1
        pp_size = get_world_size(self.pp_pg) if self.pp_pg is not None else 1
        norm_type = float(norm_type)

        if norm_type == inf:
            # The parent class calculates the norm of 'dp' gradients,
            # so we need to calculate the norm of 'tp' and 'pp' gradients.
            total_norm = super()._compute_grad_norm(param_gradient_pairs, norm_type)

            total_norm_cuda = torch.cuda.FloatTensor([float(total_norm)])

            if tp_size > 1:
                dist.all_reduce(tensor=total_norm_cuda, op=dist.ReduceOp.MAX, group=self.tp_pg)
            if pp_size > 1:
                dist.all_reduce(tensor=total_norm_cuda, op=dist.ReduceOp.MAX, group=self.pp_pg)

            total_norm = total_norm_cuda.item()

        else:
            # gradients used for norm calculation.
            gradients = [grad for param, grad in param_gradient_pairs]
            # grad_to_param_mapping is used to check which gradients are not distributed in tensor parallelism.
            grad_to_param_mapping = {id(grad): param for param, grad in param_gradient_pairs}

            total_norm_exponentiated = 0.0
            for grad in gradients:
                grad_norm_exponentiated = grad.data.double().norm(norm_type) ** norm_type

                # If 'tp_size' is greater than 1 and the parameter for the gradient is not a distributed tensor,
                # it indicates that the parameter is not distributed across devices of the 'tp_group'.
                # Consequently, there is no need to perform an 'all_reduce' operation for 'grad_norm'.
                # However, we still perform the 'all_reduce' operation for the sake of good coding practices.
                # To ensure mathematical equivalence, we divide the 'grad_norm' by 'tp_size.'
                if tp_size > 1:
                    param_for_grad = grad_to_param_mapping[id(grad)]
                    if not is_distributed_tensor(param_for_grad):
                        grad_norm_exponentiated /= tp_size

                # If 'pp_size' is greater than 1 and the gradient belongs to shared parameters,
                # it means that this parameter is used in two different pipeline stages.
                # To avoid redundant norm calculations, we divide the exponent of this norm by
                # the number of shared stages.
                if pp_size > 1:
                    for shared_param in self.shared_params:
                        if self.stage_manager.stage in shared_param:
                            stage_working_shared_param = shared_param[self.stage_manager.stage]
                            stage_master_shared_param = self.working_to_master_map[stage_working_shared_param]
                            if grad is stage_master_shared_param.grad:
                                grad_norm_exponentiated /= len(shared_param)

                total_norm_exponentiated += grad_norm_exponentiated

            total_norm_exponentiated_cuda = torch.cuda.FloatTensor([float(total_norm_exponentiated)])
            if tp_size > 1:
                # compute norm in tp process group
                dist.all_reduce(tensor=total_norm_exponentiated_cuda, op=dist.ReduceOp.SUM, group=self.tp_pg)
            if pp_size > 1:
                # compute norm in pp process group
                dist.all_reduce(tensor=total_norm_exponentiated_cuda, op=dist.ReduceOp.SUM, group=self.pp_pg)

            # compute the total_norm
            total_norm = total_norm_exponentiated_cuda.item() ** (1.0 / norm_type)

        return total_norm


class HybridParallelZeroOptimizer(LowLevelZeroOptimizer):
    def __init__(
        self,
        optimizer: Optimizer,
        model: Module,
        use_pipeline: bool,
        param_info: OrderedDict,
        initial_scale: int = 2**16,  # grad scaler config
        min_scale: int = 1,
        growth_factor: float = 2.0,
        backoff_factor: float = 0.5,
        growth_interval: int = 2000,
        hysteresis: int = 2,
        max_scale: int = 2**24,
        clip_grad_norm: float = 0.0,  # grad clipping
        verbose: bool = False,
        reduce_bucket_size: int = 1024 * 1024,  # communication
        communication_dtype: Optional[torch.dtype] = None,
        overlap_communication: bool = True,
        partition_grad: bool = False,  # stage 2 flag
        cpu_offload: bool = False,  # cpu offload
        dp_process_group: Optional[ProcessGroup] = None,  # the dp pg for comm
        tp_process_group: Optional[ProcessGroup] = None,  # if using tp
        pp_process_group: Optional[ProcessGroup] = None,  # if using pp
        forced_dtype: Optional[torch.dtype] = None,
    ):
        self.param_info = param_info
        self.stage_manager = model.stage_manager
        self.shared_params = model.shared_params
        self.dp_pg = dp_process_group
        self.tp_pg = tp_process_group
        self.pp_pg = pp_process_group
        if use_pipeline:
            init_pipeline_optimizer(optimizer, model)
        super().__init__(
<<<<<<< HEAD
            optimizer=optimizer,
            initial_scale=initial_scale,
            min_scale=min_scale,
            growth_factor=growth_factor,
            backoff_factor=backoff_factor,
            growth_interval=growth_interval,
            hysteresis=hysteresis,
            max_scale=max_scale,
            clip_grad_norm=clip_grad_norm,
            verbose=verbose,
            reduce_bucket_size=reduce_bucket_size,
            communication_dtype=communication_dtype,
            overlap_communication=overlap_communication,
            partition_grad=partition_grad,
            cpu_offload=cpu_offload,
            dp_process_group=dp_process_group,
            tp_process_group=tp_process_group,
            forced_dtype=forced_dtype,
=======
            optimizer,
            initial_scale,
            min_scale,
            growth_factor,
            backoff_factor,
            growth_interval,
            hysteresis,
            max_scale,
            clip_grad_norm,
            verbose,
            reduce_bucket_size,
            communication_dtype,
            overlap_communication,
            partition_grad,
            cpu_offload,
            dp_process_group,
            forced_dtype,
>>>>>>> 39f2582e
        )

    def _compute_grad_norm(self, gradients: List[Tensor], norm_type: int = 2) -> float:
        r"""
        Compute and return the gradient norm for gradient clipping.

        Args:
            gradients (List[Tensor]): A list of tensors containing gradients.
            norm_type (int, optional): Type of the p-norm to be computed. Defaults to 2.

        Returns:
            float: The computed gradient norm.
        """

        # Check if the list of gradients is empty
        if len(gradients) == 0:
            return 0.0

        dp_size = get_world_size(self.dp_pg) if self.dp_pg is not None else 1
        tp_size = get_world_size(self.tp_pg) if self.tp_pg is not None else 1
        pp_size = get_world_size(self.pp_pg) if self.pp_pg is not None else 1
        norm_type = float(norm_type)

        if norm_type == inf:
            # The parent class calculates the norm of 'dp' gradients,
            # so we only need to calculate the norm 'tp' of 'pp' gradients.
            total_norm = super()._compute_grad_norm(gradients, norm_type)

            total_norm_cuda = torch.cuda.FloatTensor([float(total_norm)])

            if tp_size > 1:
                dist.all_reduce(tensor=total_norm_cuda, op=dist.ReduceOp.MAX, group=self.tp_pg)
            if pp_size > 1:
                dist.all_reduce(tensor=total_norm_cuda, op=dist.ReduceOp.MAX, group=self.pp_pg)

            total_norm = total_norm_cuda.item()
        else:
            total_norm_exponentiated = 0.0
            for grad in gradients:
                grad_norm_exponentiated = grad.data.double().norm(norm_type) ** norm_type

                # If 'tp_size' is greater than 1 and the parameter for the gradient is not a distributed tensor,
                # it indicates that the parameter is not distributed across devices of the 'tp_group'.
                # Consequently, there is no need to perform an 'all_reduce' operation for 'grad_norm'.
                # However, we still perform the 'all_reduce' operation for the sake of good coding practices.
                # To ensure mathematical equivalence, we divide the 'grad_norm' by 'tp_size.'
                if tp_size > 1:
                    param_id_for_grad = self._grad_store.get_param_id_for_grad(grad)
                    param_for_grad = ctypes.cast(param_id_for_grad, ctypes.py_object).value

                    if not is_distributed_tensor(param_for_grad):
                        grad_norm_exponentiated /= tp_size

                # If 'pp_size' is greater than 1 and the gradient belongs to shared parameters,
                # it means that this parameter is used in two different pipeline stages.
                # To avoid redundant norm calculations, we divide the exponent of this norm by
                # the number of shared stages.
                if pp_size > 1:
                    for shared_param in self.shared_params:
                        if self.stage_manager.stage in shared_param:
                            stage_shared_param = shared_param[self.stage_manager.stage]
                            working_grad = self._grad_store.get_working_grad_by_param_id(id(stage_shared_param))
                            if grad is working_grad:
                                grad_norm_exponentiated /= len(shared_param)

                total_norm_exponentiated += grad_norm_exponentiated

            total_norm_exponentiated_cuda = torch.cuda.FloatTensor([float(total_norm_exponentiated)])
            if dp_size > 1:
                # compute norm in dp process group
                dist.all_reduce(tensor=total_norm_exponentiated_cuda, op=dist.ReduceOp.SUM, group=self.dp_pg)
            if tp_size > 1:
                # compute norm in tp process group
                dist.all_reduce(tensor=total_norm_exponentiated_cuda, op=dist.ReduceOp.SUM, group=self.tp_pg)
            if pp_size > 1:
                # compute norm in pp process group
                dist.all_reduce(tensor=total_norm_exponentiated_cuda, op=dist.ReduceOp.SUM, group=self.pp_pg)

            # Compute the 'total_norm' from 'total_norm_exponentiated'
            total_norm = total_norm_exponentiated_cuda.item() ** (1.0 / norm_type)

        return total_norm


class HybridParallelPlugin(PipelinePluginBase):
    """
    Plugin for Hybrid Parallel Training.
    Tensor parallel, pipeline parallel and data parallel(DDP/ZeRO) can be picked and combined in this plugin.
    The size of tp and pp should be passed in by user, then the size of dp is automatically calculated from dp_size = world_size / (tp_size * pp_size).

    ```python
    from colossalai.booster import Booster
    from colossalai.booster.plugin import HybridParallelPlugin

    model, train_dataset, optimizer, criterion = ...
    plugin =  HybridParallelPlugin(tp_size=2, pp_size=2)

    train_dataloader = plugin.prepare_dataloader(train_dataset, batch_size=8)
    booster = Booster(plugin=plugin)
    model, optimizer, criterion, train_dataloader, _ = booster.boost(model, optimizer, criterion, train_dataloader)
    ```

    Args:
        tp_size (int): The size of tensor parallelism. Tensor parallelism will not be used when tp_size is set to 1.
        pp_size (int): The number of pipeline stages in pipeline parallelism. Pipeline parallelism will not be used when pp_size is set to 1.
        precision (str, optional): Specifies the precision of parameters during training.
                                    Auto-mixied precision will be used when this argument is set to 'fp16' or 'bf16', otherwise model is trained with 'fp32'.
                                    Defaults to 'fp16'.
        zero_stage (int, optional): The stage of ZeRO for data parallelism. Can only be choosed from [0, 1, 2].
                                        When set to 0, ZeRO will not be used. Defaults to 0.
        enable_all_optimization (bool, optional): Whether to switch on all the optimizations supported by Shardformer.
                                                    Currently all the optimization methods include fused normalization, flash attention and JIT.
                                                    Defaults to False.
        enable_fused_normalization (bool, optional): Whether to switch on fused normalization in Shardformer. Defaults to False.
        enable_flash_attention (bool, optional): Whether to switch on flash attention in Shardformer. Defaults to False.
        enable_jit_fused (bool, optional): Whether to switch on JIT in Shardformer. Default to False.
        enable_sequence_parallelism (bool): Whether to turn on sequence parallelism in Shardformer. Defaults to False.
        enable_sequence_overlap (bool): Whether to turn on sequence overlap in Shardformer. Defaults to False.
        num_microbatches (int, optional): Number of microbatches when using pipeline parallelism. Defaults to None.
        microbatch_size (int, optional): Microbatch size when using pipeline parallelism.
            Either ``num_microbatches`` or ``microbatch_size`` should be provided if using pipeline.
            If ``num_microbatches`` is provided, this will be ignored. Defaults to None.
        initial_scale (float, optional): The initial loss scale of AMP. Defaults to 2**16.
        min_scale (float, optional): The minimum loss scale of AMP. Defaults to 1.
        growth_factor (float, optional): The multiplication factor for increasing loss scale when using AMP. Defaults to 2.
        backoff_factor (float, optional): The multiplication factor for decreasing loss scale when using AMP. Defaults to 0.5.
        growth_interval (int, optional): The number of steps to increase loss scale when no overflow occurs when using AMP. Defaults to 1000.
        hysteresis (int, optional):  The number of overflows before decreasing loss scale when using AMP. Defaults to 2.
        max_scale (float, optional): The maximum loss scale of AMP. Defaults to 2**32.
        max_norm (float, optional): Maximum norm for gradient clipping. Defaults to 0.
        broadcast_buffers (bool, optional): Whether to broadcast buffers in the beginning of training when using DDP. Defaults to True.
        ddp_bucket_cap_mb (int, optional): The bucket size in MB when using DDP. Defaults to 25.
        find_unused_parameters (bool, optional): Whether to find unused parameters when using DDP. Defaults to False.
        check_reduction (bool, optional): Whether to check reduction when using DDP. Defaults to False.
        gradient_as_bucket_view (bool, optional): Whether to use gradient as bucket view when using DDP. Defaults to False.
        static_graph (bool, optional): Whether to use static graph when using DDP. Defaults to False.
        zero_bucket_size_in_m (int, optional): Gradient reduce bucket size in million elements when using ZeRO. Defaults to 12.
        cpu_offload (bool, optional): Whether to open cpu_offload when using ZeRO. Defaults to False.
        communication_dtype (torch.dtype, optional): Communication dtype when using ZeRO. If not specified, the dtype of param will be used. Defaults to None.
        overlap_communication (bool, optional): Whether to overlap communication and computation when using ZeRO. Defaults to True.
        custom_policy (Policy, optional): Custom policy for Shardformer. Defaults to None.
    """

    def __init__(
        self,
        tp_size: int,
        pp_size: int,
        precision: str = "fp16",
        zero_stage: int = 0,
        enable_all_optimization: bool = False,
        enable_fused_normalization: bool = False,
        enable_flash_attention: bool = False,
        enable_jit_fused: bool = False,
        enable_sequence_parallelism: bool = False,
        enable_sequence_overlap: bool = False,
        num_microbatches: Optional[int] = None,
        microbatch_size: Optional[int] = None,
        initial_scale: float = 2**16,
        min_scale: float = 1,
        growth_factor: float = 2,
        backoff_factor: float = 0.5,
        growth_interval: int = 1000,
        hysteresis: int = 2,
        max_scale: float = 2**32,
        max_norm: float = 0,
        broadcast_buffers: bool = True,
        ddp_bucket_cap_mb: int = 25,
        find_unused_parameters: bool = False,
        check_reduction: bool = False,
        gradient_as_bucket_view: bool = False,
        static_graph: bool = False,
        zero_bucket_size_in_m: int = 12,
        cpu_offload: bool = False,
        communication_dtype: Optional[torch.dtype] = None,
        overlap_communication: bool = True,
        custom_policy: Policy = None,
    ) -> None:
        super().__init__()
        assert (
            dist.get_world_size() % (tp_size * pp_size) == 0
        ), f"world size {dist.get_world_size()} is not divisible by tp_size {tp_size} * pp_size {pp_size}"

        if enable_sequence_parallelism:
            assert tp_size > 1, "Sequence parallelism must be enabled when using tensor parallelism"

        self.tp_size = tp_size
        self.pp_size = pp_size
        self.dp_size = dist.get_world_size() // (tp_size * pp_size)
        self.precision = precision
        self.zero_stage = zero_stage
        self.cpu_offload = cpu_offload
        self.enable_all_optimization = enable_all_optimization
        self.enable_fused_normalization = enable_fused_normalization
        self.enable_flash_attention = enable_flash_attention
        self.enable_jit_fused = enable_jit_fused
        self.enable_sequence_parallelism = enable_sequence_parallelism
        self.pg_mesh = ProcessGroupMesh(self.dp_size, self.pp_size, self.tp_size)
        self.stage_manager = None
        self.schedule = None
        self.custom_policy = custom_policy
        assert zero_stage in (0, 1, 2)
        if self.pp_size > 1:
            assert (
                num_microbatches is not None or microbatch_size is not None
            ), "num_microbatches or microbatch_size must be specified when using pipeline parallelism"
            assert self.zero_stage <= 1, "zero stage must be 0 or 1 when using pipeline parallelism"
            self.stage_manager = PipelineStageManager(self.pg_mesh, PP_AXIS)
            self.schedule = OneForwardOneBackwardSchedule(
                self.stage_manager, num_microbatches=num_microbatches, microbatch_size=microbatch_size
            )
        self.tp_group = self.pg_mesh.get_group_along_axis(TP_AXIS)
        self.dp_group = self.pg_mesh.get_group_along_axis(DP_AXIS)
        self.pp_group = self.pg_mesh.get_group_along_axis(PP_AXIS)
        self.shard_config = ShardConfig(
            tensor_parallel_process_group=self.tp_group,
            pipeline_stage_manager=self.stage_manager,
            enable_tensor_parallelism=self.tp_size > 1,
            enable_all_optimization=self.enable_all_optimization,
            enable_fused_normalization=self.enable_fused_normalization,
            enable_flash_attention=self.enable_flash_attention,
            enable_jit_fused=self.enable_jit_fused,
            enable_sequence_parallelism=enable_sequence_parallelism,
            enable_sequence_overlap=enable_sequence_overlap,
        )
        self.amp_config = dict(
            initial_scale=initial_scale,
            growth_factor=growth_factor,
            backoff_factor=backoff_factor,
            growth_interval=growth_interval,
            hysteresis=hysteresis,
            min_scale=min_scale,
            max_scale=max_scale,
        )

        self.ddp_config = dict(
            broadcast_buffers=broadcast_buffers,
            bucket_cap_mb=ddp_bucket_cap_mb,
            find_unused_parameters=find_unused_parameters,
            check_reduction=check_reduction,
            gradient_as_bucket_view=gradient_as_bucket_view,
            static_graph=static_graph,
        )

        self.zero_config = dict(
            reduce_bucket_size=zero_bucket_size_in_m * 1024 * 1024,
            communication_dtype=communication_dtype,
            overlap_communication=overlap_communication,
            cpu_offload=cpu_offload,
            partition_grad=(self.zero_stage == 2),
        )

        self.max_norm = max_norm

    @property
    def enable_pipeline_parallelism(self) -> bool:
        return self.pp_size > 1

    def supported_devices(self) -> List[str]:
        return ["cuda"]

    def supported_precisions(self) -> List[str]:
        return ["fp16", "bf16", "fp32"]

    def control_device(self) -> bool:
        return True

    def control_precision(self) -> bool:
        return True

    def support_no_sync(self) -> bool:
        return False

    def control_checkpoint_io(self) -> bool:
        return True

    def configure(
        self,
        model: Module,
        optimizer: Optional[Optimizer] = None,
        criterion: Optional[Callable] = None,
        dataloader: Optional[DataLoader] = None,
        lr_scheduler: Optional[LRScheduler] = None,
    ) -> Tuple[Module, OptimizerWrapper, Callable, DataLoader, LRScheduler]:
        param_info = get_param_info(optimizer)
        if not isinstance(model, ModelWrapper):
            use_ddp = self.dp_size > 1 and self.pp_size == 1 and self.zero_stage == 0
            model = HybridParallelModule(
                model, self.precision, self.shard_config, self.dp_group, use_ddp, self.ddp_config, self.custom_policy
            )
        if optimizer is not None and not isinstance(optimizer, OptimizerWrapper):
            if self.zero_stage == 0:
                if self.precision in ["fp16", "bf16"]:
                    optimizer = HybridParallelAMPOptimizer(
                        optimizer,
                        model,
                        use_pipeline=self.enable_pipeline_parallelism,
                        param_info=param_info,
                        precision=self.precision,
                        max_norm=self.max_norm,
                        pp_process_group=self.pp_group,
                        tp_process_group=self.tp_group,
                        **self.amp_config,
                    )
                else:
                    optimizer = HybridParallelNaiveOptimizer(
                        optimizer,
                        model,
                        use_pipeline=self.enable_pipeline_parallelism,
                        param_info=param_info,
                        max_norm=self.max_norm,
                        pp_process_group=self.pp_group,
                        tp_process_group=self.tp_group,
                    )
            else:
                assert self.dp_size > 1, "Please use Zero when data parallel size is greater than 1."
                assert self.precision != "fp32", "Please set precision to 'fp16' or 'bf16' when using ZeRO."
                optimizer = HybridParallelZeroOptimizer(
                    optimizer,
                    model,
                    use_pipeline=self.enable_pipeline_parallelism,
                    param_info=param_info,
                    dp_process_group=self.dp_group,
                    tp_process_group=self.tp_group,
                    pp_process_group=self.pp_group,
                    verbose=True,
                    clip_grad_norm=self.max_norm,
                    **self.zero_config,
                    **self.amp_config,
                )
            # inject update_master_params
            model.update_master_params = MethodType(optimizer.update_master_params, model)
        return model, optimizer, criterion, dataloader, lr_scheduler

    def execute_pipeline(
        self,
        data_iter: Iterator,
        model: HybridParallelModule,
        criterion: Callable[[Any, Any], torch.Tensor],
        optimizer: Optional[
            Union[HybridParallelNaiveOptimizer, HybridParallelAMPOptimizer, HybridParallelZeroOptimizer]
        ] = None,
        return_loss: bool = True,
        return_outputs: bool = False,
    ) -> dict:
        assert self.enable_pipeline_parallelism, "pipeline parallelism is not enabled"
        # return loss or outputs if needed
        ctx = optimizer.no_sync() if isinstance(optimizer, HybridParallelZeroOptimizer) else model.no_sync()
        with ctx:
            outputs = self.schedule.forward_backward_step(
                model, data_iter, criterion, optimizer, return_loss, return_outputs
            )
        model.sync_shared_params()
        if isinstance(optimizer, HybridParallelZeroOptimizer):
            optimizer.sync_grad()
        else:
            model.sync_grads()
        return outputs

    def prepare_dataloader(
        self, dataset, batch_size, shuffle=False, seed=1024, drop_last=False, pin_memory=False, num_workers=0, **kwargs
    ):
        r"""
        Prepare a dataloader for distributed training. The dataloader will be wrapped by
        `torch.utils.data.DataLoader` and `torch.utils.data.DistributedSampler`.


        Args:
            dataset (`torch.utils.data.Dataset`): The dataset to be loaded.
            shuffle (bool, optional): Whether to shuffle the dataset. Defaults to False.
            seed (int, optional): Random worker seed for sampling, defaults to 1024.
            add_sampler: Whether to add ``DistributedDataParallelSampler`` to the dataset. Defaults to True.
            drop_last (bool, optional): Set to True to drop the last incomplete batch, if the dataset size
                is not divisible by the batch size. If False and the size of dataset is not divisible by
                the batch size, then the last batch will be smaller, defaults to False.
            pin_memory (bool, optional): Whether to pin memory address in CPU memory. Defaults to False.
            num_workers (int, optional): Number of worker threads for this dataloader. Defaults to 0.
            kwargs (dict): optional parameters for ``torch.utils.data.DataLoader``, more details could be found in
                    `DataLoader <https://pytorch.org/docs/stable/_modules/torch/utils/data/dataloader.html#DataLoader>`_.

        Returns:
            :class:`torch.utils.data.DataLoader`: A DataLoader used for training or testing.
        """
        _kwargs = kwargs.copy()
        sampler = DistributedSampler(
            dataset, num_replicas=self.pg_mesh.size(DP_AXIS), rank=self.pg_mesh.coordinate(DP_AXIS), shuffle=shuffle
        )

        # Deterministic dataloader
        def seed_worker(worker_id):
            worker_seed = seed
            np.random.seed(worker_seed)
            torch.manual_seed(worker_seed)
            random.seed(worker_seed)

        return DataLoader(
            dataset,
            batch_size=batch_size,
            sampler=sampler,
            worker_init_fn=seed_worker,
            drop_last=drop_last,
            pin_memory=pin_memory,
            num_workers=num_workers,
            **_kwargs,
        )

    def get_checkpoint_io(self) -> CheckpointIO:
        return HybridParallelCheckpointIO(self.dp_group, self.pp_group, self.tp_group, self.zero_stage)

    def no_sync(self, model: Module) -> Iterator[None]:
        raise NotImplementedError<|MERGE_RESOLUTION|>--- conflicted
+++ resolved
@@ -464,7 +464,6 @@
         if use_pipeline:
             init_pipeline_optimizer(optimizer, model)
         super().__init__(
-<<<<<<< HEAD
             optimizer=optimizer,
             initial_scale=initial_scale,
             min_scale=min_scale,
@@ -483,25 +482,6 @@
             dp_process_group=dp_process_group,
             tp_process_group=tp_process_group,
             forced_dtype=forced_dtype,
-=======
-            optimizer,
-            initial_scale,
-            min_scale,
-            growth_factor,
-            backoff_factor,
-            growth_interval,
-            hysteresis,
-            max_scale,
-            clip_grad_norm,
-            verbose,
-            reduce_bucket_size,
-            communication_dtype,
-            overlap_communication,
-            partition_grad,
-            cpu_offload,
-            dp_process_group,
-            forced_dtype,
->>>>>>> 39f2582e
         )
 
     def _compute_grad_norm(self, gradients: List[Tensor], norm_type: int = 2) -> float:
