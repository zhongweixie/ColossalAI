from enum import Enum
from os import stat
from typing import Dict, Optional, Tuple

import torch
import torch.distributed as dist
import torch.nn as nn
from colossalai.amp.naive_amp.grad_scaler import DynamicGradScaler
from colossalai.context.parallel_mode import ParallelMode
from colossalai.core import global_context as gpc
from colossalai.logging import get_dist_logger
from colossalai.nn.optimizer import ColossalaiOptimizer
from colossalai.utils.memory_tracer.model_data_memtracer import \
    GLOBAL_MODEL_DATA_TRACER
<<<<<<< HEAD
from colossalai.zero.shard_utils.tensor_utils import (colo_model_tensor_clone, colo_tensor_mem_usage)
=======
from colossalai.utils.memory_utils.utils import (colo_model_data_tensor_move_inline, colo_model_tensor_clone,
                                                 colo_tensor_mem_usage)
>>>>>>> 7c6c427d
from colossalai.zero.sharded_model import ShardedModelV2
from colossalai.zero.sharded_model._utils import cast_tensor_to_fp32
from colossalai.zero.sharded_optim._utils import has_inf_or_nan
from colossalai.zero.sharded_param.tensorful_state import (StatefulTensor, TensorState)
from torch import Tensor
from torch.distributed import ProcessGroup
from torch.nn.parameter import Parameter
from torch.optim import Optimizer


class OptimState(Enum):
    SCALED = 1
    UNSCALED = 2


class ShardedOptimizerV2(ColossalaiOptimizer):
    """A wrapper for optimizer. `ShardedOptimizerV2` and `ShardedModelV2` implement Zero Redundancy Optimizer (ZeRO).

    By default the ZeRO optimizer stage 3 offload Optimizer States on CPU.

    We apply the Device-aware Operator Placement technique for OS placement from the following paper.

    PatrickStar: Parallel Training of Pre-trained Models via Chunk-based Memory Management
    https://arxiv.org/abs/2108.05818

    GPU margin space is the remaining space after removing peak non-model data from the overall GPU memory,
    which is detected by a runtime memory tracer. 

    We place as many OS chunks in the margin space as possible. 

    The size of margin space can be controlled by `gpu_margin_mem_ratio`。
    If it is set as 0.0, it is the same as classical ZeRO optimizer.

    NOTE() You must use `ShardedOptimizerV2` with `ShardedModelV2`.

    Args:
        sharded_model (ShardedModelV2): A sharded model initialized by class ShardedModelV2. The optimizer will use the
            shard strategy provided by sharded model to shard param fp32 tensors.
        optimizer (Optimizer): An Optimizer instance.
        cpu_offload (bool, optional): Is offloading the optimizer states to CPU.. Defaults to False.
        gpu_margin_mem_ratio (float, optional): The ratio of GPU remaining memory (after the first forward-backward) 
            which will be used when using hybrid CPU optimizer. Defaults to 0.0.
        initial_scale (float, optional): Initial scale used by DynamicGradScaler. Defaults to 2**32.
        min_scale (float, optional): Min scale used by DynamicGradScaler. Defaults to 1.
        growth_factor (float, optional): growth_factor used by DynamicGradScaler. Defaults to 2.
        backoff_factor (float, optional): backoff_factor used by DynamicGradScaler. Defaults to 0.5.
        growth_interval (float, optional): growth_interval used by DynamicGradScaler. Defaults to 1000.
        hysteresis (float, optional): hysteresis used by DynamicGradScaler. Defaults to 2.
        max_scale (int, optional): max_scale used by DynamicGradScaler. Defaults to 2**32.
        dp_process_group (Optional[ProcessGroup], optional): data paralle process group. Defaults to None.
        mp_process_group (Optional[ProcessGroup], optional): model paralle process group. Defaults to None.
    """

    def __init__(self,
                 sharded_model: ShardedModelV2,
                 optimizer: Optimizer,
                 cpu_offload: bool = False,
                 gpu_margin_mem_ratio: float = 0.0,
                 initial_scale: float = 2**32,
                 min_scale: float = 1,
                 growth_factor: float = 2,
                 backoff_factor: float = 0.5,
                 growth_interval: float = 1000,
                 hysteresis: float = 2,
                 max_scale: int = 2**32,
                 dp_process_group: Optional[ProcessGroup] = None,
                 mp_process_group: Optional[ProcessGroup] = None) -> None:
        assert isinstance(sharded_model, ShardedModelV2), 'model must be wrapped with ShardedModel'

        super().__init__(optimizer)
        self.shard_strategy = sharded_model.shard_strategy
        self.model: ShardedModelV2 = sharded_model
        if cpu_offload and not sharded_model.cpu_offload:
            raise RuntimeError(
                f"ShardedOptimizerV2 using cpu_offload, but the sharded_model used to initialize it dose not use cpu_offload"
            )
        self.gpu_margin_mem_ratio: float = float(gpu_margin_mem_ratio)
        assert 0.0 <= self.gpu_margin_mem_ratio <= 1.0, f'gpu_margin_mem_ratio must >=0.0 and <=1.0'
        # Only move fp32 shards from CPU to GPU when user allows and inner optimizer is valid
        # Inner optimizer must support optimizing hybrid (CPU and CUDA) tensors,
        # and it must set `num_fp32_shards_per_param` correctly
        self._should_move_fp32_shards_h2d: bool = cpu_offload and self.gpu_margin_mem_ratio > 0.0 and getattr(
            optimizer, 'num_fp32_shards_per_param', 0) >= 2
        self.device = torch.cuda.current_device() if not cpu_offload else torch.device('cpu')
        self.optim_state: OptimState = OptimState.UNSCALED
        self.dp_process_group = dp_process_group or gpc.get_group(ParallelMode.DATA)
        self.mp_process_group = mp_process_group or gpc.get_group(ParallelMode.MODEL)
        # Grad scaler
        self.grad_scaler = DynamicGradScaler(initial_scale=initial_scale,
                                             min_scale=min_scale,
                                             growth_factor=growth_factor,
                                             backoff_factor=backoff_factor,
                                             growth_interval=growth_interval,
                                             hysteresis=hysteresis,
                                             max_scale=max_scale)
        self._found_overflow: Tensor = torch.FloatTensor([0]).to(torch.cuda.current_device())
        self._logger = get_dist_logger("ShardedOptimizerV2")

        # Store fp32 param shards
        self.master_params: Dict[Parameter, StatefulTensor] = {}

        for group in self.optim.param_groups:
            for p in group['params']:
                assert hasattr(p, 'colo_attr'), 'The parameter must be wrapped with ShardedParam'
                is_param_sharded = p.colo_attr.sharded_data_tensor.is_sharded
                if not is_param_sharded:
                    # TODO (ver217): we may not use shard / gather here
                    # Param is no sharded, which means we use ZeRO-2 here
                    # As we only store param shard, we shard it here
                    self.shard_strategy.shard([p.colo_attr.sharded_data_tensor], self.dp_process_group)
                self.master_params[p] = StatefulTensor(
                    cast_tensor_to_fp32(p.colo_attr.sharded_data_tensor.payload).to(self.device))
                if not is_param_sharded:
                    # In this branch, there's no need to shard param
                    # So we gather here
                    self.shard_strategy.gather([p.colo_attr.sharded_data_tensor], self.dp_process_group)

        self._logger.debug(f"After init ShardedOptimizerV2 consumes {self.get_memory_usage()[0]/1e6} MB CUDA Memory!",
                           ranks=[0])

        self._use_memory_tracer = self.model.use_memory_tracer
        if self._use_memory_tracer:
            GLOBAL_MODEL_DATA_TRACER.register_optimizer(self)

        self._use_memory_tracer = self.model.use_memory_tracer
        if self._use_memory_tracer:
            GLOBAL_MODEL_DATA_TRACER.register_optimizer(self)

    def get_memory_usage(self) -> Tuple[int, int]:
        """
        Get the memory usage of the optimizer. Including master_params (param fp32),
        momentum (self.state[p]['exp_avg']) variance (self.state[p]['exp_avg_sq'])

        Returns:
            Tuple[int, int]: cuda/cpu memory usage in Byte.
        """
        cuda_use = 0
        cpu_use = 0

        def update_mem_use(t):
            nonlocal cuda_use
            nonlocal cpu_use
            t_cuda_use, t_cpu_use = colo_tensor_mem_usage(t)
            cuda_use += t_cuda_use
            cpu_use += t_cpu_use

        for _, p_fp32 in self.master_params.items():
            update_mem_use(p_fp32)
        for group in self.optim.param_groups:
            for p in group['params']:
                state = self.optim.state[p]
                for k, v in state.items():
                    update_mem_use(v)

        return cuda_use, cpu_use

    def step(self, *args, **kwargs):
        self._prepare_grads()
        self._maybe_move_fp32_shards()

        # unscale grads if scaled
        if self.optim_state == OptimState.SCALED:
            self._unscale_grads()

        found_inf = self._check_overflow()
        self.grad_scaler.update(found_inf)

        if found_inf:
            self._logger.warning('found inf during ShardedOptimV2 step')
            self.zero_grad()
            return

        self._prepare_data()

        self._logger.debug(
            f"Before step ShardedOptimizerV2 consumes {self.get_memory_usage()[0]/1e6} MB CUDA Memory, {self.get_memory_usage()[1]/1e6} MB CUDA Memory!",
            ranks=[0])

        ret = self.optim.step(*args, **kwargs)

        self._logger.debug(
            f"After step ShardedOptimizerV2 consumes {self.get_memory_usage()[0]/1e6} MB CUDA Memory, {self.get_memory_usage()[1]/1e6} MB CUDA Memory!",
            ranks=[0])
        self._write_back_data()
        return ret

    def backward(self, loss: Tensor) -> None:
        loss = self.loss_scale * loss
        self.optim_state = OptimState.SCALED
        self.model.backward(loss)

    def backward_by_grad(self, tensor: Tensor, grad: Tensor) -> None:
        self.model.backward_by_grad(tensor, grad)

    def clip_grad_norm(self, model: nn.Module, max_norm: float):
        if self.optim_state == OptimState.SCALED:
            self._unscale_grads()
        return super().clip_grad_norm(model, max_norm)

    @property
    def loss_scale(self):
        return self.grad_scaler.scale.item()

    def _check_overflow(self):
        # clear previous overflow record
        self._found_overflow.fill_(0.0)

        # check for overflow
        for group in self.optim.param_groups:
            for p in group['params']:
                if has_inf_or_nan(p.grad):
                    self._found_overflow.fill_(1.0)
                    break

        # all-reduce across dp group
        dist.all_reduce(self._found_overflow, op=dist.ReduceOp.MAX, group=self.dp_process_group)

        # all-reduce over model parallel group
        dist.all_reduce(self._found_overflow, op=dist.ReduceOp.MAX, group=self.mp_process_group)

        return self._found_overflow.item() > 0

    def _unscale_grads(self):
        assert self.optim_state == OptimState.SCALED
        for group in self.optim.param_groups:
            for p in group['params']:
                if p.grad is not None:
                    p.grad.data.div_(self.loss_scale)
        self.optim_state = OptimState.UNSCALED

    def zero_grad(self, *args, **kwargs):
        # We must set grad to None
        # Because we will judge whether local grad accumulation
        # is enabled by wheter grad is None
        self.optim.zero_grad(set_to_none=True)
        for group in self.optim.param_groups:
            for p in group['params']:
                p.colo_attr.saved_grad.set_null()

    def sync_grad(self):
        pass

    def _maybe_move_fp32_shards(self):
        if self._should_move_fp32_shards_h2d:
            self._should_move_fp32_shards_h2d = False
            available_cuda_margin_mem = self.model.cuda_margin_space * self.gpu_margin_mem_ratio
            fp32_shards_available_cuda_margin_mem = available_cuda_margin_mem / self.optim.num_fp32_shards_per_param
            fp32_shards_used_cuda_margin_mem = 0
            for group in self.optim.param_groups:
                for p in group['params']:
                    shard_mem = self.master_params[p].payload.numel() * self.master_params[p].payload.element_size()
                    if fp32_shards_used_cuda_margin_mem + shard_mem < fp32_shards_available_cuda_margin_mem:
                        colo_model_data_tensor_move_inline(self.master_params[p], torch.cuda.current_device())
                        p.grad.data = p.grad.data.to(torch.cuda.current_device())
                        p.colo_attr.offload_grad = False
                        fp32_shards_used_cuda_margin_mem += shard_mem

    def _prepare_grads(self):
        for group in self.optim.param_groups:
            for p in group['params']:
                p.colo_attr.saved_grad.trans_state(TensorState.COMPUTE)
                # FIXME(ver217): p.data here is an empty tensor on CUDA and has no useful infomation
                # If we change p.grad directly
                # it may raise error because of different shape/dtype/device of p.data and p.grad
                # We just set p.data = p.colo_attr.saved_grad.payload here
                p.data = p.colo_attr.saved_grad.payload
                p.grad = p.colo_attr.saved_grad.payload
                # Set p.data to empty tensor, in case of memory leaking
                p.colo_attr.remove_torch_payload()

    def _prepare_data(self):
        # assign master param pointers to p.data.
        # We will not trigger data copy here.
        for group in self.optim.param_groups:
            for p in group['params']:
                self.master_params[p].trans_state(TensorState.COMPUTE)
                p.data = self.master_params[p].payload
                # Now p.data is sharded
                # So optimizer states are sharded naturally

    def _write_back_data(self):
        # Copy master param data (fp32) to payload of colo_attr (fp16)
        # TODO() improve efficiency by gathering tensors into a chunk and transfering
        # a chunk.
        for group in self.optim.param_groups:
            for p in group['params']:
                is_param_sharded = p.colo_attr.sharded_data_tensor.is_sharded
                if not is_param_sharded:
                    # We use ZeRO-2 here
                    # The `p.colo_attr.sharded_data_tensor` saves full fp16 param
                    # But we only have updated fp32 param shard here
                    # So we first shard full fp16 param and copy fp32 param shard to it
                    # Then we will gather them
                    self.shard_strategy.shard([p.colo_attr.sharded_data_tensor], self.dp_process_group)
                # We have to use `copy_payload` instead of `reset_payload`
                # Since p.data is fp32 and p.colo_attr.sharded_data_tensor is fp16

                # TODO() optimize this line CPU (fp32) -> GPU (fp16)
                p.colo_attr.sharded_data_tensor.reset_payload(
                    colo_model_tensor_clone(p.half(), torch.cuda.current_device()))

                if not is_param_sharded:
                    # We gather full fp16 param here
                    self.shard_strategy.gather([p.colo_attr.sharded_data_tensor], self.dp_process_group)
                p.data = p.colo_attr.sharded_data_tensor.payload
                self.master_params[p].trans_state(TensorState.HOLD)
                p.colo_attr.saved_grad.set_null()<|MERGE_RESOLUTION|>--- conflicted
+++ resolved
@@ -12,12 +12,7 @@
 from colossalai.nn.optimizer import ColossalaiOptimizer
 from colossalai.utils.memory_tracer.model_data_memtracer import \
     GLOBAL_MODEL_DATA_TRACER
-<<<<<<< HEAD
 from colossalai.zero.shard_utils.tensor_utils import (colo_model_tensor_clone, colo_tensor_mem_usage)
-=======
-from colossalai.utils.memory_utils.utils import (colo_model_data_tensor_move_inline, colo_model_tensor_clone,
-                                                 colo_tensor_mem_usage)
->>>>>>> 7c6c427d
 from colossalai.zero.sharded_model import ShardedModelV2
 from colossalai.zero.sharded_model._utils import cast_tensor_to_fp32
 from colossalai.zero.sharded_optim._utils import has_inf_or_nan
