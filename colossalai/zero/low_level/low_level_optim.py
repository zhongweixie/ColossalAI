--- conflicted
+++ resolved
@@ -394,31 +394,18 @@
                             )
 
                 else:
-<<<<<<< HEAD
-                    # ZeRO stage 2
-                    if self.moe_extra_dp_pg is None:
-                        flat_grads_list = list(flat_grads.split(len(flat_grads) // self._world_size))
-                        received_grad = torch.zeros_like(flat_grads_list[0])
-                        dist.reduce_scatter(received_grad, flat_grads_list, group=self.dp_pg)
-=======
                     if bucket_store.moe_extra_dp_pg is None:
                         flat_grads_list = list(flat_grads.split(len(flat_grads) // bucket_store.zero_world_size))
                         recieved_grad = torch.zeros_like(flat_grads_list[0])
                         dist.reduce_scatter(recieved_grad, flat_grads_list, group=bucket_store.torch_pg)
->>>>>>> 22297789
 
                         if received_grad.dtype != grad_dtype:
                             received_grad = received_grad.to(grad_dtype)
 
-<<<<<<< HEAD
-                        grad_in_bucket_current_rank = self._bucket_store.get_grad()[self._local_rank]
-                        self._update_partitoned_grad(grad_in_bucket_current_rank, received_grad, group_id, 1)
-=======
                         grad_in_bucket_current_rank = bucket_store.get_grad()[bucket_store.zero_local_rank]
                         LowLevelZeroOptimizer.update_partitoned_grad(
                             bucket_store, grad_store, grad_in_bucket_current_rank, recieved_grad, group_id, 1
                         )
->>>>>>> 22297789
                     else:
                         # categorize moe and non moe param
                         grad_in_bucket_current_rank = bucket_store.get_grad()[bucket_store.zero_local_rank]
@@ -434,12 +421,6 @@
                             flat_grads_list = list(
                                 non_moe_flat_grads.split(len(non_moe_flat_grads) // bucket_store.zero_world_size)
                             )
-<<<<<<< HEAD
-                            received_grad = torch.zeros_like(flat_grads_list[0])
-                            dist.reduce_scatter(received_grad, flat_grads_list, group=self.dp_pg)
-                            self._update_partitoned_grad(
-                                non_moe_grad_in_bucket_current_rank, received_grad, group_id, 1
-=======
                             recieved_grad = torch.zeros_like(flat_grads_list[0])
                             dist.reduce_scatter(recieved_grad, flat_grads_list, group=bucket_store.torch_pg)
                             LowLevelZeroOptimizer.update_partitoned_grad(
@@ -449,26 +430,12 @@
                                 recieved_grad,
                                 group_id,
                                 1,
->>>>>>> 22297789
                             )
 
                         if len(moe_grad_list) > 0:
                             flat_grads_list = list(
                                 moe_flat_grads.split(len(moe_flat_grads) // bucket_store.moe_extra_dp_pg_size)
                             )
-<<<<<<< HEAD
-                            received_grad = torch.zeros_like(flat_grads_list[0])
-                            dist.reduce_scatter(received_grad, flat_grads_list, group=self.moe_extra_dp_pg)
-                            param_slice = self._world_size // self.moe_extra_dp_pg_size
-                            received_grad = list(received_grad.split(len(received_grad) // param_slice))
-                            for split_received_grad in received_grad:
-                                split_received_grad = _unflatten_dense_tensors(
-                                    split_received_grad, moe_grad_in_bucket_current_rank
-                                )
-                                for real_grad, grad in zip(split_received_grad, moe_grad_in_bucket_current_rank):
-                                    param_id = self._bucket_store.get_param_id_of_grad(grad)
-                                    self._add_grad(real_grad, param_slice, group_id, param_id)
-=======
                             recieved_grad = torch.zeros_like(flat_grads_list[0])
                             dist.reduce_scatter(
                                 recieved_grad,
@@ -486,7 +453,6 @@
                                     LowLevelZeroOptimizer.add_grad(
                                         grad_store, real_grad, param_slice, group_id, param_id
                                     )
->>>>>>> 22297789
 
                 bucket_store.reset()
 
@@ -1049,16 +1015,11 @@
 
     def get_master_to_working_map(self) -> Dict[int, torch.Tensor]:
         if hasattr(self, "moe_master_to_working_map"):
-<<<<<<< HEAD
-            return {**self._param_store.master_to_working_param, **self.moe_master_to_working_map}
-        return self._param_store.master_to_working_param
-
-    def get_param_padding_map(self) -> Dict[int, torch.Tensor]:
-        return self._param_store.get_padding_map()
-=======
             return {
                 **self._param_store.master_to_working_param,
                 **self.moe_master_to_working_map,
             }
         return self._param_store.master_to_working_param
->>>>>>> 22297789
+
+    def get_param_padding_map(self) -> Dict[int, torch.Tensor]:
+        return self._param_store.get_padding_map()