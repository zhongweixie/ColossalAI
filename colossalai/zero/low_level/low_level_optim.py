--- conflicted
+++ resolved
@@ -319,12 +319,8 @@
 
     def backward(self, loss, retain_graph=False):
         assert not(self._partition_grads and not self.require_grad_sync), \
-<<<<<<< HEAD
-            "ZeRO2(partition_grads) and gradient accumulation(no_sync) are not compatible"
-=======
             "ZeRO2(partition_grads) and no_sync are not compatible"
 
->>>>>>> aaeb520c
         if self.mixed_precision_mixin is not None:
             loss = self.mixed_precision_mixin.pre_backward(loss)
 
