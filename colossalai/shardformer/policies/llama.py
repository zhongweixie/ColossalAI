--- conflicted
+++ resolved
@@ -1,7 +1,4 @@
-<<<<<<< HEAD
-=======
 import warnings
->>>>>>> c7d6975d
 from functools import partial
 from typing import Callable, Dict, List, Union
 
@@ -42,7 +39,6 @@
         if self.shard_config.enable_sequence_parallelism:
             self.shard_config.enable_sequence_parallelism = False
             warnings.warn("Llama dosen't support sequence parallelism now, will ignore the sequence parallelism flag.")
-
 
         if self.shard_config.enable_tensor_parallelism:
             decoder_attribute_replacement = {
@@ -117,17 +113,11 @@
                                                         target_key=LlamaModel)
 
         if self.shard_config.enable_flash_attention:
-<<<<<<< HEAD
-            policy[LlamaAttention] = ModulePolicyDescription(method_replacement={
-                'forward': get_llama_flash_attention_forward(),
-            })
-=======
             self.append_or_create_method_replacement(description={
                 'forward': get_llama_flash_attention_forward(),
             },
                                                      policy=policy,
                                                      target_key=LlamaAttention)
->>>>>>> c7d6975d
 
         return policy
 
