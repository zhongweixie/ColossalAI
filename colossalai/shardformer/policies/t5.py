<<<<<<< HEAD
from functools import partial
from typing import Callable, Dict, List, Optional, Tuple

=======
import warnings
from functools import partial
from typing import Callable, Dict, List, Optional, Tuple

import numpy as np
>>>>>>> c7d6975d
from torch import Tensor, nn

from colossalai.shardformer.layer import (
    DropoutForParallelInput,
    Embedding1D,
    FusedRMSNorm,
    Linear1D_Col,
    Linear1D_Row,
    VocabParallelEmbedding1D,
)
from colossalai.shardformer.policies.base_policy import ModulePolicyDescription

from .._utils import getattr_, setattr_
from ..modeling.jit import get_jit_fused_dropout_add_func
from ..modeling.t5 import (
    T5PipelineForwards,
    get_jit_fused_T5_layer_ff_forward,
    get_t5_flash_attention_forward,
    get_T5_layer_cross_attention_forward,
    get_T5_layer_self_attention_forward,
)
from .base_policy import ModulePolicyDescription, Policy, SubModuleReplacementDescription

__all__ = ["distribute_t5_layers", "T5ModelPolicy", "T5ForConditionalGenerationPolicy", "T5EncoderPolicy"]


class T5BasePolicy(Policy):

    def config_sanity_check(self):
        pass

    def preprocess(self):
        # reshape the embedding layer
        r"""
        Reshape the Embedding layer to make the embedding dimension divisible by world_size
        """
        if self.shard_config.enable_tensor_parallelism:
            vocab_size = self.model.config.vocab_size
            world_size = self.shard_config.tensor_parallel_size
            if vocab_size % world_size != 0:
                new_vocab_size = vocab_size + world_size - vocab_size % world_size
                self.model.resize_token_embeddings(new_vocab_size)
        return self.model

    def module_policy(self):
        from transformers.models.t5.modeling_t5 import (
            T5Attention,
            T5DenseActDense,
            T5DenseGatedActDense,
            T5LayerCrossAttention,
            T5LayerFF,
            T5LayerSelfAttention,
            T5Stack,
        )

        policy = {}

        if self.shard_config.enable_sequence_parallelism:
            self.shard_config.enable_sequence_parallelism = False
            warnings.warn("T5 dosen't support sequence parallelism now, will ignore the sequence parallelism flag.")

        if self.shard_config.enable_tensor_parallelism:
            policy[T5Stack] = ModulePolicyDescription(sub_module_replacement=[
                SubModuleReplacementDescription(
                    suffix="dropout",
                    target_module=DropoutForParallelInput,
                ),
                SubModuleReplacementDescription(
                    suffix="embed_tokens",
                    target_module=VocabParallelEmbedding1D,
                )
            ])
            policy[T5LayerSelfAttention] = ModulePolicyDescription(sub_module_replacement=[
                SubModuleReplacementDescription(
                    suffix="dropout",
                    target_module=DropoutForParallelInput,
                ),
            ])
            policy[T5LayerCrossAttention] = ModulePolicyDescription(sub_module_replacement=[
                SubModuleReplacementDescription(
                    suffix="dropout",
                    target_module=DropoutForParallelInput,
                )
            ])
            policy[T5Attention] = ModulePolicyDescription(attribute_replacement={
                "d_model":
                    self.model.config.d_model // self.shard_config.tensor_parallel_size,
                "n_heads":
                    self.model.config.num_heads // self.shard_config.tensor_parallel_size,
                "inner_dim":
                    self.model.config.num_heads * self.model.config.d_kv // self.shard_config.tensor_parallel_size
            },
                                                          sub_module_replacement=[
                                                              SubModuleReplacementDescription(
                                                                  suffix="q",
                                                                  target_module=Linear1D_Col,
                                                              ),
                                                              SubModuleReplacementDescription(
                                                                  suffix="k",
                                                                  target_module=Linear1D_Col,
                                                              ),
                                                              SubModuleReplacementDescription(
                                                                  suffix="v",
                                                                  target_module=Linear1D_Col,
                                                              ),
                                                              SubModuleReplacementDescription(
                                                                  suffix="o",
                                                                  target_module=Linear1D_Row,
                                                              ),
                                                              SubModuleReplacementDescription(
                                                                  suffix="relative_attention_bias",
                                                                  target_module=Embedding1D,
                                                                  kwargs=dict(gather_output=False),
                                                                  ignore_if_not_exist=True)
                                                          ])
            policy[T5LayerFF] = ModulePolicyDescription(sub_module_replacement=[
                SubModuleReplacementDescription(
                    suffix="dropout",
                    target_module=DropoutForParallelInput,
                ),
            ])
            policy[T5DenseGatedActDense] = ModulePolicyDescription(sub_module_replacement=[
                SubModuleReplacementDescription(
                    suffix="wi_0 ",
                    target_module=Linear1D_Col,
                ),
                SubModuleReplacementDescription(
                    suffix="wi_1",
                    target_module=Linear1D_Row,
                ),
                SubModuleReplacementDescription(
                    suffix="wo", target_module=Linear1D_Col, kwargs=dict(gather_output=True)),
                SubModuleReplacementDescription(
                    suffix="dropout",
                    target_module=DropoutForParallelInput,
                )
            ])
            policy[T5DenseActDense] = ModulePolicyDescription(sub_module_replacement=[
                SubModuleReplacementDescription(
                    suffix="wi",
                    target_module=Linear1D_Col,
                ),
                SubModuleReplacementDescription(
                    suffix="wo",
                    target_module=Linear1D_Row,
                ),
                SubModuleReplacementDescription(
                    suffix="dropout",
                    target_module=DropoutForParallelInput,
                )
            ])

        # optimization configuration
        if self.shard_config.enable_fused_normalization:
            self.append_or_create_submodule_replacement(description=SubModuleReplacementDescription(
                suffix="layer_norm",
                target_module=FusedRMSNorm,
            ),
                                                        policy=policy,
                                                        target_key=T5LayerFF)
            self.append_or_create_submodule_replacement(description=SubModuleReplacementDescription(
                suffix="layer_norm",
                target_module=FusedRMSNorm,
            ),
                                                        policy=policy,
                                                        target_key=T5LayerFF)
            self.append_or_create_submodule_replacement(description=SubModuleReplacementDescription(
                suffix="layer_norm", target_module=FusedRMSNorm),
                                                        policy=policy,
                                                        target_key=T5LayerSelfAttention)
            self.append_or_create_submodule_replacement(description=SubModuleReplacementDescription(
                suffix="layer_norm", target_module=FusedRMSNorm),
                                                        policy=policy,
                                                        target_key=T5LayerCrossAttention)
            self.append_or_create_submodule_replacement(description=SubModuleReplacementDescription(
                suffix="final_layer_norm", target_module=FusedRMSNorm),
                                                        policy=policy,
                                                        target_key=T5Stack)

        # use flash attention
        if self.shard_config.enable_flash_attention:
<<<<<<< HEAD
            policy[T5Attention] = ModulePolicyDescription(method_replacement={
                'forward': get_t5_flash_attention_forward(),
            })

        # use jit operator
        if self.shard_config.enable_jit_fused:
            policy[T5LayerFF] = ModulePolicyDescription(method_replacement={
                'forward': get_jit_fused_T5_layer_ff_forward(),
                'dropout_add': get_jit_fused_dropout_add_func(),
            })
            policy[T5LayerSelfAttention] = ModulePolicyDescription(method_replacement={
                'forward': get_T5_layer_self_attention_forward(),
                'dropout_add': get_jit_fused_dropout_add_func(),
            })
            policy[T5LayerCrossAttention] = ModulePolicyDescription(method_replacement={
                'forward': get_T5_layer_cross_attention_forward(),
                'dropout_add': get_jit_fused_dropout_add_func(),
            })
=======
            self.append_or_create_method_replacement(description={
                'forward': get_t5_flash_attention_forward(),
            },
                                                     policy=policy,
                                                     target_key=T5Attention)

        # use jit operator
        if self.shard_config.enable_jit_fused:
            self.append_or_create_method_replacement(description={
                'forward': get_jit_fused_T5_layer_ff_forward(),
                'dropout_add': get_jit_fused_dropout_add_func(),
            },
                                                     policy=policy,
                                                     target_key=T5LayerFF)
            self.append_or_create_method_replacement(description={
                'forward': get_T5_layer_self_attention_forward(),
                'dropout_add': get_jit_fused_dropout_add_func(),
            },
                                                     policy=policy,
                                                     target_key=T5LayerSelfAttention)
            self.append_or_create_method_replacement(description={
                'forward': get_T5_layer_cross_attention_forward(),
                'dropout_add': get_jit_fused_dropout_add_func(),
            },
                                                     policy=policy,
                                                     target_key=T5LayerCrossAttention)

>>>>>>> c7d6975d
        return policy

    def postprocess(self):
        return self.model

    @staticmethod
    def distribute_t5_layers(num_encoder_layers: int, num_decoder_layers: int,
                             num_stages: int) -> Tuple[List[int], int]:
        """
        Distribute t5 layers into stages when pipeline parallel is used.
        Return the layer distribution as a list and the starting stage of decoder.
        If decoder doesn't exist, returned decoder starting stage is set to num_encoder_layers.
        """

        # number of encoder layers must be a positive integer
        if num_encoder_layers <= 0:
            raise ValueError("The number of encoder layers for T5 must be a positive integer.")

        # number of layers should be large enough to fill in every stage
        if num_encoder_layers + num_decoder_layers < num_stages:
            raise ValueError("The total number of layers can't be smaller than number of stages.")

        # in the case of T5EncoderModel, set decoder starting stage to num_stages since it doesn't exist
        if num_decoder_layers == 0:
            return Policy.distribute_layers(num_encoder_layers, num_stages), num_stages

        # the number of stages distributed between encoder and decoder is optmized in this way:
        # num_encoder_stages = argmin(abs(num_encoder_layers / encoder_stages - num_decoder_layers / decoder_stages))
        #                   s.t. num_encoder_stages + num_decoder_stages = num_stages, num_encoder_stages >= 1, num_decoder_stages >= 1
        def objective(num_encoder_stages):
            return abs(num_encoder_layers / num_encoder_stages - num_decoder_layers / (num_stages - num_encoder_stages))

<<<<<<< HEAD
        num_encoder_stages = 0
        optimal_diff = 2**31 - 1
        for i in range(1, num_stages):
            attempt = objective(i)
            if attempt < optimal_diff:
                num_encoder_stages = i
                optimal_diff = attempt
=======
        num_encoder_stages = np.argmin([objective(i) for i in range(1, num_stages)]) + 1
>>>>>>> c7d6975d
        num_decoder_stages = num_stages - num_encoder_stages

        encoder_distribution = Policy.distribute_layers(num_encoder_layers, num_encoder_stages)
        decoder_distribution = Policy.distribute_layers(num_decoder_layers, num_decoder_stages)
        return encoder_distribution + decoder_distribution, num_encoder_stages

    @staticmethod
    def get_t5_stage_index(layers_per_stage: List[int], stage: int,
                           decoder_starting_stage: int) -> Tuple[bool, int, int]:
        """
        Input the distribution of layers among stages, the current stage and the first stage of decoder.
        Return the starting/ending idx of layers in encoder/decoder
        """
        if stage < decoder_starting_stage:
            return Policy.get_stage_index(layers_per_stage[:decoder_starting_stage], stage)
        else:
            return Policy.get_stage_index(layers_per_stage[decoder_starting_stage:], stage - decoder_starting_stage)

    def get_held_layers(self) -> List[nn.Module]:
        """Get pipeline layers for current stage."""
        assert self.pipeline_stage_manager is not None
        stage_manager = self.pipeline_stage_manager

        model = self.model
        encoder = self.model.encoder
        decoder = getattr(self.model, 'decoder', None)

        num_encoder_layers = len(encoder.block)
        num_decoder_layers = len(decoder.block) if decoder else 0

        held_layers = []
        layers_per_stage, decoder_starting_stage = T5BasePolicy.distribute_t5_layers(
            num_encoder_layers, num_decoder_layers, stage_manager.num_stages)
        start_idx, end_idx = T5BasePolicy.get_t5_stage_index(layers_per_stage, stage_manager.stage,
                                                             decoder_starting_stage)

        if stage_manager.stage < decoder_starting_stage:
            # current stage is in t5's encoder
            if stage_manager.is_first_stage():
                held_layers.append(model.shared)
                held_layers.append(encoder.embed_tokens)
                held_layers.append(encoder.dropout)
            if stage_manager.stage == decoder_starting_stage - 1:
                held_layers.append(encoder.final_layer_norm)
                held_layers.append(encoder.dropout)
            held_layers.extend(encoder.block[start_idx:end_idx])
        else:
            # current stage is in t5's decoder
            if stage_manager.stage == decoder_starting_stage:
                held_layers.append(decoder.embed_tokens)
                held_layers.append(decoder.dropout)
            if stage_manager.is_last_stage():
                held_layers.append(decoder.final_layer_norm)
                held_layers.append(decoder.dropout)
            held_layers.extend(decoder.block[start_idx:end_idx])
        return held_layers

    def set_pipeline_forward(self, model_cls: nn.Module, new_forward: Callable, policy: Dict) -> None:
        """If under pipeline parallel setting, replacing the original forward method of huggingface
           to customized forward method, and add this changing to policy."""
        if not self.pipeline_stage_manager:
            raise ValueError("set_pipeline_forward method can only be called when pipeline parallel is enabled.")
        stage_manager = self.pipeline_stage_manager

        encoder = self.model.encoder
        decoder = getattr(self.model, 'decoder', None)

        num_encoder_layers = len(encoder.block)
        num_decoder_layers = len(decoder.block) if decoder else 0

        layers_per_stage, decoder_starting_stage = T5BasePolicy.distribute_t5_layers(
            num_encoder_layers, num_decoder_layers, stage_manager.num_stages)
        stage_index = T5BasePolicy.get_t5_stage_index(layers_per_stage, stage_manager.stage, decoder_starting_stage)

        method_replacement = {
            'forward':
                partial(new_forward,
                        stage_manager=stage_manager,
                        stage_index=stage_index,
                        decoder_starting_stage=decoder_starting_stage)
        }
        self.append_or_create_method_replacement(description=method_replacement, policy=policy, target_key=model_cls)


class T5ModelPolicy(T5BasePolicy):

    def __init__(self) -> None:
        super().__init__()

    def module_policy(self):
        from transformers import T5Model
        policy = super().module_policy()

        if self.shard_config.enable_tensor_parallelism:
            self.append_or_create_submodule_replacement(description=SubModuleReplacementDescription(
                suffix="shared",
                target_module=VocabParallelEmbedding1D,
            ),
                                                        policy=policy,
                                                        target_key=T5Model)
        if self.pipeline_stage_manager is not None:
            self.set_pipeline_forward(model_cls=T5Model, new_forward=T5PipelineForwards.t5_model_forward, policy=policy)

        return policy

    def get_held_layers(self) -> List[nn.Module]:
        return super().get_held_layers()

    def get_shared_params(self) -> List[Dict[int, Tensor]]:
        module = self.model
        stage_manager = self.pipeline_stage_manager
        if stage_manager is not None and stage_manager.num_stages > 1:
            _, decoder_starting_stage = T5BasePolicy.distribute_t5_layers(len(module.encoder.block),
                                                                          len(module.decoder.block),
                                                                          stage_manager.num_stages)

            if id(module.decoder.embed_tokens.weight) == id(module.shared.weight):
                return [{0: module.shared.weight, decoder_starting_stage: module.decoder.embed_tokens.weight}]
        return []


class T5ForConditionalGenerationPolicy(T5BasePolicy):

    def __init__(self) -> None:
        super().__init__()

    def module_policy(self):
        from transformers import T5ForConditionalGeneration

        policy = super().module_policy()

        if self.shard_config.enable_tensor_parallelism:
            self.append_or_create_submodule_replacement(description=[
                SubModuleReplacementDescription(
                    suffix="shared",
                    target_module=VocabParallelEmbedding1D,
                ),
                SubModuleReplacementDescription(suffix="lm_head",
                                                target_module=Linear1D_Col,
                                                kwargs=dict(gather_output=True))
            ],
                                                        policy=policy,
                                                        target_key=T5ForConditionalGeneration)

        if self.pipeline_stage_manager is not None:
            self.set_pipeline_forward(model_cls=T5ForConditionalGeneration,
                                      new_forward=T5PipelineForwards.t5_for_conditional_generation_forward,
                                      policy=policy)
        return policy

    def get_held_layers(self) -> List[nn.Module]:
        held_layers = super().get_held_layers()
        if self.pipeline_stage_manager.is_last_stage():
            held_layers.append(self.model.lm_head)
        return held_layers

    def get_shared_params(self) -> List[Dict[int, Tensor]]:
        module = self.model
        stage_manager = self.pipeline_stage_manager
        if stage_manager is not None and stage_manager.num_stages > 1:
            _, decoder_starting_stage = T5BasePolicy.distribute_t5_layers(len(module.encoder.block),
                                                                          len(module.decoder.block),
                                                                          stage_manager.num_stages)

            shared_params = []
            shared_embedding = {}
            if id(module.decoder.embed_tokens.weight) == id(module.shared.weight):
                shared_embedding[0] = module.shared.weight
                shared_embedding[decoder_starting_stage] = module.decoder.embed_tokens.weight

            if id(module.lm_head.weight) == id(module.shared.weight):
                shared_embedding[0] = module.shared.weight
                shared_embedding[stage_manager.num_stages - 1] = module.lm_head.weight

            if len(shared_embedding) > 0:
                shared_params.append(shared_embedding)

            return shared_params

        return []


class T5EncoderPolicy(T5BasePolicy):

    def __init__(self) -> None:
        super().__init__()

    def module_policy(self):
        from transformers import T5EncoderModel

        policy = super().module_policy()

        if self.shard_config.enable_tensor_parallelism:
            self.append_or_create_submodule_replacement(description=SubModuleReplacementDescription(
                suffix="shared",
                target_module=VocabParallelEmbedding1D,
            ),
                                                        policy=policy,
                                                        target_key=T5EncoderModel)

        if self.pipeline_stage_manager is not None:
            self.set_pipeline_forward(model_cls=T5EncoderModel,
                                      new_forward=T5PipelineForwards.t5_encoder_model_forward,
                                      policy=policy)
        return policy

    def get_held_layers(self) -> List[nn.Module]:
        return super().get_held_layers()

    def get_shared_params(self) -> List[Dict[int, Tensor]]:
        return []<|MERGE_RESOLUTION|>--- conflicted
+++ resolved
@@ -1,14 +1,8 @@
-<<<<<<< HEAD
-from functools import partial
-from typing import Callable, Dict, List, Optional, Tuple
-
-=======
 import warnings
 from functools import partial
 from typing import Callable, Dict, List, Optional, Tuple
 
 import numpy as np
->>>>>>> c7d6975d
 from torch import Tensor, nn
 
 from colossalai.shardformer.layer import (
@@ -190,26 +184,6 @@
 
         # use flash attention
         if self.shard_config.enable_flash_attention:
-<<<<<<< HEAD
-            policy[T5Attention] = ModulePolicyDescription(method_replacement={
-                'forward': get_t5_flash_attention_forward(),
-            })
-
-        # use jit operator
-        if self.shard_config.enable_jit_fused:
-            policy[T5LayerFF] = ModulePolicyDescription(method_replacement={
-                'forward': get_jit_fused_T5_layer_ff_forward(),
-                'dropout_add': get_jit_fused_dropout_add_func(),
-            })
-            policy[T5LayerSelfAttention] = ModulePolicyDescription(method_replacement={
-                'forward': get_T5_layer_self_attention_forward(),
-                'dropout_add': get_jit_fused_dropout_add_func(),
-            })
-            policy[T5LayerCrossAttention] = ModulePolicyDescription(method_replacement={
-                'forward': get_T5_layer_cross_attention_forward(),
-                'dropout_add': get_jit_fused_dropout_add_func(),
-            })
-=======
             self.append_or_create_method_replacement(description={
                 'forward': get_t5_flash_attention_forward(),
             },
@@ -237,7 +211,6 @@
                                                      policy=policy,
                                                      target_key=T5LayerCrossAttention)
 
->>>>>>> c7d6975d
         return policy
 
     def postprocess(self):
@@ -270,17 +243,7 @@
         def objective(num_encoder_stages):
             return abs(num_encoder_layers / num_encoder_stages - num_decoder_layers / (num_stages - num_encoder_stages))
 
-<<<<<<< HEAD
-        num_encoder_stages = 0
-        optimal_diff = 2**31 - 1
-        for i in range(1, num_stages):
-            attempt = objective(i)
-            if attempt < optimal_diff:
-                num_encoder_stages = i
-                optimal_diff = attempt
-=======
         num_encoder_stages = np.argmin([objective(i) for i in range(1, num_stages)]) + 1
->>>>>>> c7d6975d
         num_decoder_stages = num_stages - num_encoder_stages
 
         encoder_distribution = Policy.distribute_layers(num_encoder_layers, num_encoder_stages)
