import warnings
from functools import partial
from typing import Callable, Dict, List, Tuple

import numpy as np
from torch import Tensor, nn

from colossalai.shardformer.layer import (
    DropoutForParallelInput,
    Embedding1D,
    FusedRMSNorm,
    Linear1D_Col,
    Linear1D_Row,
    RMSNorm,
    VocabParallelEmbedding1D,
)
from colossalai.shardformer.policies.base_policy import ModulePolicyDescription

from ..modeling.jit import get_jit_fused_dropout_add_func
from ..modeling.t5 import (
    T5PipelineForwards,
    get_jit_fused_T5_layer_ff_forward,
    get_t5_flash_attention_forward,
    get_T5_layer_cross_attention_forward,
    get_T5_layer_self_attention_forward,
)
from .base_policy import ModulePolicyDescription, Policy, SubModuleReplacementDescription

__all__ = ["distribute_t5_layers", "T5ModelPolicy", "T5ForConditionalGenerationPolicy", "T5EncoderPolicy"]


class T5BasePolicy(Policy):
    def config_sanity_check(self):
        pass

    def preprocess(self):
        # reshape the embedding layer
        r"""
        Reshape the Embedding layer to make the embedding dimension divisible by world_size
        """
        if self.shard_config.enable_tensor_parallelism:
            vocab_size = self.model.config.vocab_size
            world_size = self.shard_config.tensor_parallel_size
            if vocab_size % world_size != 0:
                new_vocab_size = vocab_size + world_size - vocab_size % world_size
                self.model.resize_token_embeddings(new_vocab_size)
        return self.model

    def module_policy(self):
        from transformers.models.t5.modeling_t5 import (
            T5Attention,
            T5DenseActDense,
            T5DenseGatedActDense,
            T5LayerCrossAttention,
            T5LayerFF,
            T5LayerSelfAttention,
            T5Stack,
        )

        policy = {}

        if self.shard_config.enable_fused_normalization:
            norm_cls = FusedRMSNorm
        else:
            norm_cls = RMSNorm

        if self.shard_config.enable_sequence_parallelism:
            self.shard_config.enable_sequence_parallelism = False
            warnings.warn("T5 dosen't support sequence parallelism now, will ignore the sequence parallelism flag.")

        if self.shard_config.enable_tensor_parallelism:
            policy[T5Stack] = ModulePolicyDescription(
                sub_module_replacement=[
                    SubModuleReplacementDescription(
                        suffix="dropout",
                        target_module=DropoutForParallelInput,
                    ),
                    SubModuleReplacementDescription(
                        suffix="embed_tokens",
                        target_module=VocabParallelEmbedding1D,
                    ),
                ]
            )
            policy[T5LayerSelfAttention] = ModulePolicyDescription(
                sub_module_replacement=[
                    SubModuleReplacementDescription(
                        suffix="dropout",
                        target_module=DropoutForParallelInput,
                    ),
                ]
            )
            policy[T5LayerCrossAttention] = ModulePolicyDescription(
                sub_module_replacement=[
                    SubModuleReplacementDescription(
                        suffix="dropout",
                        target_module=DropoutForParallelInput,
                    )
                ]
            )
            policy[T5Attention] = ModulePolicyDescription(
                attribute_replacement={
                    "d_model": self.model.config.d_model // self.shard_config.tensor_parallel_size,
                    "n_heads": self.model.config.num_heads // self.shard_config.tensor_parallel_size,
                    "inner_dim": self.model.config.num_heads
                    * self.model.config.d_kv
                    // self.shard_config.tensor_parallel_size,
                },
                sub_module_replacement=[
                    SubModuleReplacementDescription(
                        suffix="q",
                        target_module=Linear1D_Col,
                    ),
                    SubModuleReplacementDescription(
                        suffix="k",
                        target_module=Linear1D_Col,
                    ),
                    SubModuleReplacementDescription(
                        suffix="v",
                        target_module=Linear1D_Col,
                    ),
                    SubModuleReplacementDescription(
                        suffix="o",
                        target_module=Linear1D_Row,
                    ),
                    SubModuleReplacementDescription(
                        suffix="relative_attention_bias",
                        target_module=Embedding1D,
                        kwargs=dict(gather_output=False),
                        ignore_if_not_exist=True,
                    ),
                ],
            )
            policy[T5LayerFF] = ModulePolicyDescription(
                sub_module_replacement=[
                    SubModuleReplacementDescription(
                        suffix="dropout",
                        target_module=DropoutForParallelInput,
                    ),
                ]
            )
            policy[T5DenseGatedActDense] = ModulePolicyDescription(
                sub_module_replacement=[
                    SubModuleReplacementDescription(
                        suffix="wi_0 ",
                        target_module=Linear1D_Col,
                    ),
                    SubModuleReplacementDescription(
                        suffix="wi_1",
                        target_module=Linear1D_Row,
                    ),
                    SubModuleReplacementDescription(
                        suffix="wo", target_module=Linear1D_Col, kwargs=dict(gather_output=True)
                    ),
                    SubModuleReplacementDescription(
                        suffix="dropout",
                        target_module=DropoutForParallelInput,
                    ),
                ]
            )
            policy[T5DenseActDense] = ModulePolicyDescription(
                sub_module_replacement=[
                    SubModuleReplacementDescription(
                        suffix="wi",
                        target_module=Linear1D_Col,
                    ),
                    SubModuleReplacementDescription(
                        suffix="wo",
                        target_module=Linear1D_Row,
                    ),
                    SubModuleReplacementDescription(
                        suffix="dropout",
                        target_module=DropoutForParallelInput,
                    ),
                ]
            )

        # optimization configuration
<<<<<<< HEAD
        if self.shard_config.enable_fused_normalization:
            self.append_or_create_submodule_replacement(
                description=SubModuleReplacementDescription(
                    suffix="layer_norm",
                    target_module=FusedRMSNorm,
                ),
                policy=policy,
                target_key=T5LayerFF,
            )
            self.append_or_create_submodule_replacement(
                description=SubModuleReplacementDescription(suffix="layer_norm", target_module=FusedRMSNorm),
                policy=policy,
                target_key=T5LayerSelfAttention,
            )
            self.append_or_create_submodule_replacement(
                description=SubModuleReplacementDescription(suffix="layer_norm", target_module=FusedRMSNorm),
                policy=policy,
                target_key=T5LayerCrossAttention,
            )
            self.append_or_create_submodule_replacement(
                description=SubModuleReplacementDescription(suffix="final_layer_norm", target_module=FusedRMSNorm),
                policy=policy,
                target_key=T5Stack,
            )
=======
        self.append_or_create_submodule_replacement(
            description=SubModuleReplacementDescription(
                suffix="layer_norm",
                target_module=norm_cls,
            ),
            policy=policy,
            target_key=T5LayerFF,
        )
        self.append_or_create_submodule_replacement(
            description=SubModuleReplacementDescription(
                suffix="layer_norm",
                target_module=norm_cls,
            ),
            policy=policy,
            target_key=T5LayerFF,
        )
        self.append_or_create_submodule_replacement(
            description=SubModuleReplacementDescription(suffix="layer_norm", target_module=norm_cls),
            policy=policy,
            target_key=T5LayerSelfAttention,
        )
        self.append_or_create_submodule_replacement(
            description=SubModuleReplacementDescription(suffix="layer_norm", target_module=norm_cls),
            policy=policy,
            target_key=T5LayerCrossAttention,
        )
        self.append_or_create_submodule_replacement(
            description=SubModuleReplacementDescription(suffix="final_layer_norm", target_module=norm_cls),
            policy=policy,
            target_key=T5Stack,
        )
>>>>>>> a4489384

        # use flash attention
        if self.shard_config.enable_flash_attention:
            self.append_or_create_method_replacement(
                description={
                    "forward": get_t5_flash_attention_forward(),
                },
                policy=policy,
                target_key=T5Attention,
            )

        # use jit operator
        if self.shard_config.enable_jit_fused:
            self.append_or_create_method_replacement(
                description={
                    "forward": get_jit_fused_T5_layer_ff_forward(),
                    "dropout_add": get_jit_fused_dropout_add_func(),
                },
                policy=policy,
                target_key=T5LayerFF,
            )
            self.append_or_create_method_replacement(
                description={
                    "forward": get_T5_layer_self_attention_forward(),
                    "dropout_add": get_jit_fused_dropout_add_func(),
                },
                policy=policy,
                target_key=T5LayerSelfAttention,
            )
            self.append_or_create_method_replacement(
                description={
                    "forward": get_T5_layer_cross_attention_forward(),
                    "dropout_add": get_jit_fused_dropout_add_func(),
                },
                policy=policy,
                target_key=T5LayerCrossAttention,
            )

        return policy

    def postprocess(self):
        return self.model

    @staticmethod
    def distribute_t5_layers(
        num_encoder_layers: int, num_decoder_layers: int, num_stages: int
    ) -> Tuple[List[int], int]:
        """
        Distribute t5 layers into stages when pipeline parallel is used.
        Return the layer distribution as a list and the starting stage of decoder.
        If decoder doesn't exist, returned decoder starting stage is set to num_encoder_layers.
        """

        # number of encoder layers must be a positive integer
        if num_encoder_layers <= 0:
            raise ValueError("The number of encoder layers for T5 must be a positive integer.")

        # number of layers should be large enough to fill in every stage
        if num_encoder_layers + num_decoder_layers < num_stages:
            raise ValueError("The total number of layers can't be smaller than number of stages.")

        # in the case of T5EncoderModel, set decoder starting stage to num_stages since it doesn't exist
        if num_decoder_layers == 0:
            return Policy.distribute_layers(num_encoder_layers, num_stages), num_stages

        # the number of stages distributed between encoder and decoder is optmized in this way:
        # num_encoder_stages = argmin(abs(num_encoder_layers / encoder_stages - num_decoder_layers / decoder_stages))
        #                   s.t. num_encoder_stages + num_decoder_stages = num_stages, num_encoder_stages >= 1, num_decoder_stages >= 1
        def objective(num_encoder_stages):
            return abs(num_encoder_layers / num_encoder_stages - num_decoder_layers / (num_stages - num_encoder_stages))

        num_encoder_stages = np.argmin([objective(i) for i in range(1, num_stages)]) + 1
        num_decoder_stages = num_stages - num_encoder_stages

        encoder_distribution = Policy.distribute_layers(num_encoder_layers, num_encoder_stages)
        decoder_distribution = Policy.distribute_layers(num_decoder_layers, num_decoder_stages)
        return encoder_distribution + decoder_distribution, num_encoder_stages

    @staticmethod
    def get_t5_stage_index(
        layers_per_stage: List[int], stage: int, decoder_starting_stage: int
    ) -> Tuple[bool, int, int]:
        """
        Input the distribution of layers among stages, the current stage and the first stage of decoder.
        Return the starting/ending idx of layers in encoder/decoder
        """
        if stage < decoder_starting_stage:
            return Policy.get_stage_index(layers_per_stage[:decoder_starting_stage], stage)
        else:
            return Policy.get_stage_index(layers_per_stage[decoder_starting_stage:], stage - decoder_starting_stage)

    def get_held_layers(self) -> List[nn.Module]:
        """Get pipeline layers for current stage."""
        assert self.pipeline_stage_manager is not None
        stage_manager = self.pipeline_stage_manager

        model = self.model
        encoder = self.model.encoder
        decoder = getattr(self.model, "decoder", None)

        num_encoder_layers = len(encoder.block)
        num_decoder_layers = len(decoder.block) if decoder else 0

        held_layers = []
        layers_per_stage, decoder_starting_stage = T5BasePolicy.distribute_t5_layers(
            num_encoder_layers, num_decoder_layers, stage_manager.num_stages
        )
        start_idx, end_idx = T5BasePolicy.get_t5_stage_index(
            layers_per_stage, stage_manager.stage, decoder_starting_stage
        )

        if stage_manager.stage < decoder_starting_stage:
            # current stage is in t5's encoder
            if stage_manager.is_first_stage():
                held_layers.append(model.shared)
                held_layers.append(encoder.embed_tokens)
                held_layers.append(encoder.dropout)
            if stage_manager.stage == decoder_starting_stage - 1:
                held_layers.append(encoder.final_layer_norm)
                held_layers.append(encoder.dropout)
            held_layers.extend(encoder.block[start_idx:end_idx])
        else:
            # current stage is in t5's decoder
            if stage_manager.stage == decoder_starting_stage:
                held_layers.append(decoder.embed_tokens)
                held_layers.append(decoder.dropout)
            if stage_manager.is_last_stage():
                held_layers.append(decoder.final_layer_norm)
                held_layers.append(decoder.dropout)
            held_layers.extend(decoder.block[start_idx:end_idx])
        return held_layers

    def set_pipeline_forward(self, model_cls: nn.Module, new_forward: Callable, policy: Dict) -> None:
        """If under pipeline parallel setting, replacing the original forward method of huggingface
        to customized forward method, and add this changing to policy."""
        if not self.pipeline_stage_manager:
            raise ValueError("set_pipeline_forward method can only be called when pipeline parallel is enabled.")
        stage_manager = self.pipeline_stage_manager

        encoder = self.model.encoder
        decoder = getattr(self.model, "decoder", None)

        num_encoder_layers = len(encoder.block)
        num_decoder_layers = len(decoder.block) if decoder else 0

        layers_per_stage, decoder_starting_stage = T5BasePolicy.distribute_t5_layers(
            num_encoder_layers, num_decoder_layers, stage_manager.num_stages
        )
        stage_index = T5BasePolicy.get_t5_stage_index(layers_per_stage, stage_manager.stage, decoder_starting_stage)

        method_replacement = {
            "forward": partial(
                new_forward,
                stage_manager=stage_manager,
                stage_index=stage_index,
                decoder_starting_stage=decoder_starting_stage,
            )
        }
        self.append_or_create_method_replacement(description=method_replacement, policy=policy, target_key=model_cls)


class T5ModelPolicy(T5BasePolicy):
    def module_policy(self):
        from transformers import T5Model

        policy = super().module_policy()

        if self.shard_config.enable_tensor_parallelism:
            self.append_or_create_submodule_replacement(
                description=SubModuleReplacementDescription(
                    suffix="shared",
                    target_module=VocabParallelEmbedding1D,
                ),
                policy=policy,
                target_key=T5Model,
            )
        if self.pipeline_stage_manager is not None:
            self.set_pipeline_forward(model_cls=T5Model, new_forward=T5PipelineForwards.t5_model_forward, policy=policy)

        return policy

    def get_held_layers(self) -> List[nn.Module]:
        return super().get_held_layers()

    def get_shared_params(self) -> List[Dict[int, Tensor]]:
        module = self.model
        stage_manager = self.pipeline_stage_manager
        if stage_manager is not None and stage_manager.num_stages > 1:
            _, decoder_starting_stage = T5BasePolicy.distribute_t5_layers(
                len(module.encoder.block), len(module.decoder.block), stage_manager.num_stages
            )

            if id(module.decoder.embed_tokens.weight) == id(module.shared.weight):
                return [{0: module.shared.weight, decoder_starting_stage: module.decoder.embed_tokens.weight}]
        return []


class T5ForConditionalGenerationPolicy(T5BasePolicy):
    def module_policy(self):
        from transformers import T5ForConditionalGeneration

        policy = super().module_policy()

        if self.shard_config.enable_tensor_parallelism:
            self.append_or_create_submodule_replacement(
                description=[
                    SubModuleReplacementDescription(
                        suffix="shared",
                        target_module=VocabParallelEmbedding1D,
                    ),
                    SubModuleReplacementDescription(
                        suffix="lm_head", target_module=Linear1D_Col, kwargs=dict(gather_output=True)
                    ),
                ],
                policy=policy,
                target_key=T5ForConditionalGeneration,
            )

        if self.pipeline_stage_manager is not None:
            self.set_pipeline_forward(
                model_cls=T5ForConditionalGeneration,
                new_forward=T5PipelineForwards.t5_for_conditional_generation_forward,
                policy=policy,
            )
        return policy

    def get_held_layers(self) -> List[nn.Module]:
        held_layers = super().get_held_layers()
        if self.pipeline_stage_manager.is_last_stage():
            held_layers.append(self.model.lm_head)
        return held_layers

    def get_shared_params(self) -> List[Dict[int, Tensor]]:
        module = self.model
        stage_manager = self.pipeline_stage_manager
        if stage_manager is not None and stage_manager.num_stages > 1:
            _, decoder_starting_stage = T5BasePolicy.distribute_t5_layers(
                len(module.encoder.block), len(module.decoder.block), stage_manager.num_stages
            )

            shared_params = []
            shared_embedding = {}
            if id(module.decoder.embed_tokens.weight) == id(module.shared.weight):
                shared_embedding[0] = module.shared.weight
                shared_embedding[decoder_starting_stage] = module.decoder.embed_tokens.weight

            if id(module.lm_head.weight) == id(module.shared.weight):
                shared_embedding[0] = module.shared.weight
                shared_embedding[stage_manager.num_stages - 1] = module.lm_head.weight

            if len(shared_embedding) > 0:
                shared_params.append(shared_embedding)

            return shared_params

        return []


class T5EncoderPolicy(T5BasePolicy):
    def module_policy(self):
        from transformers import T5EncoderModel

        policy = super().module_policy()

        if self.shard_config.enable_tensor_parallelism:
            self.append_or_create_submodule_replacement(
                description=SubModuleReplacementDescription(
                    suffix="shared",
                    target_module=VocabParallelEmbedding1D,
                ),
                policy=policy,
                target_key=T5EncoderModel,
            )

        if self.pipeline_stage_manager is not None:
            self.set_pipeline_forward(
                model_cls=T5EncoderModel, new_forward=T5PipelineForwards.t5_encoder_model_forward, policy=policy
            )
        return policy

    def get_held_layers(self) -> List[nn.Module]:
        return super().get_held_layers()

    def get_shared_params(self) -> List[Dict[int, Tensor]]:
        return []<|MERGE_RESOLUTION|>--- conflicted
+++ resolved
@@ -175,32 +175,6 @@
             )
 
         # optimization configuration
-<<<<<<< HEAD
-        if self.shard_config.enable_fused_normalization:
-            self.append_or_create_submodule_replacement(
-                description=SubModuleReplacementDescription(
-                    suffix="layer_norm",
-                    target_module=FusedRMSNorm,
-                ),
-                policy=policy,
-                target_key=T5LayerFF,
-            )
-            self.append_or_create_submodule_replacement(
-                description=SubModuleReplacementDescription(suffix="layer_norm", target_module=FusedRMSNorm),
-                policy=policy,
-                target_key=T5LayerSelfAttention,
-            )
-            self.append_or_create_submodule_replacement(
-                description=SubModuleReplacementDescription(suffix="layer_norm", target_module=FusedRMSNorm),
-                policy=policy,
-                target_key=T5LayerCrossAttention,
-            )
-            self.append_or_create_submodule_replacement(
-                description=SubModuleReplacementDescription(suffix="final_layer_norm", target_module=FusedRMSNorm),
-                policy=policy,
-                target_key=T5Stack,
-            )
-=======
         self.append_or_create_submodule_replacement(
             description=SubModuleReplacementDescription(
                 suffix="layer_norm",
@@ -210,14 +184,6 @@
             target_key=T5LayerFF,
         )
         self.append_or_create_submodule_replacement(
-            description=SubModuleReplacementDescription(
-                suffix="layer_norm",
-                target_module=norm_cls,
-            ),
-            policy=policy,
-            target_key=T5LayerFF,
-        )
-        self.append_or_create_submodule_replacement(
             description=SubModuleReplacementDescription(suffix="layer_norm", target_module=norm_cls),
             policy=policy,
             target_key=T5LayerSelfAttention,
@@ -232,7 +198,6 @@
             policy=policy,
             target_key=T5Stack,
         )
->>>>>>> a4489384
 
         # use flash attention
         if self.shard_config.enable_flash_attention:
