import warnings
from functools import partial
from typing import Callable, Dict, List

import torch.nn as nn
from torch import Tensor
from torch.nn import Module

import colossalai.shardformer.layer as col_nn

from ..modeling.bert import (
    BertPipelineForwards,
    bert_sequence_parallel_forward_fn,
    get_bert_flash_attention_forward,
    get_jit_fused_bert_output_forward,
    get_jit_fused_bert_self_output_forward,
)
from ..modeling.jit import get_jit_fused_dropout_add_func
from .base_policy import ModulePolicyDescription, Policy, SubModuleReplacementDescription

__all__ = [
    "BertPolicy",
    "BertModelPolicy",
    "BertForPreTrainingPolicy",
    "BertLMHeadModelPolicy",
    "BertForMaskedLMPolicy",
    "BertForNextSentencePredictionPolicy",
    "BertForSequenceClassificationPolicy",
    "BertForTokenClassificationPolicy",
    "BertForMultipleChoicePolicy",
    "BertForQuestionAnsweringPolicy",
]


class BertPolicy(Policy):
    def config_sanity_check(self):
        pass

    def preprocess(self):
        self.tie_weight = self.tie_weight_check()
        return self.model

    def module_policy(self):
        from transformers.models.bert.modeling_bert import (
            BertEmbeddings,
            BertLayer,
            BertModel,
            BertOutput,
            BertSelfAttention,
            BertSelfOutput,
        )

        policy = {}

        embedding_cls = None
        if self.shard_config.enable_tensor_parallelism:
            embedding_cls = col_nn.VocabParallelEmbedding1D
        else:
            if self.tie_weight:
                embedding_cls = col_nn.PaddingEmbedding

        if self.shard_config.enable_fused_normalization:
            norm_cls = col_nn.FusedLayerNorm
        else:
            norm_cls = col_nn.LayerNorm

        sp_mode = self.shard_config.sequence_parallelism_mode if self.shard_config.enable_sequence_parallelism else None
        assert sp_mode != "all_to_all", "all_to_all sequence parallelism is not supported for Bert"
        if sp_mode == "ring":
            warnings.warn(
                f"For Bert, sequence parallelism is currently not support mode {sp_mode}, will set to be split_gather"
            )
            sp_mode = "split_gather"

        overlap = self.shard_config.enable_sequence_overlap
        sp_partial_derived = sp_mode == "split_gather"

        if self.shard_config.enable_tensor_parallelism:
            policy[BertLayer] = ModulePolicyDescription(
                attribute_replacement={
                    "attention.self.all_head_size": self.model.config.hidden_size
                    // self.shard_config.tensor_parallel_size,
                    "crossattention.self.all_head_size": self.model.config.hidden_size
                    // self.shard_config.tensor_parallel_size,
                    "attention.self.num_attention_heads": self.model.config.num_attention_heads
                    // self.shard_config.tensor_parallel_size,
                    "crossattention.self.num_attention_heads": self.model.config.num_attention_heads
                    // self.shard_config.tensor_parallel_size,
                },
                sub_module_replacement=[
                    SubModuleReplacementDescription(
                        suffix="attention.self.query",
                        target_module=col_nn.Linear1D_Col,
                        kwargs={
                            "seq_parallel_mode": sp_mode,
                            "overlap": overlap,
                        },
                    ),
                    SubModuleReplacementDescription(
                        suffix="attention.self.key",
                        target_module=col_nn.Linear1D_Col,
                        kwargs={
                            "seq_parallel_mode": sp_mode,
                            "overlap": overlap,
                        },
                    ),
                    SubModuleReplacementDescription(
                        suffix="attention.self.value",
                        target_module=col_nn.Linear1D_Col,
                        kwargs={
                            "seq_parallel_mode": sp_mode,
                            "overlap": overlap,
                        },
                    ),
                    SubModuleReplacementDescription(
                        suffix="attention.self.dropout",
                        target_module=col_nn.DropoutForParallelInput,
                    ),
                    SubModuleReplacementDescription(
                        suffix="attention.output.dense",
                        target_module=col_nn.Linear1D_Row,
                        kwargs={"seq_parallel_mode": sp_mode},
                    ),
                    SubModuleReplacementDescription(
                        suffix="attention.output.dropout",
                        target_module=col_nn.DropoutForParallelInput,
                    ),
                    SubModuleReplacementDescription(
                        suffix="intermediate.dense",
                        target_module=col_nn.Linear1D_Col,
                        kwargs={
                            "seq_parallel_mode": sp_mode,
                            "overlap": overlap,
                        },
                    ),
                    SubModuleReplacementDescription(
                        suffix="output.dense",
                        target_module=col_nn.Linear1D_Row,
                        kwargs={"seq_parallel_mode": sp_mode},
                    ),
                    SubModuleReplacementDescription(
                        suffix="output.dropout",
                        target_module=col_nn.DropoutForParallelInput,
                    ),
                ],
            )

            policy[BertEmbeddings] = ModulePolicyDescription(
                sub_module_replacement=[
                    SubModuleReplacementDescription(
                        suffix="dropout",
                        target_module=col_nn.DropoutForReplicatedInput,
                    ),
                ]
            )

<<<<<<< HEAD
        if embedding_cls is not None:
            self.append_or_create_submodule_replacement(
                description=[
                    SubModuleReplacementDescription(
                        suffix="word_embeddings",
                        target_module=embedding_cls,
                        kwargs={"make_vocab_size_divisible_by": self.shard_config.make_vocab_size_divisible_by},
                    )
                ],
                policy=policy,
                target_key=BertEmbeddings,
            )

        if use_sequence_parallel:
=======
        if sp_mode == "split_gather":
>>>>>>> bb08c5f3
            self.append_or_create_method_replacement(
                description={"forward": bert_sequence_parallel_forward_fn(self.shard_config)},
                policy=policy,
                target_key=BertModel,
            )

        # optimization configuration
        # Handle bert layer
        self.append_or_create_submodule_replacement(
            description=[
                SubModuleReplacementDescription(
                    suffix="attention.output.LayerNorm",
                    target_module=norm_cls,
                    kwargs={"sp_partial_derived": sp_partial_derived},
                ),
                SubModuleReplacementDescription(
                    suffix="output.LayerNorm",
                    target_module=norm_cls,
                    kwargs={"sp_partial_derived": sp_partial_derived},
                ),
            ],
            policy=policy,
            target_key=BertLayer,
        )
        # handle embedding layer
        self.append_or_create_submodule_replacement(
            description=[
                SubModuleReplacementDescription(
                    suffix="LayerNorm",
                    target_module=norm_cls,
                )
            ],
            policy=policy,
            target_key=BertEmbeddings,
        )

        # use flash attention
        if self.shard_config.enable_flash_attention:
            self.append_or_create_method_replacement(
                description={
                    "forward": get_bert_flash_attention_forward(),
                },
                policy=policy,
                target_key=BertSelfAttention,
            )

        # use jit operator
        if self.shard_config.enable_jit_fused:
            self.append_or_create_method_replacement(
                description={
                    "forward": get_jit_fused_bert_self_output_forward(),
                    "dropout_add": get_jit_fused_dropout_add_func(),
                },
                policy=policy,
                target_key=BertSelfOutput,
            )
            self.append_or_create_method_replacement(
                description={
                    "forward": get_jit_fused_bert_output_forward(),
                    "dropout_add": get_jit_fused_dropout_add_func(),
                },
                policy=policy,
                target_key=BertOutput,
            )

        return policy

    def add_lm_head_policy(self, base_policy):
        from transformers.models.bert.modeling_bert import BertLMPredictionHead

        # optimize for tensor parallelism
        if self.shard_config.enable_tensor_parallelism:
            self.append_or_create_submodule_replacement(
                description=SubModuleReplacementDescription(
                    suffix="decoder",
<<<<<<< HEAD
                    target_module=col_nn.VocabParallelLMHead1D,
                    kwargs={
                        "gather_output": True,
                        "make_vocab_size_divisible_by": self.shard_config.make_vocab_size_divisible_by,
                    },
                ),
                policy=base_policy,
                target_key=BertLMPredictionHead,
            )
        else:
            self.append_or_create_submodule_replacement(
                description=SubModuleReplacementDescription(
                    suffix="decoder",
                    target_module=col_nn.PaddingLMHead,
                    kwargs={"make_vocab_size_divisible_by": self.shard_config.make_vocab_size_divisible_by},
=======
                    target_module=col_nn.Linear1D_Col,
                    kwargs={"gather_output": True},
>>>>>>> bb08c5f3
                ),
                policy=base_policy,
                target_key=BertLMPredictionHead,
            )

        # optimize with fused normalization
        if self.shard_config.enable_fused_normalization:
            # Handle bert lm prediction head
            self.append_or_create_submodule_replacement(
                description=SubModuleReplacementDescription(
                    suffix="transform.LayerNorm",
                    target_module=col_nn.FusedLayerNorm,
                ),
                policy=base_policy,
                target_key=BertLMPredictionHead,
            )
        return base_policy

    def add_lm_prediction_policy(self, base_policy):
        from transformers.models.bert.modeling_bert import BertLMPredictionHead

        method_replacement = {
            "_save_to_state_dict": col_nn.ParallelModule._save_to_state_dict,
            "_load_from_state_dict": col_nn.ParallelModule._load_from_state_dict,
        }
        self.append_or_create_method_replacement(
            description=method_replacement,
            policy=base_policy,
            target_key=BertLMPredictionHead,
        )
        return base_policy

    def postprocess(self):
        return self.model

    def set_pipeline_forward(self, model_cls: nn.Module, new_forward: Callable, policy: Dict) -> None:
        """
        If under pipeline parallel setting, replacing the original forward method of huggingface
        to customized forward method, and add this changing to policy.
        """
        if self.pipeline_stage_manager is None:
            return

        stage_manager = self.pipeline_stage_manager
        if self.model.__class__.__name__ == "BertModel":
            module = self.model
        else:
            module = self.model.bert

        if stage_manager.is_interleave:
            layers_per_stage = stage_manager.distribute_layers(len(module.encoder.layer))
            stage_manager.stage_indices = stage_manager.get_stage_index(layers_per_stage)
            method_replacement = {
                "forward": partial(
                    new_forward,
                    stage_manager=stage_manager,
                    shard_config=self.shard_config,
                )
            }

        else:
            layers_per_stage = stage_manager.distribute_layers(len(module.encoder.layer))
            stage_index = stage_manager.get_stage_index(layers_per_stage)
            method_replacement = {
                "forward": partial(
                    new_forward,
                    stage_manager=stage_manager,
                    stage_index=stage_index,
                    shard_config=self.shard_config,
                )
            }

        self.append_or_create_method_replacement(description=method_replacement, policy=policy, target_key=model_cls)

    def get_held_layers(self) -> List[Module]:
        """Get pipeline layers for current stage."""
        assert self.pipeline_stage_manager is not None

        if self.model.__class__.__name__ == "BertModel":
            module = self.model
        else:
            module = self.model.bert
        stage_manager = self.pipeline_stage_manager

        held_layers = []
        if stage_manager.is_interleave:
            assert stage_manager.num_model_chunks is not None
            layers_per_stage = stage_manager.distribute_layers(len(module.encoder.layer))
            stage_indices = stage_manager.get_stage_index(layers_per_stage)
            if stage_manager.is_first_stage(ignore_chunk=True):
                held_layers.append(module.embeddings)
            for start_idx, end_idx in stage_indices:
                held_layers.extend(module.encoder.layer[start_idx:end_idx])
            if stage_manager.is_last_stage(ignore_chunk=True):
                held_layers.append(module.pooler)

        else:
            layers_per_stage = stage_manager.distribute_layers(len(module.encoder.layer))
            if stage_manager.is_first_stage():
                held_layers.append(module.embeddings)
            start_idx, end_idx = stage_manager.get_stage_index(layers_per_stage)
            held_layers.extend(module.encoder.layer[start_idx:end_idx])
            if stage_manager.is_last_stage():
                held_layers.append(module.pooler)

        return held_layers


# BertModel
class BertModelPolicy(BertPolicy):
    def module_policy(self):
        policy = super().module_policy()
        from transformers.models.bert.modeling_bert import BertModel

        if self.pipeline_stage_manager:
            self.set_pipeline_forward(
                model_cls=BertModel,
                new_forward=BertPipelineForwards.bert_model_forward,
                policy=policy,
            )
        return policy

    def get_held_layers(self) -> List[Module]:
        """Get pipeline layers for current stage."""
        held_layers = super().get_held_layers()
        return held_layers

    def get_shared_params(self) -> List[Dict[int, Tensor]]:
        """No shared params in bert model"""
        return []


# BertForPreTraining
class BertForPreTrainingPolicy(BertPolicy):
    def module_policy(self):
        policy = super().module_policy()
        policy = self.add_lm_head_policy(policy)
        policy = self.add_lm_prediction_policy(policy)
        from transformers.models.bert.modeling_bert import BertForPreTraining

        if self.pipeline_stage_manager:
            self.set_pipeline_forward(
                model_cls=BertForPreTraining,
                new_forward=BertPipelineForwards.bert_for_pretraining_forward,
                policy=policy,
            )
        return policy

    def get_held_layers(self) -> List[Module]:
        """Get pipeline layers for current stage"""
        held_layers = super().get_held_layers()
        stage_manager = self.pipeline_stage_manager
        if stage_manager.is_last_stage(ignore_chunk=True):
            held_layers.append(self.model.cls)

        return held_layers

    def get_shared_params(self) -> List[Dict[int, Tensor]]:
        model = self.model
        if self.pipeline_stage_manager and self.pipeline_stage_manager.num_stages > 1:
            if id(model.bert.embeddings.word_embeddings.weight) == id(model.cls.predictions.decoder.weight):
                # tie weights
                return [
                    {
                        0: model.bert.embeddings.word_embeddings.weight,
                        self.pipeline_stage_manager.num_stages - 1: model.cls.predictions.decoder.weight,
                    }
                ]
        return []


# BertLMHeadModel
class BertLMHeadModelPolicy(BertPolicy):
    def module_policy(self):
        policy = super().module_policy()
        policy = self.add_lm_head_policy(policy)
        policy = self.add_lm_prediction_policy(policy)
        from transformers.models.bert.modeling_bert import BertLMHeadModel

        if self.pipeline_stage_manager:
            self.set_pipeline_forward(
                model_cls=BertLMHeadModel,
                new_forward=BertPipelineForwards.bert_lm_head_model_forward,
                policy=policy,
            )
        return policy

    def get_held_layers(self) -> List[Module]:
        """
        get pipeline layers for current stage
        """
        held_layers = super().get_held_layers()
        stage_manager = self.pipeline_stage_manager
        if stage_manager.is_last_stage(ignore_chunk=True):
            held_layers.append(self.model.cls)
        return held_layers

    def get_shared_params(self) -> List[Dict[int, Tensor]]:
        bert_model = self.model.bert
        if self.pipeline_stage_manager and self.pipeline_stage_manager.num_stages > 1:
            if id(bert_model.embeddings.word_embeddings.weight) == id(self.model.cls.predictions.decoder.weight):
                # tie weights
                return [
                    {
                        0: bert_model.embeddings.word_embeddings.weight,
                        self.pipeline_stage_manager.num_stages - 1: self.model.cls.predictions.decoder.weight,
                    }
                ]
        return []


# BertForMaskedLM
class BertForMaskedLMPolicy(BertPolicy):
    def module_policy(self):
        policy = super().module_policy()
        policy = self.add_lm_head_policy(policy)
        policy = self.add_lm_prediction_policy(policy)
        from transformers.models.bert.modeling_bert import BertForMaskedLM

        if self.pipeline_stage_manager:
            self.set_pipeline_forward(
                model_cls=BertForMaskedLM,
                new_forward=BertPipelineForwards.bert_for_masked_lm_forward,
                policy=policy,
            )
        return policy

    def get_held_layers(self) -> List[Module]:
        """
        get pipeline layers for current stage
        """
        held_layers = super().get_held_layers()
        stage_manager = self.pipeline_stage_manager
        if stage_manager.is_last_stage(ignore_chunk=True):
            held_layers.append(self.model.cls)
        return held_layers

    def get_shared_params(self) -> List[Dict[int, Tensor]]:
        bert_model = self.model.bert
        if self.pipeline_stage_manager and self.pipeline_stage_manager.num_stages > 1:
            if id(bert_model.embeddings.word_embeddings.weight) == id(self.model.cls.predictions.decoder.weight):
                # tie weights
                return [
                    {
                        0: bert_model.embeddings.word_embeddings.weight,
                        self.pipeline_stage_manager.num_stages - 1: self.model.cls.predictions.decoder.weight,
                    }
                ]
        return []


# BertForSequenceClassification
class BertForSequenceClassificationPolicy(BertPolicy):
    def module_policy(self):
        from transformers.models.bert.modeling_bert import BertForSequenceClassification

        policy = super().module_policy()

        if self.shard_config.enable_tensor_parallelism:
            addon_module = {
                BertForSequenceClassification: ModulePolicyDescription(
                    sub_module_replacement=[
                        SubModuleReplacementDescription(
                            suffix="dropout",
                            target_module=col_nn.DropoutForParallelInput,
                        )
                    ]
                )
            }
            policy.update(addon_module)
        if self.pipeline_stage_manager:
            self.set_pipeline_forward(
                model_cls=BertForSequenceClassification,
                new_forward=BertPipelineForwards.bert_for_sequence_classification_forward,
                policy=policy,
            )

        return policy

    def get_held_layers(self) -> List[Module]:
        """
        get pipeline layers for current stage
        """
        held_layers = super().get_held_layers()
        stage_manager = self.pipeline_stage_manager
        if stage_manager.is_last_stage(ignore_chunk=True):
            held_layers.append(self.model.dropout)
            held_layers.append(self.model.classifier)
        return held_layers

    def get_shared_params(self) -> List[Dict[int, Tensor]]:
        # no shared params for sequence classification model
        return []


# BertForTokenClassification
class BertForTokenClassificationPolicy(BertPolicy):
    def module_policy(self):
        from transformers.models.bert.modeling_bert import BertForTokenClassification

        policy = super().module_policy()

        if self.shard_config.enable_tensor_parallelism:
            addon_module = {
                BertForTokenClassification: ModulePolicyDescription(
                    sub_module_replacement=[
                        SubModuleReplacementDescription(
                            suffix="dropout",
                            target_module=col_nn.DropoutForParallelInput,
                        )
                    ]
                )
            }
            policy.update(addon_module)
        if self.pipeline_stage_manager:
            self.set_pipeline_forward(
                model_cls=BertForTokenClassification,
                new_forward=BertPipelineForwards.bert_for_token_classification_forward,
                policy=policy,
            )

        return policy

    def get_held_layers(self) -> List[Module]:
        """
        get pipeline layers for current stage
        """
        held_layers = super().get_held_layers()
        stage_manager = self.pipeline_stage_manager
        if stage_manager.is_last_stage(ignore_chunk=True):
            held_layers.append(self.model.dropout)
            held_layers.append(self.model.classifier)
        return held_layers

    def get_shared_params(self) -> List[Dict[int, Tensor]]:
        # no shared params for sequence classification model
        return []


# BertForNextSentencePrediction
class BertForNextSentencePredictionPolicy(BertPolicy):
    def module_policy(self):
        policy = super().module_policy()
        from transformers.models.bert.modeling_bert import BertForNextSentencePrediction

        if self.pipeline_stage_manager:
            self.set_pipeline_forward(
                model_cls=BertForNextSentencePrediction,
                new_forward=BertPipelineForwards.bert_for_next_sentence_prediction_forward,
                policy=policy,
            )

        return policy

    def get_held_layers(self) -> List[Module]:
        """
        get pipeline layers for current stage
        """
        held_layers = super().get_held_layers()
        stage_manager = self.pipeline_stage_manager
        if stage_manager.is_last_stage(ignore_chunk=True):
            held_layers.append(self.model.cls)
        return held_layers

    def get_shared_params(self) -> List[Dict[int, Tensor]]:
        # no shared params for sequence classification model
        return []


# BertForMultipleChoice
class BertForMultipleChoicePolicy(BertPolicy):
    def module_policy(self):
        from transformers.models.bert.modeling_bert import BertForMultipleChoice

        policy = super().module_policy()

        if self.shard_config.enable_tensor_parallelism:
            addon_module = {
                BertForMultipleChoice: ModulePolicyDescription(
                    sub_module_replacement=[
                        SubModuleReplacementDescription(
                            suffix="dropout",
                            target_module=col_nn.DropoutForParallelInput,
                        )
                    ]
                )
            }
            policy.update(addon_module)
        if self.pipeline_stage_manager:
            self.set_pipeline_forward(
                model_cls=BertForMultipleChoice,
                new_forward=BertPipelineForwards.bert_for_multiple_choice_forward,
                policy=policy,
            )

        return policy

    def get_held_layers(self) -> List[Module]:
        """
        get pipeline layers for current stage
        """
        held_layers = super().get_held_layers()
        stage_manager = self.pipeline_stage_manager
        if stage_manager.is_last_stage(ignore_chunk=True):
            held_layers.append(self.model.dropout)
            held_layers.append(self.model.classifier)
        return held_layers

    def get_shared_params(self) -> List[Dict[int, Tensor]]:
        # no shared params for sequence classification model
        return []


class BertForQuestionAnsweringPolicy(BertPolicy):
    def module_policy(self):
        from transformers.models.bert.modeling_bert import BertForQuestionAnswering

        policy = super().module_policy()
        if self.pipeline_stage_manager:
            self.set_pipeline_forward(
                model_cls=BertForQuestionAnswering,
                new_forward=BertPipelineForwards.bert_for_question_answering_forward,
                policy=policy,
            )

        return policy

    def get_held_layers(self) -> List[Module]:
        """
        get pipeline layers for current stage
        """
        held_layers = super().get_held_layers()
        stage_manager = self.pipeline_stage_manager
        if stage_manager.is_last_stage(ignore_chunk=True):
            held_layers.append(self.model.qa_outputs)
        return held_layers

    def get_shared_params(self) -> List[Dict[int, Tensor]]:
        # no shared params for sequence classification model
        return []<|MERGE_RESOLUTION|>--- conflicted
+++ resolved
@@ -154,24 +154,7 @@
                 ]
             )
 
-<<<<<<< HEAD
-        if embedding_cls is not None:
-            self.append_or_create_submodule_replacement(
-                description=[
-                    SubModuleReplacementDescription(
-                        suffix="word_embeddings",
-                        target_module=embedding_cls,
-                        kwargs={"make_vocab_size_divisible_by": self.shard_config.make_vocab_size_divisible_by},
-                    )
-                ],
-                policy=policy,
-                target_key=BertEmbeddings,
-            )
-
-        if use_sequence_parallel:
-=======
         if sp_mode == "split_gather":
->>>>>>> bb08c5f3
             self.append_or_create_method_replacement(
                 description={"forward": bert_sequence_parallel_forward_fn(self.shard_config)},
                 policy=policy,
@@ -247,7 +230,6 @@
             self.append_or_create_submodule_replacement(
                 description=SubModuleReplacementDescription(
                     suffix="decoder",
-<<<<<<< HEAD
                     target_module=col_nn.VocabParallelLMHead1D,
                     kwargs={
                         "gather_output": True,
@@ -263,10 +245,6 @@
                     suffix="decoder",
                     target_module=col_nn.PaddingLMHead,
                     kwargs={"make_vocab_size_divisible_by": self.shard_config.make_vocab_size_divisible_by},
-=======
-                    target_module=col_nn.Linear1D_Col,
-                    kwargs={"gather_output": True},
->>>>>>> bb08c5f3
                 ),
                 policy=base_policy,
                 target_key=BertLMPredictionHead,
