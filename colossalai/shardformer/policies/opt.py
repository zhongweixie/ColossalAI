import warnings
from functools import partial
from typing import Callable, Dict, List

import torch.nn as nn
from torch import Tensor, nn

from colossalai.shardformer.layer import FusedLayerNorm, LayerNorm, Linear1D_Col, Linear1D_Row, VocabParallelEmbedding1D

from .._utils import getattr_
from ..modeling.jit import get_jit_fused_dropout_add_func
from ..modeling.opt import (
    OPTPipelineForwards,
    get_jit_fused_opt_decoder_layer_forward,
    get_opt_decoder_forward_for_flash_attention,
    get_opt_flash_attention_forward,
)
from .base_policy import ModulePolicyDescription, Policy, SubModuleReplacementDescription

__all__ = [
    "OPTPolicy",
    "OPTModelPolicy",
    "OPTForCausalLMPolicy",
    "OPTForSequenceClassificationPolicy",
    "OPTForQuestionAnsweringPolicy",
]


class OPTPolicy(Policy):
    def __init__(self) -> None:
        super().__init__()
<<<<<<< HEAD
=======
        import transformers
        from packaging.version import Version

        # TODO: remove this version check when transformers>=4.36.0
        assert Version(transformers.__version__) <= Version(
            "4.33.0"
        ), "The OPT model should run on a transformers version not greater than 4.33.0."
>>>>>>> 641b1ee7

    def config_sanity_check(self):
        pass

    def preprocess(self):
        # reshape the embedding layer
        r"""
        Reshape the Embedding layer to make the embedding dimension divisible by world_size
        """
        if self.shard_config.enable_tensor_parallelism:
            vocab_size = self.model.config.vocab_size
            world_size = self.shard_config.tensor_parallel_size
            if vocab_size % world_size != 0:
                new_vocab_size = vocab_size + world_size - vocab_size % world_size
                self.model.resize_token_embeddings(new_vocab_size)
        return self.model

    def module_policy(self):
        from transformers.models.opt.modeling_opt import OPTAttention, OPTDecoder, OPTDecoderLayer

        policy = {}

        if self.shard_config.enable_fused_normalization:
            norm_cls = FusedLayerNorm
        else:
            norm_cls = LayerNorm

        if self.shard_config.enable_sequence_parallelism:
            self.shard_config.enable_sequence_parallelism = False
            warnings.warn("OPT doesn't support sequence parallelism now, will ignore the sequence parallelism flag.")

        if self.shard_config.enable_tensor_parallelism:
            policy[OPTDecoder] = ModulePolicyDescription(
                sub_module_replacement=[
                    SubModuleReplacementDescription(
                        suffix="embed_tokens",
                        target_module=VocabParallelEmbedding1D,
                    )
                ]
            )
            policy[OPTDecoderLayer] = ModulePolicyDescription(
                sub_module_replacement=[
                    SubModuleReplacementDescription(
                        suffix="fc1",
                        target_module=Linear1D_Col,
                    ),
                    SubModuleReplacementDescription(
                        suffix="fc2",
                        target_module=Linear1D_Row,
                    ),
                ]
            )

            policy[OPTAttention] = ModulePolicyDescription(
                attribute_replacement={
                    "embed_dim": self.model.config.hidden_size // self.shard_config.tensor_parallel_size,
                    "num_heads": self.model.config.num_attention_heads // self.shard_config.tensor_parallel_size,
                },
                sub_module_replacement=[
                    SubModuleReplacementDescription(
                        suffix="q_proj",
                        target_module=Linear1D_Col,
                    ),
                    SubModuleReplacementDescription(
                        suffix="k_proj",
                        target_module=Linear1D_Col,
                    ),
                    SubModuleReplacementDescription(
                        suffix="v_proj",
                        target_module=Linear1D_Col,
                    ),
                    SubModuleReplacementDescription(
                        suffix="out_proj",
                        target_module=Linear1D_Row,
                    ),
                ],
            )

        # optimization configuration
        self.append_or_create_submodule_replacement(
            description=SubModuleReplacementDescription(
                suffix="final_layer_norm",
                target_module=norm_cls,
                ignore_if_not_exist=True,
            ),
            policy=policy,
            target_key=OPTDecoder,
        )
        self.append_or_create_submodule_replacement(
            description=[
                SubModuleReplacementDescription(
                    suffix="self_attn_layer_norm",
                    target_module=norm_cls,
                    ignore_if_not_exist=True,
                ),
                SubModuleReplacementDescription(
                    suffix="final_layer_norm",
                    target_module=norm_cls,
                    ignore_if_not_exist=True,
                ),
            ],
            policy=policy,
            target_key=OPTDecoderLayer,
        )

        # use flash attention
        if self.shard_config.enable_flash_attention:
            self.append_or_create_method_replacement(
                description={
                    "forward": get_opt_flash_attention_forward(self.shard_config),
                },
                policy=policy,
                target_key=OPTAttention,
            )
            if not self.shard_config.pipeline_stage_manager:
                self.append_or_create_method_replacement(
                    description={
                        "forward": get_opt_decoder_forward_for_flash_attention(self.shard_config),
                    },
                    policy=policy,
                    target_key=OPTDecoder,
                )

        # use jit fused operator
        if self.shard_config.enable_jit_fused:
            self.append_or_create_method_replacement(
                description={
                    "forward": get_jit_fused_opt_decoder_layer_forward(),
                    "dropout_add": get_jit_fused_dropout_add_func(),
                },
                policy=policy,
                target_key=OPTDecoderLayer,
            )

        return policy

    def postprocess(self):
        return self.model

    def get_held_layers(self) -> List[nn.Module]:
        """Get pipeline layers for current stage."""
        assert self.pipeline_stage_manager is not None

        if self.model.__class__.__name__ == "OPTModel":
            module = self.model.decoder
        else:
            module = self.model.model.decoder
        stage_manager = self.pipeline_stage_manager

        held_layers = []
        layers_per_stage = stage_manager.distribute_layers(len(module.layers))
        if stage_manager.is_first_stage():
            held_layers.append(module.embed_tokens)
            held_layers.append(module.embed_positions)
            held_layers.append(module.project_in)
        start_idx, end_idx = stage_manager.get_stage_index(layers_per_stage)
        held_layers.extend(module.layers[start_idx:end_idx])
        if stage_manager.is_last_stage():
            held_layers.append(module.final_layer_norm)
            held_layers.append(module.project_out)
        return held_layers

    def set_pipeline_forward(self, model_cls: nn.Module, new_forward: Callable, policy: Dict) -> None:
        """If under pipeline parallel setting, replacing the original forward method of huggingface
        to customized forward method, and add this changing to policy."""
        if self.pipeline_stage_manager:
            stage_manager = self.pipeline_stage_manager
            if self.model.__class__.__name__ == "OPTModel":
                module = self.model.decoder
            else:
                module = self.model.model.decoder

            layers_per_stage = stage_manager.distribute_layers(len(module.layers))
            stage_index = stage_manager.get_stage_index(layers_per_stage)
            method_replacement = {
                "forward": partial(
                    new_forward,
                    stage_manager=stage_manager,
                    stage_index=stage_index,
                    shard_config=self.shard_config,
                )
            }
            self.append_or_create_method_replacement(
                description=method_replacement, policy=policy, target_key=model_cls
            )


class OPTModelPolicy(OPTPolicy):
    def module_policy(self):
        from transformers.models.opt.modeling_opt import OPTModel

        policy = super().module_policy()
        if self.pipeline_stage_manager:
            self.set_pipeline_forward(
                model_cls=OPTModel,
                new_forward=OPTPipelineForwards.opt_model_forward,
                policy=policy,
            )
        return policy

    def get_held_layers(self) -> List[nn.Module]:
        return super().get_held_layers()

    def get_shared_params(self) -> List[Dict[int, Tensor]]:
        """No shared params in OPTModel."""
        return []


class OPTForCausalLMPolicy(OPTPolicy):
    def module_policy(self):
        from transformers.models.opt.modeling_opt import OPTForCausalLM

        policy = super().module_policy()
        if self.shard_config.enable_tensor_parallelism:
            self.append_or_create_submodule_replacement(
                description=SubModuleReplacementDescription(
                    suffix="lm_head",
                    target_module=Linear1D_Col,
                    kwargs=dict(gather_output=True),
                ),
                policy=policy,
                target_key=OPTForCausalLM,
            )
        if self.pipeline_stage_manager:
            self.set_pipeline_forward(
                model_cls=OPTForCausalLM,
                new_forward=OPTPipelineForwards.opt_for_causal_lm_forward,
                policy=policy,
            )

        return policy

    def get_held_layers(self) -> List[nn.Module]:
        held_layers = super().get_held_layers()
        if self.pipeline_stage_manager.is_last_stage():
            held_layers.append(self.model.lm_head)
        return held_layers

    def get_shared_params(self) -> List[Dict[int, Tensor]]:
        opt_model = self.model
        if self.pipeline_stage_manager and self.pipeline_stage_manager.num_stages > 1:
            num_stages = self.pipeline_stage_manager.num_stages
            if id(opt_model.model.decoder.embed_tokens.weight) == id(opt_model.lm_head.weight):
                return [
                    {
                        0: opt_model.model.decoder.embed_tokens.weight,
                        num_stages - 1: opt_model.lm_head.weight,
                    }
                ]
        return []

    def postprocess(self):
        if self.shard_config.enable_tensor_parallelism and self.pipeline_stage_manager is None:
            binding_map = {
                "model.decoder.embed_tokens": "lm_head",
            }

            for k, v in binding_map.items():
                src_mod = getattr_(self.model, k)
                dst_mod = getattr_(self.model, v)
                dst_mod.weight = src_mod.weight

        return self.model


class OPTForSequenceClassificationPolicy(OPTPolicy):
    def module_policy(self):
        from transformers.models.opt.modeling_opt import OPTForSequenceClassification

        policy = super().module_policy()
        if self.pipeline_stage_manager:
            self.set_pipeline_forward(
                model_cls=OPTForSequenceClassification,
                new_forward=OPTPipelineForwards.opt_for_sequence_classification_forward,
                policy=policy,
            )

        return policy

    def get_held_layers(self) -> List[nn.Module]:
        held_layers = super().get_held_layers()
        if self.pipeline_stage_manager.is_last_stage():
            held_layers.append(self.model.score)
        return held_layers

    def get_shared_params(self) -> List[Dict[int, Tensor]]:
        "no shared params in OPTForSequenceClassification"
        return []


class OPTForQuestionAnsweringPolicy(OPTPolicy):
    def module_policy(self):
        from transformers.models.opt.modeling_opt import OPTForQuestionAnswering

        policy = super().module_policy()
        if self.pipeline_stage_manager:
            self.set_pipeline_forward(
                model_cls=OPTForQuestionAnswering,
                new_forward=OPTPipelineForwards.opt_for_question_answering_forward,
                policy=policy,
            )

        return policy

    def get_held_layers(self) -> List[nn.Module]:
        held_layers = super().get_held_layers()
        if self.pipeline_stage_manager.is_last_stage():
            held_layers.append(self.model.qa_outputs)
        return held_layers

    def get_shared_params(self) -> List[Dict[int, Tensor]]:
        "no shared params in OPTForSequenceClassification"
        return []<|MERGE_RESOLUTION|>--- conflicted
+++ resolved
@@ -29,16 +29,6 @@
 class OPTPolicy(Policy):
     def __init__(self) -> None:
         super().__init__()
-<<<<<<< HEAD
-=======
-        import transformers
-        from packaging.version import Version
-
-        # TODO: remove this version check when transformers>=4.36.0
-        assert Version(transformers.__version__) <= Version(
-            "4.33.0"
-        ), "The OPT model should run on a transformers version not greater than 4.33.0."
->>>>>>> 641b1ee7
 
     def config_sanity_check(self):
         pass
