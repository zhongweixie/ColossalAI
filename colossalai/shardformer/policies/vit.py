<<<<<<< HEAD
from functools import partial
=======
import warnings
>>>>>>> c7d6975d
from typing import Callable, Dict, List, Union

import torch.nn as nn

<<<<<<< HEAD
from colossalai.shardformer.layer import (
    DropoutForParallelInput,
    DropoutForReplicatedInput,
    FusedLayerNorm,
    Linear1D_Col,
    Linear1D_Row,
)
=======
import colossalai.shardformer.layer as col_nn
from colossalai.shardformer.layer import DropoutForReplicatedInput, Linear1D_Col
>>>>>>> c7d6975d

from ..modeling.jit import get_jit_fused_dropout_add_func
from ..modeling.vit import (
    ViTForImageClassification_pipeline_forward,
    ViTForMaskedImageModeling_pipeline_forward,
    ViTModel_pipeline_forward,
    get_jit_fused_vit_output_forward,
    get_vit_flash_self_attention_forward,
)
from .base_policy import ModulePolicyDescription, Policy, SubModuleReplacementDescription

__all__ = ['ViTPolicy', 'ViTModelPolicy', 'ViTForImageClassificationPolicy', 'ViTForMaskedImageModelingPolicy']


class ViTPolicy(Policy):

    def config_sanity_check(self):
        pass

    def preprocess(self):
        return self.model

    def module_policy(self) -> Dict[Union[str, nn.Module], ModulePolicyDescription]:

        from transformers.models.vit.modeling_vit import ViTEmbeddings, ViTLayer, ViTModel, ViTOutput, ViTSelfAttention

        policy = {}

<<<<<<< HEAD
=======
        if self.shard_config.enable_sequence_parallelism:
            self.shard_config.enable_sequence_parallelism = False
            warnings.warn("Vit dosen't support sequence parallelism now, will ignore the sequence parallelism flag.")

>>>>>>> c7d6975d
        if self.shard_config.enable_tensor_parallelism:
            policy[ViTEmbeddings] = ModulePolicyDescription(attribute_replacement={},
                                                            param_replacement=[],
                                                            sub_module_replacement=[
                                                                SubModuleReplacementDescription(
                                                                    suffix="dropout",
                                                                    target_module=DropoutForReplicatedInput,
                                                                )
                                                            ])

            policy[ViTLayer] = ModulePolicyDescription(attribute_replacement={
                "attention.attention.num_attention_heads":
                    self.model.config.num_attention_heads // self.shard_config.tensor_parallel_size,
                "attention.attention.all_head_size":
                    self.model.config.hidden_size // self.shard_config.tensor_parallel_size,
            },
                                                       param_replacement=[],
                                                       sub_module_replacement=[
                                                           SubModuleReplacementDescription(
                                                               suffix="attention.attention.query",
<<<<<<< HEAD
                                                               target_module=Linear1D_Col,
                                                           ),
                                                           SubModuleReplacementDescription(
                                                               suffix="attention.attention.key",
                                                               target_module=Linear1D_Col,
                                                           ),
                                                           SubModuleReplacementDescription(
                                                               suffix="attention.attention.value",
                                                               target_module=Linear1D_Col,
                                                           ),
                                                           SubModuleReplacementDescription(
                                                               suffix="attention.attention.dropout",
                                                               target_module=DropoutForParallelInput,
                                                           ),
                                                           SubModuleReplacementDescription(
                                                               suffix="attention.output.dense",
                                                               target_module=Linear1D_Row,
                                                           ),
                                                           SubModuleReplacementDescription(
                                                               suffix="attention.output.dropout",
                                                               target_module=DropoutForReplicatedInput,
                                                           ),
                                                           SubModuleReplacementDescription(
                                                               suffix="intermediate.dense",
                                                               target_module=Linear1D_Col,
                                                           ),
                                                           SubModuleReplacementDescription(
                                                               suffix="output.dense",
                                                               target_module=Linear1D_Row,
                                                           ),
                                                           SubModuleReplacementDescription(
                                                               suffix="output.dropout",
                                                               target_module=DropoutForReplicatedInput,
=======
                                                               target_module=col_nn.Linear1D_Col,
                                                           ),
                                                           SubModuleReplacementDescription(
                                                               suffix="attention.attention.key",
                                                               target_module=col_nn.Linear1D_Col,
                                                           ),
                                                           SubModuleReplacementDescription(
                                                               suffix="attention.attention.value",
                                                               target_module=col_nn.Linear1D_Col,
                                                           ),
                                                           SubModuleReplacementDescription(
                                                               suffix="attention.attention.dropout",
                                                               target_module=col_nn.DropoutForParallelInput,
                                                           ),
                                                           SubModuleReplacementDescription(
                                                               suffix="attention.output.dense",
                                                               target_module=col_nn.Linear1D_Row,
                                                           ),
                                                           SubModuleReplacementDescription(
                                                               suffix="attention.output.dropout",
                                                               target_module=col_nn.DropoutForReplicatedInput,
                                                           ),
                                                           SubModuleReplacementDescription(
                                                               suffix="intermediate.dense",
                                                               target_module=col_nn.Linear1D_Col,
                                                           ),
                                                           SubModuleReplacementDescription(
                                                               suffix="output.dense",
                                                               target_module=col_nn.Linear1D_Row,
                                                           ),
                                                           SubModuleReplacementDescription(
                                                               suffix="output.dropout",
                                                               target_module=col_nn.DropoutForReplicatedInput,
>>>>>>> c7d6975d
                                                           ),
                                                       ])

        # use flash attention
        if self.shard_config.enable_flash_attention:
<<<<<<< HEAD
            policy[ViTSelfAttention] = ModulePolicyDescription(method_replacement={
                'forward': get_vit_flash_self_attention_forward(),
            })

        # use jit fused operator
        if self.shard_config.enable_jit_fused:
            policy[ViTOutput] = ModulePolicyDescription(method_replacement={
                'forward': get_jit_fused_vit_output_forward(),
                'dropout_add': get_jit_fused_dropout_add_func(),
            })
=======
            self.append_or_create_method_replacement(description={
                'forward': get_vit_flash_self_attention_forward(),
            },
                                                     policy=policy,
                                                     target_key=ViTSelfAttention)

        # use jit fused operator
        if self.shard_config.enable_jit_fused:
            self.append_or_create_method_replacement(description={
                'forward': get_jit_fused_vit_output_forward(),
                'dropout_add': get_jit_fused_dropout_add_func(),
            },
                                                     policy=policy,
                                                     target_key=ViTOutput)
>>>>>>> c7d6975d
        return policy

    def new_model_class(self):
        return None

    def postprocess(self):
        return self.model

    def get_held_layers(self) -> List[nn.Module]:
        """Get pipeline layers for current stage."""
        assert self.pipeline_stage_manager is not None, "pipeline_stage_manager is None"

        if self.model.__class__.__name__ == 'ViTModel':
            module = self.model
        else:
            module = self.model.vit
        stage_manager = self.pipeline_stage_manager

        held_layers = []
        layers_per_stage = self.distribute_layers(len(module.encoder.layer), stage_manager.num_stages)
        if stage_manager.is_first_stage():
            held_layers.append(module.embeddings)
        start_idx, end_idx = self.get_stage_index(layers_per_stage, stage_manager.stage)
        held_layers.extend(module.encoder.layer[start_idx:end_idx])
        return held_layers

    def set_pipeline_forward(self, model_cls: nn.Module, pipeline_forward: Callable, policy: Dict):
        if self.pipeline_stage_manager:
            stage_manager = self.pipeline_stage_manager
            if self.model.__class__.__name__ == 'ViTModel':
                module = self.model
            else:
                module = self.model.vit

            layers_per_stage = Policy.distribute_layers(len(module.encoder.layer), stage_manager.num_stages)
            stage_index = Policy.get_stage_index(layers_per_stage, stage_manager.stage)
            method_replacement = {'forward': pipeline_forward(stage_manager=stage_manager, stage_index=stage_index)}
            self.append_or_create_method_replacement(description=method_replacement,
                                                     policy=policy,
                                                     target_key=model_cls)


# ViTModel
class ViTModelPolicy(ViTPolicy):

    def __init__(self) -> None:
        super().__init__()

    def module_policy(self):
        from transformers.models.vit.modeling_vit import ViTModel

        policy = super().module_policy()

        if self.shard_config.pipeline_stage_manager is not None:
            self.set_pipeline_forward(model_cls=ViTModel, pipeline_forward=ViTModel_pipeline_forward, policy=policy)
        return policy

    def get_held_layers(self) -> List[nn.Module]:
        held_layers = super().get_held_layers()
        assert self.pipeline_stage_manager is not None, "pipeline_stage_manager is None"

        module = self.model
        stage_manager = self.pipeline_stage_manager
        if stage_manager.is_last_stage():
            held_layers.append(module.layernorm)
            held_layers.append(module.pooler)

        return held_layers


# ViTForImageClassification
class ViTForImageClassificationPolicy(ViTPolicy):

    def module_policy(self):
        from transformers.models.vit.modeling_vit import ViTForImageClassification, ViTModel

        policy = super().module_policy()
        if self.shard_config.enable_tensor_parallelism:
            new_item = {
                ViTForImageClassification:
                    ModulePolicyDescription(sub_module_replacement=[
                        SubModuleReplacementDescription(
                            suffix="classifier", target_module=Linear1D_Col, kwargs=dict(gather_output=True))
                    ])
            }
            policy.update(new_item)

        if self.shard_config.pipeline_stage_manager is not None:
            self.set_pipeline_forward(model_cls=ViTModel, pipeline_forward=ViTModel_pipeline_forward, policy=policy)
            self.set_pipeline_forward(model_cls=ViTForImageClassification,
                                      pipeline_forward=ViTForImageClassification_pipeline_forward,
                                      policy=policy)

        return policy

    def get_held_layers(self) -> List[nn.Module]:
        held_layers = super().get_held_layers()
        assert self.pipeline_stage_manager is not None, "pipeline_stage_manager is None"

        module = self.model.vit
        stage_manager = self.pipeline_stage_manager
        if stage_manager.is_last_stage():
            held_layers.append(module.layernorm)
            held_layers.append(self.model.classifier)

        return held_layers


# ViTForMaskedImageModeling
class ViTForMaskedImageModelingPolicy(ViTPolicy):

    def __init__(self) -> None:
        super().__init__()

    def module_policy(self):
        from transformers.models.vit.modeling_vit import ViTForMaskedImageModeling, ViTModel

        policy = super().module_policy()

        if self.shard_config.pipeline_stage_manager is not None:
            self.set_pipeline_forward(model_cls=ViTModel, pipeline_forward=ViTModel_pipeline_forward, policy=policy)
            self.set_pipeline_forward(model_cls=ViTForMaskedImageModeling,
                                      pipeline_forward=ViTForMaskedImageModeling_pipeline_forward,
                                      policy=policy)
        return policy

    def get_held_layers(self) -> List[nn.Module]:
        held_layers = super().get_held_layers()
        assert self.pipeline_stage_manager is not None, "pipeline_stage_manager is None"

        module = self.model.vit
        stage_manager = self.pipeline_stage_manager
        if stage_manager.is_last_stage():
            held_layers.append(module.layernorm)
            held_layers.append(self.model.decoder)

        return held_layers<|MERGE_RESOLUTION|>--- conflicted
+++ resolved
@@ -1,24 +1,10 @@
-<<<<<<< HEAD
-from functools import partial
-=======
 import warnings
->>>>>>> c7d6975d
 from typing import Callable, Dict, List, Union
 
 import torch.nn as nn
 
-<<<<<<< HEAD
-from colossalai.shardformer.layer import (
-    DropoutForParallelInput,
-    DropoutForReplicatedInput,
-    FusedLayerNorm,
-    Linear1D_Col,
-    Linear1D_Row,
-)
-=======
 import colossalai.shardformer.layer as col_nn
 from colossalai.shardformer.layer import DropoutForReplicatedInput, Linear1D_Col
->>>>>>> c7d6975d
 
 from ..modeling.jit import get_jit_fused_dropout_add_func
 from ..modeling.vit import (
@@ -47,13 +33,10 @@
 
         policy = {}
 
-<<<<<<< HEAD
-=======
         if self.shard_config.enable_sequence_parallelism:
             self.shard_config.enable_sequence_parallelism = False
             warnings.warn("Vit dosen't support sequence parallelism now, will ignore the sequence parallelism flag.")
 
->>>>>>> c7d6975d
         if self.shard_config.enable_tensor_parallelism:
             policy[ViTEmbeddings] = ModulePolicyDescription(attribute_replacement={},
                                                             param_replacement=[],
@@ -74,41 +57,6 @@
                                                        sub_module_replacement=[
                                                            SubModuleReplacementDescription(
                                                                suffix="attention.attention.query",
-<<<<<<< HEAD
-                                                               target_module=Linear1D_Col,
-                                                           ),
-                                                           SubModuleReplacementDescription(
-                                                               suffix="attention.attention.key",
-                                                               target_module=Linear1D_Col,
-                                                           ),
-                                                           SubModuleReplacementDescription(
-                                                               suffix="attention.attention.value",
-                                                               target_module=Linear1D_Col,
-                                                           ),
-                                                           SubModuleReplacementDescription(
-                                                               suffix="attention.attention.dropout",
-                                                               target_module=DropoutForParallelInput,
-                                                           ),
-                                                           SubModuleReplacementDescription(
-                                                               suffix="attention.output.dense",
-                                                               target_module=Linear1D_Row,
-                                                           ),
-                                                           SubModuleReplacementDescription(
-                                                               suffix="attention.output.dropout",
-                                                               target_module=DropoutForReplicatedInput,
-                                                           ),
-                                                           SubModuleReplacementDescription(
-                                                               suffix="intermediate.dense",
-                                                               target_module=Linear1D_Col,
-                                                           ),
-                                                           SubModuleReplacementDescription(
-                                                               suffix="output.dense",
-                                                               target_module=Linear1D_Row,
-                                                           ),
-                                                           SubModuleReplacementDescription(
-                                                               suffix="output.dropout",
-                                                               target_module=DropoutForReplicatedInput,
-=======
                                                                target_module=col_nn.Linear1D_Col,
                                                            ),
                                                            SubModuleReplacementDescription(
@@ -142,24 +90,11 @@
                                                            SubModuleReplacementDescription(
                                                                suffix="output.dropout",
                                                                target_module=col_nn.DropoutForReplicatedInput,
->>>>>>> c7d6975d
                                                            ),
                                                        ])
 
         # use flash attention
         if self.shard_config.enable_flash_attention:
-<<<<<<< HEAD
-            policy[ViTSelfAttention] = ModulePolicyDescription(method_replacement={
-                'forward': get_vit_flash_self_attention_forward(),
-            })
-
-        # use jit fused operator
-        if self.shard_config.enable_jit_fused:
-            policy[ViTOutput] = ModulePolicyDescription(method_replacement={
-                'forward': get_jit_fused_vit_output_forward(),
-                'dropout_add': get_jit_fused_dropout_add_func(),
-            })
-=======
             self.append_or_create_method_replacement(description={
                 'forward': get_vit_flash_self_attention_forward(),
             },
@@ -174,7 +109,6 @@
             },
                                                      policy=policy,
                                                      target_key=ViTOutput)
->>>>>>> c7d6975d
         return policy
 
     def new_model_class(self):
