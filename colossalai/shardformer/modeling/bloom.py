--- conflicted
+++ resolved
@@ -23,13 +23,10 @@
 from transformers.utils import logging
 
 from colossalai.pipeline.stage_manager import PipelineStageManager
-<<<<<<< HEAD
-=======
 from colossalai.shardformer.layer._operation import gather_forward_split_backward, split_forward_gather_backward
 from colossalai.shardformer.shard import ShardConfig
 
 logger = logging.get_logger(__name__)
->>>>>>> c7d6975d
 
 
 def build_bloom_alibi_tensor_fn(process_group: ProcessGroup) -> torch.Tensor:
@@ -118,10 +115,7 @@
         stage_manager: Optional[PipelineStageManager] = None,
         hidden_states: Optional[torch.FloatTensor] = None,
         stage_index: Optional[List[int]] = None,
-<<<<<<< HEAD
-=======
         shard_config: ShardConfig = None,
->>>>>>> c7d6975d
         **deprecated_arguments,
     ) -> Union[Tuple[torch.Tensor, ...], 'BaseModelOutputWithPastAndCrossAttentions']:
 
@@ -216,8 +210,6 @@
             past_key_values_length=past_key_values_length,
         )
 
-<<<<<<< HEAD
-=======
         # split the input tensor along sequence dimension
         # [batch_size, seq_len, hidden_size] -> [batch_size, seq_len/TP_size, hidden_size]
         if shard_config.enable_sequence_parallelism:
@@ -225,7 +217,6 @@
                                                           dim=1,
                                                           process_group=shard_config.tensor_parallel_process_group)
 
->>>>>>> c7d6975d
         start_idx, end_idx = stage_index[0], stage_index[1]
         for i, (block, layer_past) in enumerate(zip(self.h[start_idx:end_idx], past_key_values[start_idx:end_idx]),
                                                 start=start_idx):
@@ -269,15 +260,12 @@
                 all_self_attentions = all_self_attentions + \
                     (outputs[2 if use_cache else 1],)
 
-<<<<<<< HEAD
-=======
         # When sequence parallelism done, gather the output tensor in forward and split it in backward
         if shard_config.enable_sequence_parallelism:
             hidden_states = gather_forward_split_backward(hidden_states,
                                                           dim=1,
                                                           process_group=shard_config.tensor_parallel_process_group)
 
->>>>>>> c7d6975d
         if stage_manager.is_last_stage():
             # Add last hidden state
             hidden_states = self.ln_f(hidden_states)
@@ -317,10 +305,7 @@
                                     stage_manager: Optional[PipelineStageManager] = None,
                                     hidden_states: Optional[torch.FloatTensor] = None,
                                     stage_index: Optional[List[int]] = None,
-<<<<<<< HEAD
-=======
                                     shard_config: ShardConfig = None,
->>>>>>> c7d6975d
                                     **deprecated_arguments):
         r"""
         labels (`torch.LongTensor` of shape `(batch_size, sequence_length)`, *optional*):
@@ -361,12 +346,8 @@
                                                                         return_dict=return_dict,
                                                                         stage_manager=stage_manager,
                                                                         hidden_states=hidden_states,
-<<<<<<< HEAD
-                                                                        stage_index=stage_index)
-=======
                                                                         stage_index=stage_index,
                                                                         shard_config=shard_config)
->>>>>>> c7d6975d
         past_key_values = None
         all_hidden_states = None
         all_self_attentions = None
@@ -419,10 +400,7 @@
         stage_manager: Optional[PipelineStageManager] = None,
         hidden_states: Optional[torch.FloatTensor] = None,
         stage_index: Optional[List[int]] = None,
-<<<<<<< HEAD
-=======
         shard_config: ShardConfig = None,
->>>>>>> c7d6975d
         **deprecated_arguments,
     ):
         r"""
@@ -467,10 +445,7 @@
             stage_manager=stage_manager,
             hidden_states=hidden_states,
             stage_index=stage_index,
-<<<<<<< HEAD
-=======
             shard_config=shard_config,
->>>>>>> c7d6975d
         )
         past_key_values = None
         all_hidden_states = None
@@ -550,10 +525,7 @@
         stage_manager: Optional[PipelineStageManager] = None,
         hidden_states: Optional[torch.FloatTensor] = None,
         stage_index: Optional[List[int]] = None,
-<<<<<<< HEAD
-=======
         shard_config: ShardConfig = None,
->>>>>>> c7d6975d
         **deprecated_arguments,
     ):
         r"""
@@ -598,10 +570,7 @@
             stage_manager=stage_manager,
             hidden_states=hidden_states,
             stage_index=stage_index,
-<<<<<<< HEAD
-=======
             shard_config=shard_config,
->>>>>>> c7d6975d
         )
         past_key_values = None
         all_hidden_states = None
@@ -652,10 +621,7 @@
         stage_manager: Optional[PipelineStageManager] = None,
         hidden_states: Optional[torch.FloatTensor] = None,
         stage_index: Optional[List[int]] = None,
-<<<<<<< HEAD
-=======
         shard_config: ShardConfig = None,
->>>>>>> c7d6975d
     ):
         r"""
         start_positions (`torch.LongTensor` of shape `(batch_size,)`, *optional*):
@@ -691,10 +657,7 @@
             stage_manager=stage_manager,
             hidden_states=hidden_states,
             stage_index=stage_index,
-<<<<<<< HEAD
-=======
             shard_config=shard_config,
->>>>>>> c7d6975d
         )
         past_key_values = None
         all_hidden_states = None
@@ -763,12 +726,7 @@
 
         fused_qkv = self.query_key_value(hidden_states)
         (query_layer, key_layer, value_layer) = self._split_heads(fused_qkv)
-<<<<<<< HEAD
-        batch_size, tgt_len, _ = hidden_states.size()
-        assert tgt_len % 4 == 0, "Flash Attention Error: The sequence length should be a multiple of 4."
-=======
         batch_size, tgt_len, _ = query_layer.size()
->>>>>>> c7d6975d
 
         _, kv_length, _, _ = key_layer.size()
 
@@ -962,8 +920,6 @@
         else:
             return self.bloom_gelu_forward(x, bias)
 
-<<<<<<< HEAD
-=======
     return forward
 
 
@@ -1117,5 +1073,4 @@
             attentions=all_self_attentions,
         )
 
->>>>>>> c7d6975d
     return forward