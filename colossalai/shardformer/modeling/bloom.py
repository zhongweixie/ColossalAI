<<<<<<< HEAD
import warnings
from typing import List, Optional, Tuple, Union
=======
from typing import Optional, Tuple
>>>>>>> 5d7f5bea

import torch
import torch.distributed as dist
from torch.distributed import ProcessGroup
<<<<<<< HEAD
from torch.nn import BCEWithLogitsLoss, CrossEntropyLoss, MSELoss
from transformers.modeling_outputs import (
    BaseModelOutputWithPastAndCrossAttentions,
    CausalLMOutputWithCrossAttentions,
    QuestionAnsweringModelOutput,
    SequenceClassifierOutputWithPast,
    TokenClassifierOutput,
)
from transformers.models.bloom.modeling_bloom import (
    BloomForCausalLM,
    BloomForQuestionAnswering,
    BloomForSequenceClassification,
    BloomForTokenClassification,
    BloomModel,
)
from transformers.utils import logging

from colossalai.pipeline.stage_manager import PipelineStageManager
=======
from torch.nn import functional as F
>>>>>>> 5d7f5bea


def build_bloom_alibi_tensor_fn(process_group: ProcessGroup) -> torch.Tensor:

    def build_bloom_alibi_tensor(self, attention_mask: torch.Tensor, num_heads: int,
                                 dtype: torch.dtype) -> torch.Tensor:
        """
        Link to paper: https://arxiv.org/abs/2108.12409 Alibi tensor is not causal as the original paper mentions, it
        relies on a translation invariance of softmax for quick implementation: with l being a tensor, and a fixed value
        `softmax(l+a) = softmax(l)`. Based on
        https://github.com/ofirpress/attention_with_linear_biases/blob/a35aaca144e0eb6b789dfcb46784c4b8e31b7983/fairseq/models/transformer.py#L742
        TODO @thomasw21 this doesn't work as nicely due to the masking strategy, and so masking varies slightly.

        Args:
        Returns tensor shaped (batch_size * num_heads, 1, max_seq_len)
            attention_mask (`torch.Tensor`):
                Token-wise attention mask, this should be of shape (batch_size, max_seq_len).
            num_heads (`int`, *required*):
                number of heads
            dtype (`torch.dtype`, *optional*, default=`torch.bfloat16`):
                dtype of the output tensor
        """
        import math

        if dist.is_initialized():
            world_size = dist.get_world_size(process_group)
            num_heads = num_heads * world_size

        batch_size, seq_length = attention_mask.shape
        closest_power_of_2 = 2**math.floor(math.log2(num_heads))
        base = torch.tensor(2**(-(2**-(math.log2(closest_power_of_2) - 3))),
                            device=attention_mask.device,
                            dtype=torch.float32)
        powers = torch.arange(1, 1 + closest_power_of_2, device=attention_mask.device, dtype=torch.int32)
        slopes = torch.pow(base, powers)

        if closest_power_of_2 != num_heads:
            extra_base = torch.tensor(2**(-(2**-(math.log2(2 * closest_power_of_2) - 3))),
                                      device=attention_mask.device,
                                      dtype=torch.float32)
            num_remaining_heads = min(closest_power_of_2, num_heads - closest_power_of_2)
            extra_powers = torch.arange(1,
                                        1 + 2 * num_remaining_heads,
                                        2,
                                        device=attention_mask.device,
                                        dtype=torch.int32)
            slopes = torch.cat([slopes, torch.pow(extra_base, extra_powers)], dim=0)

        # Note: alibi will added to the attention bias that will be applied to the query, key product of attention
        # => therefore alibi will have to be of shape (batch_size, num_heads, query_length, key_length)
        # => here we set (batch_size=1, num_heads=num_heads, query_length=1, key_length=max_length)
        # => the query_length dimension will then be broadcasted correctly
        # This is more or less identical to T5's relative position bias:
        # https://github.com/huggingface/transformers/blob/f681437203baa7671de3174b0fa583c349d9d5e1/src/transformers/models/t5/modeling_t5.py#L527
        arange_tensor = ((attention_mask.cumsum(dim=-1) - 1) * attention_mask)[:, None, :]
        alibi = slopes[..., None] * arange_tensor
        if dist.is_initialized():
            num_heads_per_rank = int(num_heads / dist.get_world_size(process_group))
            offset = dist.get_rank(process_group) * num_heads_per_rank
            alibi = alibi.view(batch_size, num_heads, 1, seq_length)
            alibi = alibi[:, offset:num_heads_per_rank + offset, :, :]
            return alibi.reshape(batch_size * num_heads_per_rank, 1, seq_length).to(dtype)
        else:
            return alibi.reshape(batch_size * num_heads, 1, seq_length).to(dtype)

    return build_bloom_alibi_tensor


<<<<<<< HEAD
class BloomPipelineForwards:
    '''
    This class serves as a micro library for bloom pipeline forwards.
    '''

    @staticmethod
    def bloom_model_forward(
        self: BloomModel,
        input_ids: Optional[torch.LongTensor] = None,
        past_key_values: Optional[Tuple[Tuple[torch.Tensor, torch.Tensor], ...]] = None,
        attention_mask: Optional[torch.Tensor] = None,
        head_mask: Optional[torch.LongTensor] = None,
        inputs_embeds: Optional[torch.LongTensor] = None,
        use_cache: Optional[bool] = None,
        output_attentions: Optional[bool] = None,
        output_hidden_states: Optional[bool] = None,
        return_dict: Optional[bool] = None,
        stage_manager: Optional[PipelineStageManager] = None,
        hidden_states: Optional[torch.FloatTensor] = None,
        stage_index: Optional[List[int]] = None,
        **deprecated_arguments,
    ) -> Union[Tuple[torch.Tensor, ...], 'BaseModelOutputWithPastAndCrossAttentions']:

        logger = logging.get_logger(__name__)

        if deprecated_arguments.pop("position_ids", False) is not False:
            # `position_ids` could have been `torch.Tensor` or `None` so defaulting pop to `False` allows to detect if users were passing explicitly `None`
            warnings.warn(
                "`position_ids` have no functionality in BLOOM and will be removed in v5.0.0. You can safely ignore"
                " passing `position_ids`.",
                FutureWarning,
            )
        if len(deprecated_arguments) > 0:
            raise ValueError(f"Got unexpected arguments: {deprecated_arguments}")

        output_attentions = output_attentions if output_attentions is not None else self.config.output_attentions
        output_hidden_states = (output_hidden_states
                                if output_hidden_states is not None else self.config.output_hidden_states)
        use_cache = use_cache if use_cache is not None else self.config.use_cache
        return_dict = return_dict if return_dict is not None else self.config.use_return_dict

        # add warnings here
        if output_attentions:
            logger.warning_once('output_attentions=True is not supported for pipeline models at the moment.')
            output_attentions = False
        if output_hidden_states:
            logger.warning_once('output_hidden_states=True is not supported for pipeline models at the moment.')
            output_hidden_states = False
        if use_cache:
            logger.warning_once('use_cache=True is not supported for pipeline models at the moment.')
            use_cache = False
        # Prepare head mask if needed
        # 1.0 in head_mask indicate we keep the head
        # attention_probs has shape batch_size x num_heads x N x N

        # head_mask has shape n_layer x batch x num_heads x N x N
        head_mask = self.get_head_mask(head_mask, self.config.n_layer)

        # case: First stage of training
        if stage_manager.is_first_stage():
            # check input_ids and inputs_embeds
            if input_ids is not None and inputs_embeds is not None:
                raise ValueError("You cannot specify both input_ids and inputs_embeds at the same time")
            elif input_ids is not None:
                batch_size, seq_length = input_ids.shape
            elif inputs_embeds is not None:
                batch_size, seq_length, _ = inputs_embeds.shape
            else:
                raise ValueError("You have to specify either input_ids or inputs_embeds")

            if inputs_embeds is None:
                inputs_embeds = self.word_embeddings(input_ids)

            hidden_states = self.word_embeddings_layernorm(inputs_embeds)
            # initialize in the first stage and then pass to the next stage
        else:
            input_shape = hidden_states.shape[:-1]
            batch_size, seq_length = input_shape

        # extra recording tensor should be generated in the first stage

        presents = () if use_cache else None
        all_self_attentions = () if output_attentions else None
        all_hidden_states = () if output_hidden_states else None

        if self.gradient_checkpointing and self.training:
            if use_cache:
                logger.warning_once(
                    "`use_cache=True` is incompatible with gradient checkpointing. Setting `use_cache=False`...")
                use_cache = False

        if past_key_values is None:
            past_key_values = tuple([None] * len(self.h))
        # Compute alibi tensor: check build_alibi_tensor documentation,build for every stage
        seq_length_with_past = seq_length
        past_key_values_length = 0
        if past_key_values[0] is not None:
            past_key_values_length = past_key_values[0][0].shape[2]    # source_len

            seq_length_with_past = seq_length_with_past + past_key_values_length
        if attention_mask is None:
            attention_mask = torch.ones((batch_size, seq_length_with_past), device=hidden_states.device)
        else:
            attention_mask = attention_mask.to(hidden_states.device)

        alibi = self.build_alibi_tensor(attention_mask, self.num_heads, dtype=hidden_states.dtype)

        # causal_mask is constructed every stage and its input is passed through different stages
        causal_mask = self._prepare_attn_mask(
            attention_mask,
            input_shape=(batch_size, seq_length),
            past_key_values_length=past_key_values_length,
        )

        start_idx, end_idx = stage_index[0], stage_index[1]
        for i, (block, layer_past) in enumerate(zip(self.h[start_idx:end_idx], past_key_values[start_idx:end_idx]),
                                                start=start_idx):
            if output_hidden_states:
                all_hidden_states = all_hidden_states + (hidden_states,)

            if self.gradient_checkpointing and self.training:

                def create_custom_forward(module):

                    def custom_forward(*inputs):
                        # None for past_key_value
                        return module(*inputs, use_cache=use_cache, output_attentions=output_attentions)

                    return custom_forward

                outputs = torch.utils.checkpoint.checkpoint(
                    create_custom_forward(block),
                    hidden_states,
                    alibi,
                    causal_mask,
                    layer_past,
                    head_mask[i],
                )
            else:
                outputs = block(
                    hidden_states,
                    layer_past=layer_past,
                    attention_mask=causal_mask,
                    head_mask=head_mask[i],
                    use_cache=use_cache,
                    output_attentions=output_attentions,
                    alibi=alibi,
                )

            hidden_states = outputs[0]

            if use_cache is True:
                presents = presents + (outputs[1],)
            if output_attentions:
                all_self_attentions = all_self_attentions + \
                    (outputs[2 if use_cache else 1],)

        if stage_manager.is_last_stage():
            # Add last hidden state
            hidden_states = self.ln_f(hidden_states)

        # TODO: deal with all_hidden_states, all_self_attentions, presents
        if output_hidden_states:
            all_hidden_states = all_hidden_states + (hidden_states,)

        if stage_manager.is_last_stage():
            if not return_dict:
                return tuple(
                    v for v in [hidden_states, presents, all_hidden_states, all_self_attentions] if v is not None)

            # attention_mask is not returned ; presents = past_key_values
            return BaseModelOutputWithPastAndCrossAttentions(
                last_hidden_state=hidden_states,
                past_key_values=presents,
                hidden_states=all_hidden_states,
                attentions=all_self_attentions,
            )
        else:
            # always return dict for imediate stage
            return {'hidden_states': hidden_states}

    @staticmethod
    def bloom_for_causal_lm_forward(self: BloomForCausalLM,
                                    input_ids: Optional[torch.LongTensor] = None,
                                    past_key_values: Optional[Tuple[Tuple[torch.Tensor, torch.Tensor], ...]] = None,
                                    attention_mask: Optional[torch.Tensor] = None,
                                    head_mask: Optional[torch.Tensor] = None,
                                    inputs_embeds: Optional[torch.Tensor] = None,
                                    labels: Optional[torch.Tensor] = None,
                                    use_cache: Optional[bool] = None,
                                    output_attentions: Optional[bool] = None,
                                    output_hidden_states: Optional[bool] = None,
                                    return_dict: Optional[bool] = None,
                                    stage_manager: Optional[PipelineStageManager] = None,
                                    hidden_states: Optional[torch.FloatTensor] = None,
                                    stage_index: Optional[List[int]] = None,
                                    **deprecated_arguments):
        r"""
        labels (`torch.LongTensor` of shape `(batch_size, sequence_length)`, *optional*):
            Labels for language modeling. Note that the labels **are shifted** inside the model, i.e. you can set
            `labels = input_ids` Indices are selected in `[-100, 0, ..., config.vocab_size]` All labels set to `-100`
            are ignored (masked), the loss is only computed for labels in `[0, ..., config.vocab_size]`
        """
        logger = logging.get_logger(__name__)

        if deprecated_arguments.pop("position_ids", False) is not False:
            # `position_ids` could have been `torch.Tensor` or `None` so defaulting pop to `False` allows to detect if users were passing explicitly `None`
            warnings.warn(
                "`position_ids` have no functionality in BLOOM and will be removed in v5.0.0. You can safely ignore"
                " passing `position_ids`.",
                FutureWarning,
            )
        if len(deprecated_arguments) > 0:
            raise ValueError(f"Got unexpected arguments: {deprecated_arguments}")

        return_dict = return_dict if return_dict is not None else self.config.use_return_dict
        # TODO: left the recording kv-value tensors as () or None type, this feature may be added in the future.
        if output_attentions:
            logger.warning_once('output_attentions=True is not supported for pipeline models at the moment.')
            output_attentions = False
        if output_hidden_states:
            logger.warning_once('output_hidden_states=True is not supported for pipeline models at the moment.')
            output_hidden_states = False

        transformer_outputs = BloomPipelineForwards.bloom_model_forward(self.transformer,
                                                                        input_ids,
                                                                        past_key_values=past_key_values,
                                                                        attention_mask=attention_mask,
                                                                        head_mask=head_mask,
                                                                        inputs_embeds=inputs_embeds,
                                                                        use_cache=use_cache,
                                                                        output_attentions=output_attentions,
                                                                        output_hidden_states=output_hidden_states,
                                                                        return_dict=return_dict,
                                                                        stage_manager=stage_manager,
                                                                        hidden_states=hidden_states,
                                                                        stage_index=stage_index)
        past_key_values = None
        all_hidden_states = None
        all_self_attentions = None
        all_cross_attentions = None
        if stage_manager.is_last_stage():
            hidden_states = transformer_outputs[0]
            lm_logits = self.lm_head(hidden_states)

            loss = None
            if labels is not None:
                # move labels to correct device to enable model parallelism
                labels = labels.to(lm_logits.device)
                # Shift so that tokens < n predict n
                shift_logits = lm_logits[..., :-1, :].contiguous()
                shift_labels = labels[..., 1:].contiguous()
                batch_size, seq_length, vocab_size = shift_logits.shape
                # Flatten the tokens
                loss_fct = CrossEntropyLoss()
                loss = loss_fct(shift_logits.view(batch_size * seq_length, vocab_size),
                                shift_labels.view(batch_size * seq_length))

            if not return_dict:
                output = (lm_logits,) + transformer_outputs[1:]
                return ((loss,) + output) if loss is not None else output

            return CausalLMOutputWithCrossAttentions(
                loss=loss,
                logits=lm_logits,
                past_key_values=transformer_outputs.past_key_values,
                hidden_states=transformer_outputs.hidden_states,
                attentions=transformer_outputs.attentions,
            )
        else:
            hidden_states = transformer_outputs.get('hidden_states')
            return {'hidden_states': hidden_states}

    @staticmethod
    def bloom_for_sequence_classification_forward(
        self: BloomForSequenceClassification,
        input_ids: Optional[torch.LongTensor] = None,
        past_key_values: Optional[Tuple[Tuple[torch.Tensor, torch.Tensor], ...]] = None,
        attention_mask: Optional[torch.Tensor] = None,
        head_mask: Optional[torch.Tensor] = None,
        inputs_embeds: Optional[torch.Tensor] = None,
        labels: Optional[torch.Tensor] = None,
        use_cache: Optional[bool] = None,
        output_attentions: Optional[bool] = None,
        output_hidden_states: Optional[bool] = None,
        return_dict: Optional[bool] = None,
        stage_manager: Optional[PipelineStageManager] = None,
        hidden_states: Optional[torch.FloatTensor] = None,
        stage_index: Optional[List[int]] = None,
        **deprecated_arguments,
    ):
        r"""
        labels (`torch.LongTensor` of shape `(batch_size,)`, *optional*):
            Labels for computing the sequence classification/regression loss. Indices should be in `[0, ...,
            config.num_labels - 1]`. If `config.num_labels == 1` a regression loss is computed (Mean-Square loss), If
            `config.num_labels > 1` a classification loss is computed (Cross-Entropy).
        """
        logger = logging.get_logger(__name__)

        if deprecated_arguments.pop("position_ids", False) is not False:
            # `position_ids` could have been `torch.Tensor` or `None` so defaulting pop to `False` allows to detect if users were passing explicitly `None`
            warnings.warn(
                "`position_ids` have no functionality in BLOOM and will be removed in v5.0.0. You can safely ignore"
                " passing `position_ids`.",
                FutureWarning,
            )
        if len(deprecated_arguments) > 0:
            raise ValueError(f"Got unexpected arguments: {deprecated_arguments}")

        return_dict = return_dict if return_dict is not None else self.config.use_return_dict

        # TODO: left the recording kv-value tensors as () or None type, this feature may be added in the future.
        if output_attentions:
            logger.warning_once('output_attentions=True is not supported for pipeline models at the moment.')
            output_attentions = False
        if output_hidden_states:
            logger.warning_once('output_hidden_states=True is not supported for pipeline models at the moment.')
            output_hidden_states = False

        transformer_outputs = BloomPipelineForwards.bloom_model_forward(
            self.transformer,
            input_ids,
            past_key_values=past_key_values,
            attention_mask=attention_mask,
            head_mask=head_mask,
            inputs_embeds=inputs_embeds,
            use_cache=use_cache,
            output_attentions=output_attentions,
            output_hidden_states=output_hidden_states,
            return_dict=return_dict,
            stage_manager=stage_manager,
            hidden_states=hidden_states,
            stage_index=stage_index,
        )
        past_key_values = None
        all_hidden_states = None
        all_self_attentions = None
        all_cross_attentions = None
        if stage_manager.is_last_stage():
            batch_size = hidden_states.shape[0]
            #update batch size
            hidden_states = transformer_outputs[0]
            logits = self.score(hidden_states)

            if self.config.pad_token_id is None and batch_size != 1:
                raise ValueError("Cannot handle batch sizes > 1 if no padding token is defined.")
            if self.config.pad_token_id is None:
                sequence_lengths = -1
            else:
                if input_ids is not None:
                    sequence_lengths = (torch.ne(input_ids, self.config.pad_token_id).sum(-1) - 1).to(logits.device)
                else:
                    sequence_lengths = -1
                    logger.warning(
                        f"{self.__class__.__name__} will not detect padding tokens in `inputs_embeds`. Results may be "
                        "unexpected if using padding tokens in conjunction with `inputs_embeds.`")

            pooled_logits = logits[torch.arange(batch_size, device=logits.device), sequence_lengths]

            loss = None
            if labels is not None:
                if self.config.problem_type is None:
                    if self.num_labels == 1:
                        self.config.problem_type = "regression"
                    elif self.num_labels > 1 and (labels.dtype == torch.long or labels.dtype == torch.int):
                        self.config.problem_type = "single_label_classification"
                    else:
                        self.config.problem_type = "multi_label_classification"

                if self.config.problem_type == "regression":
                    loss_fct = MSELoss()
                    if self.num_labels == 1:
                        loss = loss_fct(pooled_logits.squeeze(), labels.squeeze())
                    else:
                        loss = loss_fct(pooled_logits, labels)
                elif self.config.problem_type == "single_label_classification":
                    loss_fct = CrossEntropyLoss()
                    loss = loss_fct(pooled_logits, labels)
                elif self.config.problem_type == "multi_label_classification":
                    loss_fct = BCEWithLogitsLoss()
                    loss = loss_fct(pooled_logits, labels)
            if not return_dict:
                output = (pooled_logits,) + transformer_outputs[1:]
                return ((loss,) + output) if loss is not None else output

            return SequenceClassifierOutputWithPast(
                loss=loss,
                logits=pooled_logits,
                past_key_values=transformer_outputs.past_key_values,
                hidden_states=transformer_outputs.hidden_states,
                attentions=transformer_outputs.attentions,
            )
        else:
            hidden_states = transformer_outputs.get('hidden_states')
            return {'hidden_states': hidden_states}

    @staticmethod
    def bloom_for_token_classification_forward(
        self: BloomForTokenClassification,
        input_ids: Optional[torch.LongTensor] = None,
        past_key_values: Optional[Tuple[Tuple[torch.Tensor, torch.Tensor], ...]] = None,
        attention_mask: Optional[torch.Tensor] = None,
        head_mask: Optional[torch.Tensor] = None,
        inputs_embeds: Optional[torch.Tensor] = None,
        labels: Optional[torch.Tensor] = None,
        use_cache: Optional[bool] = None,
        output_attentions: Optional[bool] = None,
        output_hidden_states: Optional[bool] = None,
        return_dict: Optional[bool] = None,
        stage_manager: Optional[PipelineStageManager] = None,
        hidden_states: Optional[torch.FloatTensor] = None,
        stage_index: Optional[List[int]] = None,
        **deprecated_arguments,
    ):
        r"""
        labels (`torch.LongTensor` of shape `(batch_size,)`, *optional*):
            Labels for computing the sequence classification/regression loss. Indices should be in `[0, ...,
            config.num_labels - 1]`. If `config.num_labels == 1` a regression loss is computed (Mean-Square loss), If
            `config.num_labels > 1` a classification loss is computed (Cross-Entropy).
        """
        logger = logging.get_logger(__name__)

        if deprecated_arguments.pop("position_ids", False) is not False:
            # `position_ids` could have been `torch.Tensor` or `None` so defaulting pop to `False` allows to detect if users were passing explicitly `None`
            warnings.warn(
                "`position_ids` have no functionality in BLOOM and will be removed in v5.0.0. You can safely ignore"
                " passing `position_ids`.",
                FutureWarning,
            )
        if len(deprecated_arguments) > 0:
            raise ValueError(f"Got unexpected arguments: {deprecated_arguments}")

        return_dict = return_dict if return_dict is not None else self.config.use_return_dict

        # TODO: left the recording kv-value tensors as () or None type, this feature may be added in the future.
        if output_attentions:
            logger.warning_once('output_attentions=True is not supported for pipeline models at the moment.')
            output_attentions = False
        if output_hidden_states:
            logger.warning_once('output_hidden_states=True is not supported for pipeline models at the moment.')
            output_hidden_states = False

        transformer_outputs = BloomPipelineForwards.bloom_model_forward(
            self.transformer,
            input_ids,
            past_key_values=past_key_values,
            attention_mask=attention_mask,
            head_mask=head_mask,
            inputs_embeds=inputs_embeds,
            use_cache=use_cache,
            output_attentions=output_attentions,
            output_hidden_states=output_hidden_states,
            return_dict=return_dict,
            stage_manager=stage_manager,
            hidden_states=hidden_states,
            stage_index=stage_index,
        )
        past_key_values = None
        all_hidden_states = None
        all_self_attentions = None
        all_cross_attentions = None

        if stage_manager.is_last_stage():
            hidden_states = transformer_outputs[0]
            hidden_states = self.dropout(hidden_states)
            logits = self.classifier(hidden_states)

            loss = None
            if labels is not None:
                # move labels to correct device to enable model parallelism
                labels = labels.to(logits.device)
                batch_size, seq_length = labels.shape
                loss_fct = CrossEntropyLoss()
                loss = loss_fct(logits.view(batch_size * seq_length, self.num_labels),
                                labels.view(batch_size * seq_length))

            if not return_dict:
                output = (logits,) + transformer_outputs[2:]
                return ((loss,) + output) if loss is not None else output

            return TokenClassifierOutput(
                loss=loss,
                logits=logits,
                hidden_states=transformer_outputs.hidden_states,
                attentions=transformer_outputs.attentions,
            )
        else:
            hidden_states = transformer_outputs.get('hidden_states')
            return {'hidden_states': hidden_states}

    @staticmethod
    def bloom_for_question_answering_forward(
        self: BloomForQuestionAnswering,
        input_ids: Optional[torch.LongTensor] = None,
        attention_mask: Optional[torch.FloatTensor] = None,
        position_ids: Optional[torch.LongTensor] = None,
        head_mask: Optional[torch.FloatTensor] = None,
        inputs_embeds: Optional[torch.FloatTensor] = None,
        start_positions: Optional[torch.LongTensor] = None,
        end_positions: Optional[torch.LongTensor] = None,
        output_attentions: Optional[bool] = None,
        output_hidden_states: Optional[bool] = None,
        return_dict: Optional[bool] = None,
        stage_manager: Optional[PipelineStageManager] = None,
        hidden_states: Optional[torch.FloatTensor] = None,
        stage_index: Optional[List[int]] = None,
    ):
        r"""
        start_positions (`torch.LongTensor` of shape `(batch_size,)`, *optional*):
            Labels for position (index) of the start of the labelled span for computing the token classification loss.
            Positions are clamped to the length of the sequence (`sequence_length`). Position outside of the sequence
            are not taken into account for computing the loss.
        end_positions (`torch.LongTensor` of shape `(batch_size,)`, *optional*):
            Labels for position (index) of the end of the labelled span for computing the token classification loss.
            Positions are clamped to the length of the sequence (`sequence_length`). Position outside of the sequence
            are not taken into account for computing the loss.
        """
        logger = logging.get_logger(__name__)

        return_dict = return_dict if return_dict is not None else self.config.use_return_dict
        # TODO: left the recording kv-value tensors as () or None type, this feature may be added in the future.
        if output_attentions:
            logger.warning_once('output_attentions=True is not supported for pipeline models at the moment.')
            output_attentions = False
        if output_hidden_states:
            logger.warning_once('output_hidden_states=True is not supported for pipeline models at the moment.')
            output_hidden_states = False

        outputs = BloomPipelineForwards.bloom_model_forward(
            self.transformer,
            input_ids,
            attention_mask=attention_mask,
            position_ids=position_ids,
            head_mask=head_mask,
            inputs_embeds=inputs_embeds,
            output_attentions=output_attentions,
            output_hidden_states=output_hidden_states,
            return_dict=return_dict,
            stage_manager=stage_manager,
            hidden_states=hidden_states,
            stage_index=stage_index,
        )
        past_key_values = None
        all_hidden_states = None
        all_self_attentions = None
        all_cross_attentions = None

        if stage_manager.is_last_stage():
            sequence_output = outputs[0]
            logits = self.qa_outputs(sequence_output)
            start_logits, end_logits = logits.split(1, dim=-1)
            start_logits = start_logits.squeeze(-1).contiguous()
            end_logits = end_logits.squeeze(-1).contiguous()

            total_loss = None
            if start_positions is not None and end_positions is not None:
                # If we are on multi-GPU, split add a dimension
                if len(start_positions.size()) > 1:
                    start_positions = start_positions.squeeze(-1)
                if len(end_positions.size()) > 1:
                    end_positions = end_positions.squeeze(-1)
                # sometimes the start/end positions are outside our model inputs, we ignore these terms
                ignored_index = start_logits.size(1)
                start_positions = start_positions.clamp(0, ignored_index)
                end_positions = end_positions.clamp(0, ignored_index)

                loss_fct = CrossEntropyLoss(ignore_index=ignored_index)
                start_loss = loss_fct(start_logits, start_positions)
                end_loss = loss_fct(end_logits, end_positions)
                total_loss = (start_loss + end_loss) / 2

            if not return_dict:
                output = (start_logits, end_logits) + outputs[2:]
                return ((total_loss,) + output) if total_loss is not None else output

            return QuestionAnsweringModelOutput(
                loss=total_loss,
                start_logits=start_logits,
                end_logits=end_logits,
                hidden_states=outputs.hidden_states,
                attentions=outputs.attentions,
            )
        else:
            hidden_states = outputs.get('hidden_states')
            return {'hidden_states': hidden_states}
=======
def get_bloom_flash_attention_forward(enabel_jit_fused=False):

    try:
        from xformers.ops import memory_efficient_attention as me_attention
    except:
        raise ImportError("Error: xformers module is not installed. Please install it to use flash attention.")
    from transformers.models.bloom.modeling_bloom import BloomAttention

    def forward(
        self: BloomAttention,
        hidden_states: torch.Tensor,
        residual: torch.Tensor,
        alibi: torch.Tensor,
        attention_mask: torch.Tensor,
        layer_past: Optional[Tuple[torch.Tensor, torch.Tensor]] = None,
        head_mask: Optional[torch.Tensor] = None,
        use_cache: bool = False,
        output_attentions: bool = False,
    ):

        fused_qkv = self.query_key_value(hidden_states)
        (query_layer, key_layer, value_layer) = self._split_heads(fused_qkv)
        batch_size, tgt_len, _ = hidden_states.size()
        assert tgt_len % 4 == 0, "Flash Attention Error: The sequence length should be a multiple of 4."

        _, kv_length, _, _ = key_layer.size()

        proj_shape = (batch_size, tgt_len, self.num_heads, self.head_dim)
        query_layer = query_layer.contiguous().view(*proj_shape)
        key_layer = key_layer.contiguous().view(*proj_shape)
        value_layer = value_layer.contiguous().view(*proj_shape)

        if layer_past is not None:
            past_key, past_value = layer_past
            # concatenate along seq_length dimension:
            #  - key: [batch_size * self.num_heads, head_dim, kv_length]
            #  - value: [batch_size * self.num_heads, kv_length, head_dim]
            key_layer = torch.cat((past_key, key_layer), dim=1)
            value_layer = torch.cat((past_value, value_layer), dim=1)

        if use_cache is True:
            present = (key_layer, value_layer)
        else:
            present = None

        tgt_len = key_layer.size()[1]

        attention_numerical_mask = torch.zeros((batch_size, self.num_heads, tgt_len, kv_length),
                                               dtype=torch.float32,
                                               device=query_layer.device,
                                               requires_grad=True)
        attention_numerical_mask = attention_numerical_mask + alibi.view(batch_size, self.num_heads, 1,
                                                                         kv_length) * self.beta
        attention_numerical_mask = torch.masked_fill(attention_numerical_mask, attention_mask,
                                                     torch.finfo(torch.float32).min)

        context_layer = me_attention(query_layer,
                                     key_layer,
                                     value_layer,
                                     attn_bias=attention_numerical_mask,
                                     scale=self.inv_norm_factor,
                                     p=self.attention_dropout.p)
        context_layer = context_layer.reshape(-1, kv_length, self.hidden_size)
        if self.pretraining_tp > 1 and self.slow_but_exact:
            slices = self.hidden_size / self.pretraining_tp
            output_tensor = torch.zeros_like(context_layer)
            for i in range(self.pretraining_tp):
                output_tensor = output_tensor + F.linear(
                    context_layer[:, :, int(i * slices):int((i + 1) * slices)],
                    self.dense.weight[:, int(i * slices):int((i + 1) * slices)],
                )
        else:
            output_tensor = self.dense(context_layer)

        # TODO to replace with the bias_dropout_add function in jit
        output_tensor = self.dropout_add(output_tensor, residual, self.hidden_dropout, self.training)
        outputs = (output_tensor, present, None)

        return outputs

    return forward


def get_jit_fused_bloom_attention_forward():

    from transformers.models.bloom.modeling_bloom import BloomAttention

    def forward(
        self: BloomAttention,
        hidden_states: torch.Tensor,
        residual: torch.Tensor,
        alibi: torch.Tensor,
        attention_mask: torch.Tensor,
        layer_past: Optional[Tuple[torch.Tensor, torch.Tensor]] = None,
        head_mask: Optional[torch.Tensor] = None,
        use_cache: bool = False,
        output_attentions: bool = False,
    ):
        fused_qkv = self.query_key_value(hidden_states)    # [batch_size, seq_length, 3 x hidden_size]

        # 3 x [batch_size, seq_length, num_heads, head_dim]
        (query_layer, key_layer, value_layer) = self._split_heads(fused_qkv)

        batch_size, q_length, _, _ = query_layer.shape

        query_layer = query_layer.transpose(1, 2).reshape(batch_size * self.num_heads, q_length, self.head_dim)
        key_layer = key_layer.permute(0, 2, 3, 1).reshape(batch_size * self.num_heads, self.head_dim, q_length)
        value_layer = value_layer.transpose(1, 2).reshape(batch_size * self.num_heads, q_length, self.head_dim)
        if layer_past is not None:
            past_key, past_value = layer_past
            # concatenate along seq_length dimension:
            #  - key: [batch_size * self.num_heads, head_dim, kv_length]
            #  - value: [batch_size * self.num_heads, kv_length, head_dim]
            key_layer = torch.cat((past_key, key_layer), dim=2)
            value_layer = torch.cat((past_value, value_layer), dim=1)

        _, _, kv_length = key_layer.shape

        if use_cache is True:
            present = (key_layer, value_layer)
        else:
            present = None

        # [batch_size * num_heads, q_length, kv_length]
        # we use `torch.Tensor.baddbmm` instead of `torch.baddbmm` as the latter isn't supported by TorchScript v1.11
        matmul_result = alibi.baddbmm(
            batch1=query_layer,
            batch2=key_layer,
            beta=self.beta,
            alpha=self.inv_norm_factor,
        )

        # change view to [batch_size, num_heads, q_length, kv_length]
        attention_scores = matmul_result.view(batch_size, self.num_heads, q_length, kv_length)

        # cast attention scores to fp32, compute scaled softmax and cast back to initial dtype - [batch_size, num_heads, q_length, kv_length]
        input_dtype = attention_scores.dtype
        # `float16` has a minimum value of -65504.0, whereas `bfloat16` and `float32` have a minimum value of `-3.4e+38`
        if input_dtype == torch.float16:
            attention_scores = attention_scores.to(torch.float)
        attn_weights = torch.masked_fill(attention_scores, attention_mask, torch.finfo(attention_scores.dtype).min)
        attention_probs = F.softmax(attn_weights, dim=-1, dtype=torch.float32).to(input_dtype)

        # [batch_size, num_heads, q_length, kv_length]
        attention_probs = self.attention_dropout(attention_probs)

        if head_mask is not None:
            attention_probs = attention_probs * head_mask

        # change view [batch_size x num_heads, q_length, kv_length]
        attention_probs_reshaped = attention_probs.view(batch_size * self.num_heads, q_length, kv_length)

        # matmul: [batch_size * num_heads, q_length, head_dim]
        context_layer = torch.bmm(attention_probs_reshaped, value_layer)

        # change view [batch_size, num_heads, q_length, head_dim]
        context_layer = self._merge_heads(context_layer)

        # aggregate results across tp ranks. See here: https://github.com/pytorch/pytorch/issues/76232
        if self.pretraining_tp > 1 and self.slow_but_exact:
            slices = self.hidden_size / self.pretraining_tp
            output_tensor = torch.zeros_like(context_layer)
            for i in range(self.pretraining_tp):
                output_tensor = output_tensor + F.linear(
                    context_layer[:, :, int(i * slices):int((i + 1) * slices)],
                    self.dense.weight[:, int(i * slices):int((i + 1) * slices)],
                )
        else:
            output_tensor = self.dense(context_layer)

        output_tensor = self.dropout_add(output_tensor, residual, self.hidden_dropout, self.training)

        outputs = (output_tensor, present)
        if output_attentions:
            outputs += (attention_probs,)

        return outputs

    return forward


def get_jit_fused_bloom_mlp_forward():

    from transformers.models.bloom.modeling_bloom import BloomMLP

    def forward(self: BloomMLP, hidden_states: torch.Tensor, residual: torch.Tensor) -> torch.Tensor:
        hidden_states = self.gelu_impl(self.dense_h_to_4h(hidden_states))

        if self.pretraining_tp > 1 and self.slow_but_exact:
            intermediate_output = torch.zeros_like(residual)
            slices = self.dense_4h_to_h.weight.shape[-1] / self.pretraining_tp
            for i in range(self.pretraining_tp):
                intermediate_output = intermediate_output + F.linear(
                    hidden_states[:, :, int(i * slices):int((i + 1) * slices)],
                    self.dense_4h_to_h.weight[:, int(i * slices):int((i + 1) * slices)],
                )
        else:
            intermediate_output = self.dense_4h_to_h(hidden_states)
        output = self.dropout_add(intermediate_output, residual, self.hidden_dropout, self.training)
        return output

    return forward


def get_jit_fused_bloom_gelu_forward():

    from transformers.models.bloom.modeling_bloom import BloomGelu

    from colossalai.kernel.jit.bias_gelu import GeLUFunction as JitGeLUFunction

    def forward(self: BloomGelu, x: torch.Tensor) -> torch.Tensor:
        bias = torch.zeros_like(x)
        if self.training:
            return JitGeLUFunction.apply(x, bias)
        else:
            return self.bloom_gelu_forward(x, bias)

    return forward
>>>>>>> 5d7f5bea
<|MERGE_RESOLUTION|>--- conflicted
+++ resolved
@@ -1,15 +1,11 @@
-<<<<<<< HEAD
 import warnings
 from typing import List, Optional, Tuple, Union
-=======
-from typing import Optional, Tuple
->>>>>>> 5d7f5bea
 
 import torch
 import torch.distributed as dist
 from torch.distributed import ProcessGroup
-<<<<<<< HEAD
 from torch.nn import BCEWithLogitsLoss, CrossEntropyLoss, MSELoss
+from torch.nn import functional as F
 from transformers.modeling_outputs import (
     BaseModelOutputWithPastAndCrossAttentions,
     CausalLMOutputWithCrossAttentions,
@@ -27,9 +23,6 @@
 from transformers.utils import logging
 
 from colossalai.pipeline.stage_manager import PipelineStageManager
-=======
-from torch.nn import functional as F
->>>>>>> 5d7f5bea
 
 
 def build_bloom_alibi_tensor_fn(process_group: ProcessGroup) -> torch.Tensor:
@@ -98,7 +91,6 @@
     return build_bloom_alibi_tensor
 
 
-<<<<<<< HEAD
 class BloomPipelineForwards:
     '''
     This class serves as a micro library for bloom pipeline forwards.
@@ -684,7 +676,8 @@
         else:
             hidden_states = outputs.get('hidden_states')
             return {'hidden_states': hidden_states}
-=======
+
+
 def get_bloom_flash_attention_forward(enabel_jit_fused=False):
 
     try:
@@ -902,5 +895,4 @@
         else:
             return self.bloom_gelu_forward(x, bias)
 
-    return forward
->>>>>>> 5d7f5bea
+    return forward