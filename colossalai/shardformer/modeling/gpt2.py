from typing import Dict, List, Optional, Tuple, Union

import torch
from torch.nn import BCEWithLogitsLoss, CrossEntropyLoss, MSELoss
from transformers.modeling_outputs import (
    BaseModelOutputWithPastAndCrossAttentions,
    CausalLMOutputWithCrossAttentions,
    QuestionAnsweringModelOutput,
    SequenceClassifierOutputWithPast,
    TokenClassifierOutput,
)
from transformers.models.gpt2.modeling_gpt2 import (
    GPT2DoubleHeadsModel,
    GPT2DoubleHeadsModelOutput,
    GPT2ForQuestionAnswering,
    GPT2ForSequenceClassification,
    GPT2ForTokenClassification,
    GPT2LMHeadModel,
    GPT2Model,
)
from transformers.utils import logging

from colossalai.pipeline.stage_manager import PipelineStageManager
from colossalai.shardformer.layer._operation import gather_forward_split_backward, split_forward_gather_backward
from colossalai.shardformer.shard import ShardConfig

from ..layer import cross_entropy_1d


class GPT2PipelineForwards:
    """
    This class serves as a micro library for forward function substitution of GPT2 models
    under pipeline setting.
    """

    @staticmethod
    def gpt2_model_forward(
        self: GPT2Model,
        input_ids: Optional[torch.LongTensor] = None,
        past_key_values: Optional[Tuple[Tuple[torch.Tensor]]] = None,
        attention_mask: Optional[torch.FloatTensor] = None,
        token_type_ids: Optional[torch.LongTensor] = None,
        position_ids: Optional[torch.LongTensor] = None,
        head_mask: Optional[torch.FloatTensor] = None,
        inputs_embeds: Optional[torch.FloatTensor] = None,
        encoder_hidden_states: Optional[torch.Tensor] = None,
        encoder_attention_mask: Optional[torch.FloatTensor] = None,
        use_cache: Optional[bool] = None,
        output_attentions: Optional[bool] = None,
        output_hidden_states: Optional[bool] = None,
        return_dict: Optional[bool] = None,
        stage_manager: Optional[PipelineStageManager] = None,
        hidden_states: Optional[torch.FloatTensor] = None,
        stage_index: Optional[List[int]] = None,
        shard_config: ShardConfig = None,
    ) -> Union[Dict, Tuple, BaseModelOutputWithPastAndCrossAttentions]:
        # This function is modified on the basis of transformers.models.gpt2.modeling_gpt2.GPT2Model.forward.
        # Please refer to original code of transformers for more details.

        return_dict = return_dict if return_dict is not None else self.config.use_return_dict

        logger = logging.get_logger(__name__)

        # Preprocess passed in arguments
        # TODO(baizhou): left the recording kv-value tensors as () or None type, this feature may be added in the future.
        if past_key_values:
            logger.warning_once("Non-empty past_key_values is not supported for pipeline models at the moment.")
            past_key_values = None
        if output_attentions:
            logger.warning_once("output_attentions=True is not supported for pipeline models at the moment.")
            output_attentions = False
        if output_hidden_states:
            logger.warning_once("output_hidden_states=True is not supported for pipeline models at the moment.")
            output_hidden_states = False
        if use_cache:
            logger.warning_once("use_cache=True is not supported for pipeline models at the moment.")
            use_cache = False

        if stage_manager.is_first_stage():
            if input_ids is not None and inputs_embeds is not None:
                raise ValueError("You cannot specify both input_ids and inputs_embeds at the same time")
            elif input_ids is not None:
                input_shape = input_ids.size()
                input_ids = input_ids.view(-1, input_shape[-1])
                batch_size = input_ids.shape[0]
            elif inputs_embeds is not None:
                input_shape = inputs_embeds.size()[:-1]
                batch_size = inputs_embeds.shape[0]
            else:
                raise ValueError("You have to specify either input_ids or inputs_embeds")

            device = input_ids.device if input_ids is not None else inputs_embeds.device
            if token_type_ids is not None:
                token_type_ids = token_type_ids.view(-1, input_shape[-1])
        else:
            if hidden_states is None:
                raise ValueError("hidden_states shouldn't be None for stages other than the first stage.")
            input_shape = hidden_states.size()[:-1]
            device = hidden_states.device
            hidden_states = hidden_states.view((-1,) + hidden_states.shape[-2:])
            batch_size = hidden_states.shape[0]

        # GPT2Attention mask.
        if attention_mask is not None:
            if batch_size <= 0:
                raise ValueError("batch_size has to be defined and > 0")
            attention_mask = attention_mask.view(batch_size, -1)
            # We create a 3D attention mask from a 2D tensor mask.
            # Sizes are [batch_size, 1, 1, to_seq_length]
            # So we can broadcast to [batch_size, num_heads, from_seq_length, to_seq_length]
            # this attention mask is more simple than the triangular masking of causal attention
            # used in OpenAI GPT, we just need to prepare the broadcast dimension here.
            attention_mask = attention_mask[:, None, None, :]

            # Since attention_mask is 1.0 for positions we want to attend and 0.0 for
            # masked positions, this operation will create a tensor which is 0.0 for
            # positions we want to attend and the dtype's smallest value for masked positions.
            # Since we are adding it to the raw scores before the softmax, this is
            # effectively the same as removing these entirely.
            attention_mask = attention_mask.to(dtype=self.dtype)  # fp16 compatibility
            attention_mask = (1.0 - attention_mask) * torch.finfo(self.dtype).min

        # If a 2D or 3D attention mask is provided for the cross-attention
        # we need to make broadcastable to [batch_size, num_heads, seq_length, seq_length]
        if self.config.add_cross_attention and encoder_hidden_states is not None:
            encoder_batch_size, encoder_sequence_length, _ = encoder_hidden_states.size()
            encoder_hidden_shape = (encoder_batch_size, encoder_sequence_length)
            if encoder_attention_mask is None:
                encoder_attention_mask = torch.ones(encoder_hidden_shape, device=device)
            encoder_attention_mask = self.invert_attention_mask(encoder_attention_mask)
        else:
            encoder_attention_mask = None

        # Prepare head mask if needed
        # 1.0 in head_mask indicate we keep the head
        # attention_probs has shape bsz x n_heads x N x N
        # head_mask has shape n_layer x batch x n_heads x N x N
        head_mask = self.get_head_mask(head_mask, self.config.n_layer)

        if stage_manager.is_first_stage():
            if position_ids is not None:
                position_ids = position_ids.view(-1, input_shape[-1])
            else:
                position_ids = torch.arange(0, input_shape[-1], dtype=torch.long, device=device)
                position_ids = position_ids.unsqueeze(0).view(-1, input_shape[-1])

            if inputs_embeds is None:
                inputs_embeds = self.wte(input_ids)
            position_embeds = self.wpe(position_ids)
            hidden_states = inputs_embeds + position_embeds
            if token_type_ids is not None:
                token_type_embeds = self.wte(token_type_ids)
                hidden_states = hidden_states + token_type_embeds
            hidden_states = self.drop(hidden_states)

        output_shape = input_shape + (hidden_states.size(-1),)

        if self.gradient_checkpointing and self.training:
            if use_cache:
                logger.warning_once(
                    "`use_cache=True` is incompatible with gradient checkpointing. Setting `use_cache=False`..."
                )
                use_cache = False
        presents = () if use_cache else None
        all_self_attentions = () if output_attentions else None
        all_cross_attentions = () if output_attentions and self.config.add_cross_attention else None
        all_hidden_states = () if output_hidden_states else None

        # split the input tensor along sequence dimension
        # [batch_size, seq_len, hidden_size] -> [batch_size, seq_len/TP_size, hidden_size]
        if shard_config.enable_sequence_parallelism:
            hidden_states = split_forward_gather_backward(
                hidden_states, dim=1, process_group=shard_config.tensor_parallel_process_group
            )

        # Going through held blocks.
        start_idx, end_idx = stage_index[0], stage_index[1]
        for i in range(start_idx, end_idx):
            block = self.h[i]
            torch.cuda.set_device(hidden_states.device)
            # Ensure that attention_mask is always on the same device as hidden_states
            if attention_mask is not None:
                attention_mask = attention_mask.to(hidden_states.device)
            if isinstance(head_mask, torch.Tensor):
                head_mask = head_mask.to(hidden_states.device)
            if output_hidden_states:
                all_hidden_states = all_hidden_states + (hidden_states,)

            if self.gradient_checkpointing and self.training:

                def create_custom_forward(module):
                    def custom_forward(*inputs):
                        # None for past_key_value
                        return module(*inputs, use_cache, output_attentions)

                    return custom_forward

                outputs = torch.utils.checkpoint.checkpoint(
                    create_custom_forward(block),
                    hidden_states,
                    None,
                    attention_mask,
                    head_mask[i],
                    encoder_hidden_states,
                    encoder_attention_mask,
                )
            else:
                outputs = block(
                    hidden_states,
                    layer_past=None,
                    attention_mask=attention_mask,
                    head_mask=head_mask[i],
                    encoder_hidden_states=encoder_hidden_states,
                    encoder_attention_mask=encoder_attention_mask,
                    use_cache=use_cache,
                    output_attentions=output_attentions,
                )

            hidden_states = outputs[0]
            if use_cache is True:
                presents = presents + (outputs[1],)

            if output_attentions:
                all_self_attentions = all_self_attentions + (outputs[2 if use_cache else 1],)
                if self.config.add_cross_attention:
                    all_cross_attentions = all_cross_attentions + (outputs[3 if use_cache else 2],)

        # When sequence parallelism done, gather the output tensor in forward and split it in backward
        if shard_config.enable_sequence_parallelism:
            hidden_states = gather_forward_split_backward(
                hidden_states, dim=1, process_group=shard_config.tensor_parallel_process_group
            )

        if stage_manager.is_last_stage():
            hidden_states = self.ln_f(hidden_states)

        hidden_states = hidden_states.view(output_shape)

        # Add last hidden state
        if output_hidden_states:
            all_hidden_states = all_hidden_states + (hidden_states,)

        if stage_manager.is_last_stage():
            if not return_dict:
                return tuple(
                    v
                    for v in [hidden_states, presents, all_hidden_states, all_self_attentions, all_cross_attentions]
                    if v is not None
                )

            return BaseModelOutputWithPastAndCrossAttentions(
                last_hidden_state=hidden_states,
                past_key_values=presents,
                hidden_states=all_hidden_states,
                attentions=all_self_attentions,
                cross_attentions=all_cross_attentions,
            )
        else:
            # always return dict for intermediate stage
            return {"hidden_states": hidden_states}

    @staticmethod
    def gpt2_lmhead_model_forward(
        self: GPT2LMHeadModel,
        input_ids: Optional[torch.LongTensor] = None,
        past_key_values: Optional[Tuple[Tuple[torch.Tensor]]] = None,
        attention_mask: Optional[torch.FloatTensor] = None,
        token_type_ids: Optional[torch.LongTensor] = None,
        position_ids: Optional[torch.LongTensor] = None,
        head_mask: Optional[torch.FloatTensor] = None,
        inputs_embeds: Optional[torch.FloatTensor] = None,
        encoder_hidden_states: Optional[torch.Tensor] = None,
        encoder_attention_mask: Optional[torch.FloatTensor] = None,
        labels: Optional[torch.LongTensor] = None,
        use_cache: Optional[bool] = None,
        output_attentions: Optional[bool] = None,
        output_hidden_states: Optional[bool] = None,
        return_dict: Optional[bool] = None,
        stage_manager: Optional[PipelineStageManager] = None,
        hidden_states: Optional[torch.FloatTensor] = None,
        stage_index: Optional[List[int]] = None,
        shard_config: ShardConfig = None,
    ) -> Union[Dict, Tuple, CausalLMOutputWithCrossAttentions]:
        r"""
        labels (`torch.LongTensor` of shape `(batch_size, sequence_length)`, *optional*):
            Labels for language modeling. Note that the labels **are shifted** inside the model, i.e. you can set
            `labels = input_ids` Indices are selected in `[-100, 0, ..., config.vocab_size]` All labels set to `-100`
            are ignored (masked), the loss is only computed for labels in `[0, ..., config.vocab_size]`

        This function is modified on the basis of transformers.models.gpt2.modeling_gpt2.GPT2LMHeadModel.forward.
        Please refer to original code of transformers for more details.
        """
        return_dict = return_dict if return_dict is not None else self.config.use_return_dict

        outputs = GPT2PipelineForwards.gpt2_model_forward(
            self.transformer,
            input_ids,
            past_key_values=past_key_values,
            attention_mask=attention_mask,
            token_type_ids=token_type_ids,
            position_ids=position_ids,
            head_mask=head_mask,
            inputs_embeds=inputs_embeds,
            encoder_hidden_states=encoder_hidden_states,
            encoder_attention_mask=encoder_attention_mask,
            use_cache=use_cache,
            output_attentions=output_attentions,
            output_hidden_states=output_hidden_states,
            return_dict=return_dict,
            stage_manager=stage_manager,
            hidden_states=hidden_states,
            stage_index=stage_index,
            shard_config=shard_config,
        )

        # If not at the last stage, return hidden_states as in GPT2Model
        if not stage_manager.is_last_stage():
            return {"hidden_states": outputs["hidden_states"]}

        hidden_states = outputs[0]
        lm_logits = self.lm_head(hidden_states)
        loss = None
        if labels is not None:
            # move labels to correct device to enable model parallelism
            labels = labels.to(lm_logits.device)
            # Shift so that tokens < n predict n
            shift_logits = lm_logits[..., :-1, :].contiguous()
            shift_labels = labels[..., 1:].contiguous()
            # Flatten the tokens
            loss_fct = CrossEntropyLoss()
            shift_logits = shift_logits.view(-1, shift_logits.size(-1))
            shift_labels = shift_labels.view(-1)
            if shard_config.enable_tensor_parallelism:
                loss = cross_entropy_1d(
                    shift_logits, shift_labels, process_group=shard_config.tensor_parallel_process_group
                )
            else:
                loss = loss_fct(shift_logits, shift_labels)

        if not return_dict:
            output = (lm_logits,) + outputs[1:]
            return ((loss,) + output) if loss is not None else output

        return CausalLMOutputWithCrossAttentions(
            loss=loss,
            logits=lm_logits,
            past_key_values=outputs.past_key_values,
            hidden_states=outputs.hidden_states,
            attentions=outputs.attentions,
            cross_attentions=outputs.cross_attentions,
        )

    @staticmethod
    def gpt2_double_heads_model_forward(
        self: GPT2DoubleHeadsModel,
        input_ids: Optional[torch.LongTensor] = None,
        past_key_values: Optional[Tuple[Tuple[torch.Tensor]]] = None,
        attention_mask: Optional[torch.FloatTensor] = None,
        token_type_ids: Optional[torch.LongTensor] = None,
        position_ids: Optional[torch.LongTensor] = None,
        head_mask: Optional[torch.FloatTensor] = None,
        inputs_embeds: Optional[torch.FloatTensor] = None,
        mc_token_ids: Optional[torch.LongTensor] = None,
        labels: Optional[torch.LongTensor] = None,
        mc_labels: Optional[torch.LongTensor] = None,
        use_cache: Optional[bool] = None,
        output_attentions: Optional[bool] = None,
        output_hidden_states: Optional[bool] = None,
        return_dict: Optional[bool] = None,
        stage_manager: Optional[PipelineStageManager] = None,
        hidden_states: Optional[torch.FloatTensor] = None,
        stage_index: Optional[List[int]] = None,
        shard_config: ShardConfig = None,
    ) -> Union[Dict, Tuple, GPT2DoubleHeadsModelOutput]:
        r"""
        mc_token_ids (`torch.LongTensor` of shape `(batch_size, num_choices)`, *optional*, default to index of the last token of the input):
            Index of the classification token in each input sequence. Selected in the range `[0, input_ids.size(-1) -
            1]`.
        labels (`torch.LongTensor` of shape `(batch_size, sequence_length)`, *optional*):
            Labels for language modeling. Note that the labels **are shifted** inside the model, i.e. you can set
            `labels = input_ids`. Indices are selected in `[-100, 0, ..., config.vocab_size - 1]`. All labels set to
            `-100` are ignored (masked), the loss is only computed for labels in `[0, ..., config.vocab_size - 1]`
        mc_labels (`torch.LongTensor` of shape `(batch_size)`, *optional*):
            Labels for computing the multiple choice classification loss. Indices should be in `[0, ..., num_choices]`
            where *num_choices* is the size of the second dimension of the input tensors. (see *input_ids* above)

        This function is modified on the basis of transformers.models.gpt2.modeling_gpt2.GPT2DoubleHeadsModel.forward.
        Please refer to original code of transformers for more details.
        ```"""
        return_dict = return_dict if return_dict is not None else self.config.use_return_dict

        outputs = GPT2PipelineForwards.gpt2_model_forward(
            self.transformer,
            input_ids,
            past_key_values=past_key_values,
            attention_mask=attention_mask,
            token_type_ids=token_type_ids,
            position_ids=position_ids,
            head_mask=head_mask,
            inputs_embeds=inputs_embeds,
            use_cache=use_cache,
            output_attentions=output_attentions,
            output_hidden_states=output_hidden_states,
            return_dict=return_dict,
            stage_manager=stage_manager,
            hidden_states=hidden_states,
            stage_index=stage_index,
            shard_config=shard_config,
        )

        # If not at the last stage, return hidden_states as in GPT2Model
        if not stage_manager.is_last_stage():
            return {"hidden_states": outputs["hidden_states"]}

        hidden_states = outputs[0]
        lm_logits = self.lm_head(hidden_states)
        mc_logits = self.multiple_choice_head(hidden_states, mc_token_ids).squeeze(-1)

        mc_loss = None
        if mc_labels is not None:
            loss_fct = CrossEntropyLoss()
            mc_loss = loss_fct(mc_logits.view(-1, mc_logits.size(-1)), mc_labels.view(-1))
        lm_loss = None
        if labels is not None:
            labels = labels.to(lm_logits.device)
            shift_logits = lm_logits[..., :-1, :].contiguous()
            shift_labels = labels[..., 1:].contiguous()
            loss_fct = CrossEntropyLoss()
            lm_loss = loss_fct(shift_logits.view(-1, shift_logits.size(-1)), shift_labels.view(-1))

        if not return_dict:
            output = (lm_logits, mc_logits) + outputs[1:]
            if mc_loss is not None:
                output = (mc_loss,) + output
            return ((lm_loss,) + output) if lm_loss is not None else output

        return GPT2DoubleHeadsModelOutput(
            loss=lm_loss,
            mc_loss=mc_loss,
            logits=lm_logits,
            mc_logits=mc_logits,
            past_key_values=outputs.past_key_values,
            hidden_states=outputs.hidden_states,
            attentions=outputs.attentions,
        )

    @staticmethod
    def gpt2_for_question_answering_forward(
        self: GPT2ForQuestionAnswering,
        input_ids: Optional[torch.LongTensor] = None,
        attention_mask: Optional[torch.FloatTensor] = None,
        token_type_ids: Optional[torch.LongTensor] = None,
        position_ids: Optional[torch.LongTensor] = None,
        head_mask: Optional[torch.FloatTensor] = None,
        inputs_embeds: Optional[torch.FloatTensor] = None,
        start_positions: Optional[torch.LongTensor] = None,
        end_positions: Optional[torch.LongTensor] = None,
        output_attentions: Optional[bool] = None,
        output_hidden_states: Optional[bool] = None,
        return_dict: Optional[bool] = None,
        stage_manager: Optional[PipelineStageManager] = None,
        hidden_states: Optional[torch.FloatTensor] = None,
        stage_index: Optional[List[int]] = None,
        shard_config: ShardConfig = None,
    ) -> Union[Dict, Tuple, QuestionAnsweringModelOutput]:
        r"""
        start_positions (`torch.LongTensor` of shape `(batch_size,)`, *optional*):
            Labels for position (index) of the start of the labelled span for computing the token classification loss.
            Positions are clamped to the length of the sequence (`sequence_length`). Position outside of the sequence
            are not taken into account for computing the loss.
        end_positions (`torch.LongTensor` of shape `(batch_size,)`, *optional*):
            Labels for position (index) of the end of the labelled span for computing the token classification loss.
            Positions are clamped to the length of the sequence (`sequence_length`). Position outside of the sequence
            are not taken into account for computing the loss.

        # This function is modified on the basis of transformers.models.gpt2.modeling_gpt2.GPT2ForQuestionAnswering.forward.
        # Please refer to original code of transformers for more details.
        """
        return_dict = return_dict if return_dict is not None else self.config.use_return_dict

        outputs = GPT2PipelineForwards.gpt2_model_forward(
            self.transformer,
            input_ids,
            attention_mask=attention_mask,
            token_type_ids=token_type_ids,
            position_ids=position_ids,
            head_mask=head_mask,
            inputs_embeds=inputs_embeds,
            output_attentions=output_attentions,
            output_hidden_states=output_hidden_states,
            return_dict=return_dict,
            stage_manager=stage_manager,
            hidden_states=hidden_states,
            stage_index=stage_index,
            shard_config=shard_config,
        )

        # If not at the last stage, return hidden_states as in GPT2Model
        if not stage_manager.is_last_stage():
            return {"hidden_states": outputs["hidden_states"]}

        sequence_output = outputs[0]

        logits = self.qa_outputs(sequence_output)
        start_logits, end_logits = logits.split(1, dim=-1)
        start_logits = start_logits.squeeze(-1).contiguous()
        end_logits = end_logits.squeeze(-1).contiguous()

        total_loss = None
        if start_positions is not None and end_positions is not None:
            # If we are on multi-GPU, split add a dimension
            if len(start_positions.size()) > 1:
                start_positions = start_positions.squeeze(-1).to(start_logits.device)
            if len(end_positions.size()) > 1:
                end_positions = end_positions.squeeze(-1).to(end_logits.device)
            # sometimes the start/end positions are outside our model inputs, we ignore these terms
            ignored_index = start_logits.size(1)
            start_positions = start_positions.clamp(0, ignored_index)
            end_positions = end_positions.clamp(0, ignored_index)

            loss_fct = CrossEntropyLoss(ignore_index=ignored_index)
            start_loss = loss_fct(start_logits, start_positions)
            end_loss = loss_fct(end_logits, end_positions)
            total_loss = (start_loss + end_loss) / 2

        if not return_dict:
            output = (start_logits, end_logits) + outputs[2:]
            return ((total_loss,) + output) if total_loss is not None else output

        return QuestionAnsweringModelOutput(
            loss=total_loss,
            start_logits=start_logits,
            end_logits=end_logits,
            hidden_states=outputs.hidden_states,
            attentions=outputs.attentions,
        )

    @staticmethod
    def gpt2_for_token_classification_forward(
        self: GPT2ForTokenClassification,
        input_ids: Optional[torch.LongTensor] = None,
        past_key_values: Optional[Tuple[Tuple[torch.Tensor]]] = None,
        attention_mask: Optional[torch.FloatTensor] = None,
        token_type_ids: Optional[torch.LongTensor] = None,
        position_ids: Optional[torch.LongTensor] = None,
        head_mask: Optional[torch.FloatTensor] = None,
        inputs_embeds: Optional[torch.FloatTensor] = None,
        labels: Optional[torch.LongTensor] = None,
        use_cache: Optional[bool] = None,
        output_attentions: Optional[bool] = None,
        output_hidden_states: Optional[bool] = None,
        return_dict: Optional[bool] = None,
        stage_manager: Optional[PipelineStageManager] = None,
        hidden_states: Optional[torch.FloatTensor] = None,
        stage_index: Optional[List[int]] = None,
        shard_config: ShardConfig = None,
    ) -> Union[Dict, Tuple, TokenClassifierOutput]:
        r"""
        labels (`torch.LongTensor` of shape `(batch_size, sequence_length)`, *optional*):
            Labels for computing the sequence classification/regression loss. Indices should be in `[0, ...,
            config.num_labels - 1]`. If `config.num_labels == 1` a regression loss is computed (Mean-Square loss), If
            `config.num_labels > 1` a classification loss is computed (Cross-Entropy).

        # This function is modified on the basis of transformers.models.gpt2.modeling_gpt2.GPT2ForTokenClassification.forward.
        # Please refer to original code of transformers for more details.
        """
        return_dict = return_dict if return_dict is not None else self.config.use_return_dict

        outputs = GPT2PipelineForwards.gpt2_model_forward(
            self.transformer,
            input_ids,
            past_key_values=past_key_values,
            attention_mask=attention_mask,
            token_type_ids=token_type_ids,
            position_ids=position_ids,
            head_mask=head_mask,
            inputs_embeds=inputs_embeds,
            use_cache=use_cache,
            output_attentions=output_attentions,
            output_hidden_states=output_hidden_states,
            return_dict=return_dict,
            stage_manager=stage_manager,
            hidden_states=hidden_states,
            stage_index=stage_index,
            shard_config=shard_config,
        )

        # If not at the last stage, return hidden_states as in GPT2Model
        if not stage_manager.is_last_stage():
            return {"hidden_states": outputs["hidden_states"]}

        hidden_states = outputs[0]
        hidden_states = self.dropout(hidden_states)
        logits = self.classifier(hidden_states)

        loss = None
        if labels is not None:
            labels = labels.to(logits.device)
            loss_fct = CrossEntropyLoss()
            loss = loss_fct(logits.view(-1, self.num_labels), labels.view(-1))

        if not return_dict:
            output = (logits,) + outputs[2:]
            return ((loss,) + output) if loss is not None else output

        return TokenClassifierOutput(
            loss=loss,
            logits=logits,
            hidden_states=outputs.hidden_states,
            attentions=outputs.attentions,
        )

    @staticmethod
    def gpt2_for_sequence_classification_forward(
        self: GPT2ForSequenceClassification,
        input_ids: Optional[torch.LongTensor] = None,
        past_key_values: Optional[Tuple[Tuple[torch.Tensor]]] = None,
        attention_mask: Optional[torch.FloatTensor] = None,
        token_type_ids: Optional[torch.LongTensor] = None,
        position_ids: Optional[torch.LongTensor] = None,
        head_mask: Optional[torch.FloatTensor] = None,
        inputs_embeds: Optional[torch.FloatTensor] = None,
        labels: Optional[torch.LongTensor] = None,
        use_cache: Optional[bool] = None,
        output_attentions: Optional[bool] = None,
        output_hidden_states: Optional[bool] = None,
        return_dict: Optional[bool] = None,
        stage_manager: Optional[PipelineStageManager] = None,
        hidden_states: Optional[torch.FloatTensor] = None,
        stage_index: Optional[List[int]] = None,
        shard_config: ShardConfig = None,
    ) -> Union[Dict, Tuple, SequenceClassifierOutputWithPast]:
        r"""
        labels (`torch.LongTensor` of shape `(batch_size,)`, *optional*):
            Labels for computing the sequence classification/regression loss. Indices should be in `[0, ...,
            config.num_labels - 1]`. If `config.num_labels == 1` a regression loss is computed (Mean-Square loss), If
            `config.num_labels > 1` a classification loss is computed (Cross-Entropy).

        # This function is modified on the basis of transformers.models.gpt2.modeling_gpt2.GPT2ForSequenceClassification.forward.
        # Please refer to original code of transformers for more details.
        """
        logger = logging.get_logger(__name__)

        if input_ids is not None:
            batch_size, _ = input_ids.shape[:2]
        else:
            batch_size, _ = hidden_states.shape[:2]
        assert (
            self.config.pad_token_id is not None or batch_size == 1
        ), "Cannot handle batch sizes > 1 if no padding token is defined."

        return_dict = return_dict if return_dict is not None else self.config.use_return_dict

        outputs = GPT2PipelineForwards.gpt2_model_forward(
            self.transformer,
            input_ids,
            past_key_values=past_key_values,
            attention_mask=attention_mask,
            token_type_ids=token_type_ids,
            position_ids=position_ids,
            head_mask=head_mask,
            inputs_embeds=inputs_embeds,
            use_cache=use_cache,
            output_attentions=output_attentions,
            output_hidden_states=output_hidden_states,
            return_dict=return_dict,
            stage_manager=stage_manager,
            hidden_states=hidden_states,
            stage_index=stage_index,
            shard_config=shard_config,
        )

        # If not at the last stage, return hidden_states as in GPT2Model
        if not stage_manager.is_last_stage():
            return {"hidden_states": outputs["hidden_states"]}

        hidden_states = outputs[0]
        logits = self.score(hidden_states)

        if self.config.pad_token_id is None:
            sequence_lengths = -1
        else:
            if input_ids is not None:
                sequence_lengths = (torch.ne(input_ids, self.config.pad_token_id).sum(-1) - 1).to(logits.device)
            else:
                sequence_lengths = -1
                logger.warning_once(
                    f"{self.__class__.__name__} will not detect padding tokens in `inputs_embeds`. Results may be "
                    "unexpected if using padding tokens in conjunction with `inputs_embeds.`"
                )

        pooled_logits = logits[torch.arange(batch_size, device=logits.device), sequence_lengths]

        loss = None
        if labels is not None:
            if self.config.problem_type is None:
                if self.num_labels == 1:
                    self.config.problem_type = "regression"
                elif self.num_labels > 1 and (labels.dtype == torch.long or labels.dtype == torch.int):
                    self.config.problem_type = "single_label_classification"
                else:
                    self.config.problem_type = "multi_label_classification"

            if self.config.problem_type == "regression":
                loss_fct = MSELoss()
                if self.num_labels == 1:
                    loss = loss_fct(pooled_logits.squeeze(), labels.squeeze())
                else:
                    loss = loss_fct(pooled_logits, labels)
            elif self.config.problem_type == "single_label_classification":
                loss_fct = CrossEntropyLoss()
                loss = loss_fct(pooled_logits.view(-1, self.num_labels), labels.view(-1))
            elif self.config.problem_type == "multi_label_classification":
                loss_fct = BCEWithLogitsLoss()
                loss = loss_fct(pooled_logits, labels)
        if not return_dict:
            output = (pooled_logits,) + outputs[1:]
            return ((loss,) + output) if loss is not None else output

        return SequenceClassifierOutputWithPast(
            loss=loss,
            logits=pooled_logits,
            past_key_values=outputs.past_key_values,
            hidden_states=outputs.hidden_states,
            attentions=outputs.attentions,
        )


def get_gpt2_flash_attention_forward(shard_config: ShardConfig):
    from transformers.models.gpt2.modeling_gpt2 import GPT2Attention

    from colossalai.nn.layer.colo_attention import AttnMaskType, ColoAttention

    def split_heads(tensor, num_heads, attn_head_size):
        """
        Splits hidden_size dim into attn_head_size and num_heads
        """
        new_shape = tensor.size()[:-1] + (num_heads, attn_head_size)
        tensor = tensor.view(new_shape)
        return tensor

    def forward(
        self: GPT2Attention,
        hidden_states: Optional[Tuple[torch.FloatTensor]],
        layer_past: Optional[Tuple[torch.Tensor]] = None,
        attention_mask: Optional[torch.FloatTensor] = None,
        head_mask: Optional[torch.FloatTensor] = None,
        encoder_hidden_states: Optional[torch.Tensor] = None,
        encoder_attention_mask: Optional[torch.FloatTensor] = None,
        use_cache: Optional[bool] = False,
        output_attentions: Optional[bool] = False,
    ) -> Tuple[Union[torch.Tensor, Tuple[torch.Tensor]], ...]:
        if encoder_hidden_states is not None:
            if not hasattr(self, "q_attn"):
                raise ValueError(
                    "If class is used as cross attention, the weights `q_attn` have to be defined. "
                    "Please make sure to instantiate class with `GPT2Attention(..., is_cross_attention=True)`."
                )

            query = self.q_attn(hidden_states)
            key, value = self.c_attn(encoder_hidden_states).split(self.split_size, dim=2)
            attention_mask = encoder_attention_mask
        else:
            query, key, value = self.c_attn(hidden_states).split(self.split_size, dim=2)

        query = split_heads(query, self.num_heads, self.head_dim)
        key = split_heads(key, self.num_heads, self.head_dim)
        value = split_heads(value, self.num_heads, self.head_dim)

        if layer_past is not None:
            past_key, past_value = layer_past
            key = torch.cat((past_key, key), dim=1)
            value = torch.cat((past_value, value), dim=1)

        if use_cache is True:
            present = (key, value)
        else:
            present = None

        flash_attention_mask = None
        if not self.is_cross_attention:
            attn_mask_type = AttnMaskType.causal
        else:
            attn_mask_type = None
        if not getattr(shard_config, "causal_lm", False) and attention_mask != None:
            flash_attention_mask = ~(attention_mask[:, :, -1].squeeze(1).to(torch.bool)).contiguous()
            if not torch.all(flash_attention_mask):
                if attn_mask_type == AttnMaskType.causal:
                    attn_mask_type == AttnMaskType.paddedcausal
                else:
                    attn_mask_type = AttnMaskType.padding

        scale = value.size(-1) ** -0.5
        if self.scale_attn_by_inverse_layer_idx:
            scale = scale * (1 / float(self.layer_idx + 1))

        # use coloattention
        attention = ColoAttention(
            embed_dim=self.embed_dim, num_heads=self.num_heads, dropout=self.attn_dropout.p, scale=scale
        )

        attn_output = attention(query, key, value, attn_mask=flash_attention_mask, attn_mask_type=attn_mask_type)

        attn_output = self.c_proj(attn_output)
        attn_output = self.resid_dropout(attn_output)
        outputs = (attn_output, present, None)

        return outputs

    return forward


def gpt2_sequence_parallel_forward_fn(shard_config: ShardConfig):
    def forward(
        self,
        input_ids: Optional[torch.LongTensor] = None,
        past_key_values: Optional[Tuple[Tuple[torch.Tensor]]] = None,
        attention_mask: Optional[torch.FloatTensor] = None,
        token_type_ids: Optional[torch.LongTensor] = None,
        position_ids: Optional[torch.LongTensor] = None,
        head_mask: Optional[torch.FloatTensor] = None,
        inputs_embeds: Optional[torch.FloatTensor] = None,
        encoder_hidden_states: Optional[torch.Tensor] = None,
        encoder_attention_mask: Optional[torch.FloatTensor] = None,
        use_cache: Optional[bool] = None,
        output_attentions: Optional[bool] = None,
        output_hidden_states: Optional[bool] = None,
        return_dict: Optional[bool] = None,
    ) -> Union[Tuple, BaseModelOutputWithPastAndCrossAttentions]:
        output_attentions = output_attentions if output_attentions is not None else self.config.output_attentions
        output_hidden_states = (
            output_hidden_states if output_hidden_states is not None else self.config.output_hidden_states
        )
        use_cache = use_cache if use_cache is not None else self.config.use_cache
        return_dict = return_dict if return_dict is not None else self.config.use_return_dict

        if input_ids is not None and inputs_embeds is not None:
            raise ValueError("You cannot specify both input_ids and inputs_embeds at the same time")
        elif input_ids is not None:
            input_shape = input_ids.size()
            input_ids = input_ids.view(-1, input_shape[-1])
            batch_size = input_ids.shape[0]
        elif inputs_embeds is not None:
            input_shape = inputs_embeds.size()[:-1]
            batch_size = inputs_embeds.shape[0]
        else:
            raise ValueError("You have to specify either input_ids or inputs_embeds")

        device = input_ids.device if input_ids is not None else inputs_embeds.device

        if token_type_ids is not None:
            token_type_ids = token_type_ids.view(-1, input_shape[-1])
        if position_ids is not None:
            position_ids = position_ids.view(-1, input_shape[-1])

        if past_key_values is None:
            past_length = 0
            past_key_values = tuple([None] * len(self.h))
        else:
            past_length = past_key_values[0][0].size(-2)
        if position_ids is None:
            position_ids = torch.arange(past_length, input_shape[-1] + past_length, dtype=torch.long, device=device)
            position_ids = position_ids.unsqueeze(0).view(-1, input_shape[-1])

        # GPT2Attention mask.
        if attention_mask is not None:
            if batch_size <= 0:
                raise ValueError("batch_size has to be defined and > 0")
            attention_mask = attention_mask.view(batch_size, -1)
            # We create a 3D attention mask from a 2D tensor mask.
            # Sizes are [batch_size, 1, 1, to_seq_length]
            # So we can broadcast to [batch_size, num_heads, from_seq_length, to_seq_length]
            # this attention mask is more simple than the triangular masking of causal attention
            # used in OpenAI GPT, we just need to prepare the broadcast dimension here.
            attention_mask = attention_mask[:, None, None, :]

            # Since attention_mask is 1.0 for positions we want to attend and 0.0 for
            # masked positions, this operation will create a tensor which is 0.0 for
            # positions we want to attend and the dtype's smallest value for masked positions.
            # Since we are adding it to the raw scores before the softmax, this is
            # effectively the same as removing these entirely.
            attention_mask = attention_mask.to(dtype=self.dtype)  # fp16 compatibility
            attention_mask = (1.0 - attention_mask) * torch.finfo(self.dtype).min

        # If a 2D or 3D attention mask is provided for the cross-attention
        # we need to make broadcastable to [batch_size, num_heads, seq_length, seq_length]
        if self.config.add_cross_attention and encoder_hidden_states is not None:
            encoder_batch_size, encoder_sequence_length, _ = encoder_hidden_states.size()
            encoder_hidden_shape = (encoder_batch_size, encoder_sequence_length)
            if encoder_attention_mask is None:
                encoder_attention_mask = torch.ones(encoder_hidden_shape, device=device)
            encoder_attention_mask = self.invert_attention_mask(encoder_attention_mask)
        else:
            encoder_attention_mask = None

        # Prepare head mask if needed
        # 1.0 in head_mask indicate we keep the head
        # attention_probs has shape bsz x n_heads x N x N
        # head_mask has shape n_layer x batch x n_heads x N x N
        head_mask = self.get_head_mask(head_mask, self.config.n_layer)

        if inputs_embeds is None:
            inputs_embeds = self.wte(input_ids)
        position_embeds = self.wpe(position_ids)
        hidden_states = inputs_embeds + position_embeds

        if token_type_ids is not None:
            token_type_embeds = self.wte(token_type_ids)
            hidden_states = hidden_states + token_type_embeds

        hidden_states = self.drop(hidden_states)

        output_shape = input_shape + (hidden_states.size(-1),)

        if self.gradient_checkpointing and self.training:
            if use_cache:
                logger = logging.get_logger(__name__)
                logger.warning_once(
                    "`use_cache=True` is incompatible with gradient checkpointing. Setting `use_cache=False`..."
                )
                use_cache = False

        presents = () if use_cache else None
        all_self_attentions = () if output_attentions else None
        all_cross_attentions = () if output_attentions and self.config.add_cross_attention else None
        all_hidden_states = () if output_hidden_states else None

        # split the input tensor along sequence dimension
        # [batch_size, seq_len, hidden_size] -> [batch_size, seq_len/TP_size, hidden_size]
        hidden_states = split_forward_gather_backward(
            hidden_states, dim=1, process_group=shard_config.tensor_parallel_process_group
        )

        for i, (block, layer_past) in enumerate(zip(self.h, past_key_values)):
            # Model parallel
            if self.model_parallel:
                torch.cuda.set_device(hidden_states.device)
                # Ensure layer_past is on same device as hidden_states (might not be correct)
                if layer_past is not None:
                    layer_past = tuple(past_state.to(hidden_states.device) for past_state in layer_past)
                # Ensure that attention_mask is always on the same device as hidden_states
                if attention_mask is not None:
                    attention_mask = attention_mask.to(hidden_states.device)
                if isinstance(head_mask, torch.Tensor):
                    head_mask = head_mask.to(hidden_states.device)
            if output_hidden_states:
                all_hidden_states = all_hidden_states + (hidden_states,)

            if self.gradient_checkpointing and self.training:

                def create_custom_forward(module):
                    def custom_forward(*inputs):
                        # None for past_key_value
                        return module(*inputs, use_cache, output_attentions)

                    return custom_forward

                outputs = torch.utils.checkpoint.checkpoint(
                    create_custom_forward(block),
                    hidden_states,
                    None,
                    attention_mask,
                    head_mask[i],
                    encoder_hidden_states,
                    encoder_attention_mask,
                )
            else:
                outputs = block(
                    hidden_states,
                    layer_past=layer_past,
                    attention_mask=attention_mask,
                    head_mask=head_mask[i],
                    encoder_hidden_states=encoder_hidden_states,
                    encoder_attention_mask=encoder_attention_mask,
                    use_cache=use_cache,
                    output_attentions=output_attentions,
                )

            hidden_states = outputs[0]
            if use_cache is True:
                presents = presents + (outputs[1],)

            if output_attentions:
                all_self_attentions = all_self_attentions + (outputs[2 if use_cache else 1],)
                if self.config.add_cross_attention:
                    all_cross_attentions = all_cross_attentions + (outputs[3 if use_cache else 2],)

            # Model Parallel: If it's the last layer for that device, put things on the next device
            if self.model_parallel:
                for k, v in self.device_map.items():
                    if i == v[-1] and "cuda:" + str(k) != self.last_device:
                        hidden_states = hidden_states.to("cuda:" + str(k + 1))

        # When sequence parallelism done, gather the output tensor in forward and split it in backward
        hidden_states = gather_forward_split_backward(
            hidden_states, dim=1, process_group=shard_config.tensor_parallel_process_group
        )

        hidden_states = self.ln_f(hidden_states)
        hidden_states = hidden_states.view(output_shape)
        # Add last hidden state
        if output_hidden_states:
            all_hidden_states = all_hidden_states + (hidden_states,)

        if not return_dict:
            return tuple(
                v
                for v in [hidden_states, presents, all_hidden_states, all_self_attentions, all_cross_attentions]
                if v is not None
            )

        return BaseModelOutputWithPastAndCrossAttentions(
            last_hidden_state=hidden_states,
            past_key_values=presents,
            hidden_states=all_hidden_states,
            attentions=all_self_attentions,
            cross_attentions=all_cross_attentions,
        )

    return forward


def get_lm_forward_with_dist_cross_entropy(shard_config: ShardConfig):
    from transformers import GPT2LMHeadModel

    def forward(
        self: GPT2LMHeadModel,
        input_ids: Optional[torch.LongTensor] = None,
        past_key_values: Optional[Tuple[Tuple[torch.Tensor]]] = None,
        attention_mask: Optional[torch.FloatTensor] = None,
        token_type_ids: Optional[torch.LongTensor] = None,
        position_ids: Optional[torch.LongTensor] = None,
        head_mask: Optional[torch.FloatTensor] = None,
        inputs_embeds: Optional[torch.FloatTensor] = None,
        encoder_hidden_states: Optional[torch.Tensor] = None,
        encoder_attention_mask: Optional[torch.FloatTensor] = None,
        labels: Optional[torch.LongTensor] = None,
        use_cache: Optional[bool] = None,
        output_attentions: Optional[bool] = None,
        output_hidden_states: Optional[bool] = None,
        return_dict: Optional[bool] = None,
    ) -> Union[Tuple, CausalLMOutputWithCrossAttentions]:
        r"""
        labels (`torch.LongTensor` of shape `(batch_size, sequence_length)`, *optional*):
            Labels for language modeling. Note that the labels **are shifted** inside the model, i.e. you can set
            `labels = input_ids` Indices are selected in `[-100, 0, ..., config.vocab_size]` All labels set to `-100`
            are ignored (masked), the loss is only computed for labels in `[0, ..., config.vocab_size]`
        """
        return_dict = return_dict if return_dict is not None else self.config.use_return_dict

        transformer_outputs = self.transformer(
            input_ids,
            past_key_values=past_key_values,
            attention_mask=attention_mask,
            token_type_ids=token_type_ids,
            position_ids=position_ids,
            head_mask=head_mask,
            inputs_embeds=inputs_embeds,
            encoder_hidden_states=encoder_hidden_states,
            encoder_attention_mask=encoder_attention_mask,
            use_cache=use_cache,
            output_attentions=output_attentions,
            output_hidden_states=output_hidden_states,
            return_dict=return_dict,
        )
        hidden_states = transformer_outputs[0]

<<<<<<< HEAD
=======
        # Set device for model parallelism
        if self.model_parallel:
            torch.cuda.set_device(self.transformer.first_device)
            hidden_states = hidden_states.to(self.lm_head.weight.device)

>>>>>>> c15223b5
        lm_logits = self.lm_head(hidden_states)

        loss = None
        if labels is not None:
            # move labels to correct device to enable model parallelism
            labels = labels.to(lm_logits.device)
            # Shift so that tokens < n predict n
            shift_logits = lm_logits[..., :-1, :].contiguous()
            shift_labels = labels[..., 1:].contiguous()
            # Flatten the tokens
            loss_fct = CrossEntropyLoss()
            shift_logits = shift_logits.view(-1, shift_logits.size(-1))
            shift_labels = shift_labels.view(-1)
            if shard_config.enable_tensor_parallelism:
                loss = cross_entropy_1d(
                    shift_logits, shift_labels, process_group=shard_config.tensor_parallel_process_group
                )
            else:
                loss = loss_fct(shift_logits, shift_labels)

        if not return_dict:
            output = (lm_logits,) + transformer_outputs[1:]
            return ((loss,) + output) if loss is not None else output

        return CausalLMOutputWithCrossAttentions(
            loss=loss,
            logits=lm_logits,
            past_key_values=transformer_outputs.past_key_values,
            hidden_states=transformer_outputs.hidden_states,
            attentions=transformer_outputs.attentions,
            cross_attentions=transformer_outputs.cross_attentions,
        )

    return forward<|MERGE_RESOLUTION|>--- conflicted
+++ resolved
@@ -1065,14 +1065,11 @@
         )
         hidden_states = transformer_outputs[0]
 
-<<<<<<< HEAD
-=======
         # Set device for model parallelism
         if self.model_parallel:
             torch.cuda.set_device(self.transformer.first_device)
             hidden_states = hidden_states.to(self.lm_head.weight.device)
 
->>>>>>> c15223b5
         lm_logits = self.lm_head(hidden_states)
 
         loss = None
