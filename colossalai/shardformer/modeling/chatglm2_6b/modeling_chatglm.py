--- conflicted
+++ resolved
@@ -522,12 +522,6 @@
                 self.num_attention_heads_per_partition // self.num_multi_query_groups_per_partition,
                 -1,
             )
-<<<<<<< HEAD
-            value_layer = value_layer.contiguous().view(value_layer.size()[:2] + (
-                self.num_attention_heads_per_partition,
-                self.hidden_size_per_attention_head,
-            ))
-=======
             value_layer = value_layer.contiguous().view(
                 value_layer.size()[:2]
                 + (
@@ -536,7 +530,6 @@
                 )
             )
 
->>>>>>> 079bf3cb
         # ==================================
         # core attention computation
         # ==================================
