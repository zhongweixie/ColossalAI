import math
import warnings
from typing import List, Optional, Tuple, Union

import torch
import torch.nn.functional as F
import torch.utils.checkpoint
from torch import nn
from torch.nn import BCEWithLogitsLoss, CrossEntropyLoss, MSELoss
from transformers.modeling_outputs import (
    BaseModelOutputWithPast,
    CausalLMOutputWithPast,
    SequenceClassifierOutputWithPast,
)
from transformers.models.llama.modeling_llama import (
    LlamaForCausalLM,
    LlamaForSequenceClassification,
    LlamaModel,
    apply_rotary_pos_emb,
    repeat_kv,
)
from transformers.utils import logging
from transformers.cache_utils import Cache

from colossalai.pipeline.stage_manager import PipelineStageManager
from colossalai.shardformer.layer._operation import (
    all_to_all_comm,
    gather_forward_split_backward,
    split_forward_gather_backward,
)
from colossalai.shardformer.shard import ShardConfig

from ..layer import ColoAttention, cross_entropy_1d

from transformers.models.llama.modeling_llama import _prepare_4d_causal_attention_mask, _prepare_4d_causal_attention_mask_for_sdpa


class LlamaPipelineForwards:
    """
    This class serves as a micro library for forward function substitution of Llama models
    under pipeline setting.
    """

    @staticmethod
    def llama_model_forward(
        self: LlamaModel,
        input_ids: torch.LongTensor = None,
        attention_mask: Optional[torch.Tensor] = None,
        position_ids: Optional[torch.LongTensor] = None,
        past_key_values: Optional[List[torch.FloatTensor]] = None,
        inputs_embeds: Optional[torch.FloatTensor] = None,
        use_cache: Optional[bool] = None,
        output_attentions: Optional[bool] = None,
        output_hidden_states: Optional[bool] = None,
        return_dict: Optional[bool] = None,
        stage_manager: Optional[PipelineStageManager] = None,
        hidden_states: Optional[torch.FloatTensor] = None,
        stage_index: Optional[List[int]] = None,
        shard_config: ShardConfig = None,
    ):
        logger = logging.get_logger(__name__)

        output_attentions = output_attentions if output_attentions is not None else self.config.output_attentions
        output_hidden_states = (
            output_hidden_states if output_hidden_states is not None else self.config.output_hidden_states
        )
        use_cache = use_cache if use_cache is not None else self.config.use_cache

        return_dict = return_dict if return_dict is not None else self.config.use_return_dict

        # retrieve input_ids and inputs_embeds
        if stage_manager.is_first_stage():
            if input_ids is not None and inputs_embeds is not None:
                raise ValueError("You cannot specify both input_ids and inputs_embeds at the same time")
            elif input_ids is not None:
                batch_size, seq_length = input_ids.shape[:2]
            elif inputs_embeds is not None:
                batch_size, seq_length, _ = inputs_embeds.shape[:2]
            else:
                raise ValueError("You have to specify either input_ids or inputs_embeds")
            device = input_ids.device if input_ids is not None else inputs_embeds.device
            if inputs_embeds is None:
                inputs_embeds = self.embed_tokens(input_ids)
            hidden_states = inputs_embeds
        else:
            input_shape = hidden_states.shape[:-1]
            batch_size, seq_length = input_shape
            device = hidden_states.device

        seq_length_with_past = seq_length
        past_key_values_length = 0

        # TODO(jianghai): left the recording kv-value tensors as () or None type, this feature may be added in the future.
        if output_attentions:
            logger.warning_once("output_attentions=True is not supported for pipeline models at the moment.")
            output_attentions = False
        if output_hidden_states:
            logger.warning_once("output_hidden_states=True is not supported for pipeline models at the moment.")
            output_hidden_states = False
        if use_cache:
            logger.warning_once("use_cache=True is not supported for pipeline models at the moment.")
            use_cache = False

        if past_key_values is not None:
            past_key_values_length = past_key_values[0][0].shape[2]
            seq_length_with_past = seq_length_with_past + past_key_values_length

        if position_ids is None:
            position_ids = torch.arange(
                past_key_values_length, seq_length + past_key_values_length, dtype=torch.long, device=device
            )
<<<<<<< HEAD
            position_ids = position_ids.unsqueeze(0)
            
        if self._use_flash_attention_2:
            # 2d mask is passed through the layers
            attention_mask = attention_mask if (attention_mask is not None and 0 in attention_mask) else None
        elif self._use_sdpa and not output_attentions:
            # output_attentions=True can not be supported when using SDPA, and we fall back on
            # the manual implementation that requires a 4D causal mask in all cases.
            attention_mask = _prepare_4d_causal_attention_mask_for_sdpa(
                attention_mask,
                (batch_size, seq_length),
                inputs_embeds,
                past_key_values_length,
            )
        else:
            # 4d mask is passed through the layers
            attention_mask = _prepare_4d_causal_attention_mask(
                attention_mask, (batch_size, seq_length), hidden_states, past_key_values_length
            )
=======
            position_ids = position_ids.unsqueeze(0).view(-1, seq_length)
        else:
            position_ids = position_ids.view(-1, seq_length).long()

        # embed positions, for the first stage, hidden_states is the input embeddings,
        # for the other stages, hidden_states is the output of the previous stage
        if shard_config.enable_flash_attention:
            # in this case, attention_mask is a dict rather than a tensor
            mask_shape = (batch_size, 1, seq_length_with_past, seq_length_with_past)
            attention_mask = ColoAttention.prepare_attn_kwargs(
                mask_shape, hidden_states.dtype, hidden_states.device, q_padding_mask=attention_mask, is_causal=True
            )
        else:
            if attention_mask is None:
                attention_mask = torch.ones(
                    (batch_size, seq_length_with_past), dtype=torch.bool, device=hidden_states.device
                )
            if LATEST_VERSION:
                attention_mask = _prepare_4d_causal_attention_mask(
                    attention_mask, (batch_size, seq_length), hidden_states, past_key_values_length
                )
            else:
                attention_mask = self._prepare_decoder_attention_mask(
                    attention_mask, (batch_size, seq_length), hidden_states, past_key_values_length
                )
>>>>>>> 641b1ee7

        if self.gradient_checkpointing and self.training:
            if use_cache:
                logger.warning_once(
                    "`use_cache=True` is incompatible with gradient checkpointing. Setting `use_cache=False`..."
                )
                use_cache = False

        # decoder layers
        all_hidden_states = () if output_hidden_states else None
        all_self_attns = () if output_attentions else None
        next_decoder_cache = None

        start_idx, end_idx = stage_index[0], stage_index[1]
        num_ckpt_layers = 0
        if self.gradient_checkpointing and self.training:
            num_ckpt_layers = end_idx - start_idx
            # TODO: We can replace `gradient_checkpointing_enable` fn and initialize a gradient_checkpointing (List[bool]) for each layer
            if shard_config.gradient_checkpoint_config is not None:
                num_ckpt_layers = shard_config.gradient_checkpoint_config.get_num_ckpt_layers(
                    stage=stage_manager.stage,
                    num_layers=end_idx - start_idx,
                    model_chunk_id=stage_manager.model_chunk_id if stage_manager.is_interleave else 0,
                )
            assert num_ckpt_layers <= end_idx - start_idx

        for idx, decoder_layer in enumerate(self.layers[start_idx:end_idx], start=start_idx):
            if output_hidden_states:
                all_hidden_states += (hidden_states,)

<<<<<<< HEAD
            if self.gradient_checkpointing and self.training:
=======
            past_key_value = past_key_values[idx] if past_key_values is not None else None

            if idx - start_idx < num_ckpt_layers:
>>>>>>> 641b1ee7

                layer_outputs = self._gradient_checkpointing_func(
                    decoder_layer.__call__,
                    hidden_states,
                    attention_mask,
                    position_ids,
                    past_key_values,
                    output_attentions,
                    use_cache,
                )
            else:
                layer_outputs = decoder_layer(
                    hidden_states,
                    attention_mask=attention_mask,
                    position_ids=position_ids,
                    past_key_value=past_key_values,
                    output_attentions=output_attentions,
                    use_cache=use_cache,
                )

            hidden_states = layer_outputs[0]

            if use_cache:
                next_decoder_cache = layer_outputs[2 if output_attentions else 1]
            if output_attentions:
                all_self_attns += (layer_outputs[1],)

        if stage_manager.is_last_stage():
            hidden_states = self.norm(hidden_states)

        # add hidden states from the last decoder layer
        if output_hidden_states:
            all_hidden_states += (hidden_states,)
        next_cache = next_decoder_cache if use_cache else None
        if stage_manager.is_last_stage():
            if not return_dict:
                return tuple(v for v in [hidden_states, next_cache, all_hidden_states, all_self_attns] if v is not None)
            return BaseModelOutputWithPast(
                last_hidden_state=hidden_states,
                past_key_values=next_cache,
                hidden_states=all_hidden_states,
                attentions=all_self_attns,
            )
        # always return dict for imediate stage
        return {"hidden_states": hidden_states}

    @staticmethod
    def llama_for_causal_lm_forward(
        self: LlamaForCausalLM,
        input_ids: torch.LongTensor = None,
        attention_mask: Optional[torch.Tensor] = None,
        position_ids: Optional[torch.LongTensor] = None,
        past_key_values: Optional[List[torch.FloatTensor]] = None,
        inputs_embeds: Optional[torch.FloatTensor] = None,
        labels: Optional[torch.LongTensor] = None,
        use_cache: Optional[bool] = None,
        output_attentions: Optional[bool] = None,
        output_hidden_states: Optional[bool] = None,
        return_dict: Optional[bool] = None,
        stage_manager: Optional[PipelineStageManager] = None,
        hidden_states: Optional[torch.FloatTensor] = None,
        stage_index: Optional[List[int]] = None,
        shard_config: ShardConfig = None,
    ):
        r"""
        Args:
            labels (`torch.LongTensor` of shape `(batch_size, sequence_length)`, *optional*):
                Labels for computing the masked language modeling loss. Indices should either be in `[0, ...,
                config.vocab_size]` or -100 (see `input_ids` docstring). Tokens with indices set to `-100` are ignored
                (masked), the loss is only computed for the tokens with labels in `[0, ..., config.vocab_size]`.

        Returns:

        Example:

        ```python
        >>> from transformers import AutoTokenizer, LlamaForCausalLM

        >>> model = LlamaForCausalLM.from_pretrained(PATH_TO_CONVERTED_WEIGHTS)
        >>> tokenizer = AutoTokenizer.from_pretrained(PATH_TO_CONVERTED_TOKENIZER)

        >>> prompt = "Hey, are you conscious? Can you talk to me?"
        >>> inputs = tokenizer(prompt, return_tensors="pt")

        >>> # Generate
        >>> generate_ids = model.generate(inputs.input_ids, max_length=30)
        >>> tokenizer.batch_decode(generate_ids, skip_special_tokens=True, clean_up_tokenization_spaces=False)[0]
        "Hey, are you conscious? Can you talk to me?\nI'm not conscious, but I can talk to you."
        ```"""
        logger = logging.get_logger(__name__)
        output_attentions = output_attentions if output_attentions is not None else self.config.output_attentions
        output_hidden_states = (
            output_hidden_states if output_hidden_states is not None else self.config.output_hidden_states
        )
        return_dict = return_dict if return_dict is not None else self.config.use_return_dict

        # TODO(jianghai): left the recording kv-value tensors as () or None type, this feature may be added in the future.
        if output_attentions:
            logger.warning_once("output_attentions=True is not supported for pipeline models at the moment.")
            output_attentions = False
        if output_hidden_states:
            logger.warning_once("output_hidden_states=True is not supported for pipeline models at the moment.")
            output_hidden_states = False

        # decoder outputs consists of (dec_features, layer_state, dec_hidden, dec_attn)
        outputs = LlamaPipelineForwards.llama_model_forward(
            self.model,
            input_ids=input_ids,
            attention_mask=attention_mask,
            position_ids=position_ids,
            past_key_values=past_key_values,
            inputs_embeds=inputs_embeds,
            use_cache=use_cache,
            output_attentions=output_attentions,
            output_hidden_states=output_hidden_states,
            return_dict=return_dict,
            stage_manager=stage_manager,
            hidden_states=hidden_states,
            stage_index=stage_index,
            shard_config=shard_config,
        )
        past_key_values = None

        if stage_manager.is_last_stage():
            hidden_states = outputs[0]
            logits = self.lm_head(hidden_states)
            loss = None
            if labels is not None:
                # Shift so that tokens < n predict n
                shift_logits = logits[..., :-1, :].contiguous()
                shift_labels = labels[..., 1:].contiguous()
                # Flatten the tokens
                loss_fct = CrossEntropyLoss()
                shift_labels = shift_labels.view(-1)
                # Enable model parallelism
                shift_labels = shift_labels.to(shift_logits.device)
                if shard_config.enable_tensor_parallelism and shard_config.parallel_output:
                    new_vocab_size = logits.shape[-1]
                    shift_logits = shift_logits.view(-1, new_vocab_size)
                    loss = cross_entropy_1d(
                        shift_logits, shift_labels, process_group=shard_config.tensor_parallel_process_group
                    )
                else:
                    shift_logits = shift_logits.view(-1, self.config.vocab_size)
                    loss = loss_fct(shift_logits, shift_labels)

            if not return_dict:
                output = (logits,) + outputs[1:]
                return (loss,) + output if loss is not None else output

            return CausalLMOutputWithPast(
                loss=loss,
                logits=logits,
                past_key_values=outputs.past_key_values,
                hidden_states=outputs.hidden_states,
                attentions=outputs.attentions,
            )
        else:
            hidden_states = outputs.get("hidden_states")
            return {"hidden_states": hidden_states}

    @staticmethod
    def llama_for_sequence_classification_forward(
        self: LlamaForSequenceClassification,
        input_ids: torch.LongTensor = None,
        attention_mask: Optional[torch.Tensor] = None,
        position_ids: Optional[torch.LongTensor] = None,
        past_key_values: Optional[List[torch.FloatTensor]] = None,
        inputs_embeds: Optional[torch.FloatTensor] = None,
        labels: Optional[torch.LongTensor] = None,
        use_cache: Optional[bool] = None,
        output_attentions: Optional[bool] = None,
        output_hidden_states: Optional[bool] = None,
        return_dict: Optional[bool] = None,
        stage_manager: Optional[PipelineStageManager] = None,
        hidden_states: Optional[torch.FloatTensor] = None,
        stage_index: Optional[List[int]] = None,
        shard_config: ShardConfig = None,
    ):
        r"""
        labels (`torch.LongTensor` of shape `(batch_size,)`, *optional*):
            Labels for computing the sequence classification/regression loss. Indices should be in `[0, ...,
            config.num_labels - 1]`. If `config.num_labels == 1` a regression loss is computed (Mean-Square loss), If
            `config.num_labels > 1` a classification loss is computed (Cross-Entropy).
        """
        logger = logging.get_logger(__name__)

        return_dict = return_dict if return_dict is not None else self.config.use_return_dict
        # TODO(jianghai): left the recording kv-value tensors as () or None type, this feature may be added in the future.
        if output_attentions:
            logger.warning_once("output_attentions=True is not supported for pipeline models at the moment.")
            output_attentions = False
        if output_hidden_states:
            logger.warning_once("output_hidden_states=True is not supported for pipeline models at the moment.")
            output_hidden_states = False

        transformer_outputs = LlamaPipelineForwards.llama_model_forward(
            self.model,
            input_ids,
            attention_mask=attention_mask,
            position_ids=position_ids,
            past_key_values=past_key_values,
            inputs_embeds=inputs_embeds,
            use_cache=use_cache,
            output_attentions=output_attentions,
            output_hidden_states=output_hidden_states,
            return_dict=return_dict,
            stage_manager=stage_manager,
            hidden_states=hidden_states,
            stage_index=stage_index,
            shard_config=shard_config,
        )

        if input_ids is not None:
            batch_size = input_ids.shape[0]
        elif inputs_embeds is not None:
            batch_size = inputs_embeds.shape[0]
        else:
            batch_size = hidden_states.shape[0]

        if stage_manager.is_last_stage():
            hidden_states = transformer_outputs[0]
            logits = self.score(hidden_states)

            if self.config.pad_token_id is None and batch_size != 1:
                raise ValueError("Cannot handle batch sizes > 1 if no padding token is defined.")
            if self.config.pad_token_id is None:
                sequence_lengths = -1
            else:
                if input_ids is not None:
                    sequence_lengths = (torch.ne(input_ids, self.config.pad_token_id).sum(-1) - 1).to(logits.device)
                else:
                    sequence_lengths = -1

            pooled_logits = logits[torch.arange(batch_size, device=logits.device), sequence_lengths]

            loss = None
            if labels is not None:
                labels = labels.to(logits.device)
                if self.config.problem_type is None:
                    if self.num_labels == 1:
                        self.config.problem_type = "regression"
                    elif self.num_labels > 1 and (labels.dtype == torch.long or labels.dtype == torch.int):
                        self.config.problem_type = "single_label_classification"
                    else:
                        self.config.problem_type = "multi_label_classification"

                if self.config.problem_type == "regression":
                    loss_fct = MSELoss()
                    if self.num_labels == 1:
                        loss = loss_fct(pooled_logits.squeeze(), labels.squeeze())
                    else:
                        loss = loss_fct(pooled_logits, labels)
                elif self.config.problem_type == "single_label_classification":
                    loss_fct = CrossEntropyLoss()
                    loss = loss_fct(pooled_logits.view(-1, self.num_labels), labels.view(-1))
                elif self.config.problem_type == "multi_label_classification":
                    loss_fct = BCEWithLogitsLoss()
                    loss = loss_fct(pooled_logits, labels)
            if not return_dict:
                output = (pooled_logits,) + transformer_outputs[1:]
                return ((loss,) + output) if loss is not None else output

            return SequenceClassifierOutputWithPast(
                loss=loss,
                logits=pooled_logits,
                past_key_values=transformer_outputs.past_key_values,
                hidden_states=transformer_outputs.hidden_states,
                attentions=transformer_outputs.attentions,
            )

        else:
            hidden_states = transformer_outputs.get("hidden_states")
            return {"hidden_states": hidden_states}


def get_llama_flash_attention_forward(shard_config, sp_mode, sp_group, sp_size):
    from transformers.models.llama.modeling_llama import LlamaAttention, apply_rotary_pos_emb

    llama_version = 2
    try:
        from transformers.models.llama.modeling_llama import repeat_kv
    except:
        warnings.warn("using llamav1, llamav1 hasn't repeat_kv function")
        llama_version = 1

    def forward(
        self: LlamaAttention,
        hidden_states: torch.Tensor,
        attention_mask: Optional[dict] = None,
        position_ids: Optional[torch.LongTensor] = None,
        past_key_value: Optional[Cache] = None,
        output_attentions: bool = False,
        use_cache: bool = False,
        **kwargs,
    ) -> Tuple[torch.Tensor, Optional[torch.Tensor], Optional[Tuple[torch.Tensor]]]:
        if "padding_mask" in kwargs:
            warnings.warn(
                "Passing `padding_mask` is deprecated and will be removed in v4.37. Please make sure use `attention_mask` instead.`"
            )
        bsz, q_len, _ = hidden_states.size()

        if sp_mode in ["split_gather", "ring"]:
            q_len *= sp_size
        assert q_len % 4 == 0, "Flash Attention Error: The sequence length should be a multiple of 4."

        query_states = self.q_proj(hidden_states)
        key_states = self.k_proj(hidden_states)
        value_states = self.v_proj(hidden_states)

        # sp: all-to-all comminucation when introducing sequence parallel
        if sp_mode == "all_to_all":
            query_states = all_to_all_comm(query_states, sp_group)
            key_states = all_to_all_comm(key_states, sp_group)
            value_states = all_to_all_comm(value_states, sp_group)
            bsz, q_len, _ = query_states.size()

        query_states = query_states.view(bsz, q_len, self.num_heads, self.head_dim).transpose(1, 2)
        key_states = key_states.view(bsz, q_len, self.num_key_value_heads, self.head_dim).transpose(1, 2)
        value_states = value_states.view(bsz, q_len, self.num_key_value_heads, self.head_dim).transpose(1, 2)

        kv_seq_len = key_states.shape[-2]
        if past_key_value is not None:
<<<<<<< HEAD
            if self.layer_idx is None:
                raise ValueError(
                    f"The cache structure has changed since version v4.36. If you are using {self.__class__.__name__} "
                    "for auto-regressive decoding with k/v caching, please make sure to initialize the attention class "
                    "with a layer index."        
                )        
            kv_seq_len += past_key_value.get_usable_length(kv_seq_len, self.layer_idx)

=======
            kv_seq_len += past_key_value[0].shape[-2]
>>>>>>> 641b1ee7
        cos, sin = self.rotary_emb(value_states, seq_len=kv_seq_len)
        query_states, key_states = apply_rotary_pos_emb(query_states, key_states, cos, sin, position_ids)

        if past_key_value is not None:
            cache_kwargs = {"sin": sin, "cos": cos}  # Specific to RoPE models
            key_states, value_states = past_key_value.update(key_states, value_states, self.layer_idx, cache_kwargs)

        key_states = repeat_kv(key_states, self.num_key_value_groups)
        value_states = repeat_kv(value_states, self.num_key_value_groups)

        assert isinstance(attention_mask, dict), "Flash Attention Error: attention_mask should be a dict."
        attn_output = ColoAttention.attention(query_states, key_states, value_states, **attention_mask)
        attn_output = attn_output.transpose(1, 2).contiguous()
        attn_output = attn_output.reshape(bsz, q_len, self.hidden_size)

        # sp: all-to-all comminucation when introducing sequence parallel
        if sp_mode == "all_to_all":
            attn_output = all_to_all_comm(attn_output, sp_group, scatter_dim=1, gather_dim=2)
        attn_output = self.o_proj(attn_output)

        return attn_output, None, past_key_value

    return forward


def get_llama_model_forward_for_flash_attn(shard_config: ShardConfig):
    logger = logging.get_logger(__name__)
    assert shard_config.enable_flash_attention, "Flash Attention is not enabled."

    def forward(
        self: LlamaModel,
        input_ids: torch.LongTensor = None,
        attention_mask: Optional[torch.Tensor] = None,
        position_ids: Optional[torch.LongTensor] = None,
        past_key_values: Optional[List[torch.FloatTensor]] = None,
        inputs_embeds: Optional[torch.FloatTensor] = None,
        use_cache: Optional[bool] = None,
        output_attentions: Optional[bool] = None,
        output_hidden_states: Optional[bool] = None,
        return_dict: Optional[bool] = None,
    ) -> Union[Tuple, BaseModelOutputWithPast]:
        output_attentions = output_attentions if output_attentions is not None else self.config.output_attentions
        output_hidden_states = (
            output_hidden_states if output_hidden_states is not None else self.config.output_hidden_states
        )
        use_cache = use_cache if use_cache is not None else self.config.use_cache

        return_dict = return_dict if return_dict is not None else self.config.use_return_dict

        # retrieve input_ids and inputs_embeds
        if input_ids is not None and inputs_embeds is not None:
            raise ValueError("You cannot specify both decoder_input_ids and decoder_inputs_embeds at the same time")
        elif input_ids is not None:
            batch_size, seq_length = input_ids.shape
        elif inputs_embeds is not None:
            batch_size, seq_length, _ = inputs_embeds.shape
        else:
            raise ValueError("You have to specify either decoder_input_ids or decoder_inputs_embeds")

        seq_length_with_past = seq_length
        past_key_values_length = 0

        if past_key_values is not None:
            past_key_values_length = past_key_values[0][0].shape[2]
            seq_length_with_past = seq_length_with_past + past_key_values_length

        if position_ids is None:
            device = input_ids.device if input_ids is not None else inputs_embeds.device
            position_ids = torch.arange(
                past_key_values_length, seq_length + past_key_values_length, dtype=torch.long, device=device
            )
            position_ids = position_ids.unsqueeze(0).view(-1, seq_length)
        else:
            position_ids = position_ids.view(-1, seq_length).long()

        if inputs_embeds is None:
            inputs_embeds = self.embed_tokens(input_ids)
        # embed positions
        hidden_states = inputs_embeds

        # in this case, attention_mask is a dict rather than a tensor
        mask_shape = (batch_size, 1, seq_length_with_past, seq_length_with_past)
        attention_mask = ColoAttention.prepare_attn_kwargs(
            mask_shape, hidden_states.dtype, hidden_states.device, q_padding_mask=attention_mask, is_causal=True
        )

        if self.gradient_checkpointing and self.training:
            if use_cache:
                logger.warning_once(
                    "`use_cache=True` is incompatible with gradient checkpointing. Setting `use_cache=False`..."
                )
                use_cache = False

        # decoder layers
        all_hidden_states = () if output_hidden_states else None
        all_self_attns = () if output_attentions else None
        next_decoder_cache = () if use_cache else None

        for idx, decoder_layer in enumerate(self.layers):
            if output_hidden_states:
                all_hidden_states += (hidden_states,)

            past_key_value = past_key_values[idx] if past_key_values is not None else None

            if self.gradient_checkpointing and self.training:

                def create_custom_forward(module):
                    def custom_forward(*inputs):
                        # None for past_key_value
                        return module(*inputs, past_key_value, output_attentions)

                    return custom_forward

                layer_outputs = torch.utils.checkpoint.checkpoint(
                    create_custom_forward(decoder_layer),
                    hidden_states,
                    attention_mask,
                    position_ids,
                )
            else:
                layer_outputs = decoder_layer(
                    hidden_states,
                    attention_mask=attention_mask,
                    position_ids=position_ids,
                    past_key_value=past_key_value,
                    output_attentions=output_attentions,
                    use_cache=use_cache,
                )

            hidden_states = layer_outputs[0]

            if use_cache:
                next_decoder_cache += (layer_outputs[2 if output_attentions else 1],)

            if output_attentions:
                all_self_attns += (layer_outputs[1],)

        hidden_states = self.norm(hidden_states)

        # add hidden states from the last decoder layer
        if output_hidden_states:
            all_hidden_states += (hidden_states,)

        next_cache = next_decoder_cache if use_cache else None
        if not return_dict:
            return tuple(v for v in [hidden_states, next_cache, all_hidden_states, all_self_attns] if v is not None)
        return BaseModelOutputWithPast(
            last_hidden_state=hidden_states,
            past_key_values=next_cache,
            hidden_states=all_hidden_states,
            attentions=all_self_attns,
        )

    return forward


def get_lm_forward_with_dist_cross_entropy(shard_config: ShardConfig):
    from transformers import LlamaForCausalLM

    def forward(
        self: LlamaForCausalLM,
        input_ids: torch.LongTensor = None,
        attention_mask: Optional[torch.Tensor] = None,
        position_ids: Optional[torch.LongTensor] = None,
        past_key_values: Optional[List[torch.FloatTensor]] = None,
        inputs_embeds: Optional[torch.FloatTensor] = None,
        labels: Optional[torch.LongTensor] = None,
        use_cache: Optional[bool] = None,
        output_attentions: Optional[bool] = None,
        output_hidden_states: Optional[bool] = None,
        return_dict: Optional[bool] = None,
    ) -> Union[Tuple, CausalLMOutputWithPast]:
        r"""
        Args:
            labels (`torch.LongTensor` of shape `(batch_size, sequence_length)`, *optional*):
                Labels for computing the masked language modeling loss. Indices should either be in `[0, ...,
                config.vocab_size]` or -100 (see `input_ids` docstring). Tokens with indices set to `-100` are ignored
                (masked), the loss is only computed for the tokens with labels in `[0, ..., config.vocab_size]`.

        Returns:

        Example:

        ```python
        >>> from transformers import AutoTokenizer, LlamaForCausalLM

        >>> model = LlamaForCausalLM.from_pretrained(PATH_TO_CONVERTED_WEIGHTS)
        >>> tokenizer = AutoTokenizer.from_pretrained(PATH_TO_CONVERTED_TOKENIZER)

        >>> prompt = "Hey, are you conscious? Can you talk to me?"
        >>> inputs = tokenizer(prompt, return_tensors="pt")

        >>> # Generate
        >>> generate_ids = model.generate(inputs.input_ids, max_length=30)
        >>> tokenizer.batch_decode(generate_ids, skip_special_tokens=True, clean_up_tokenization_spaces=False)[0]
        "Hey, are you conscious? Can you talk to me?\nI'm not conscious, but I can talk to you."
        ```"""

        output_attentions = output_attentions if output_attentions is not None else self.config.output_attentions
        output_hidden_states = (
            output_hidden_states if output_hidden_states is not None else self.config.output_hidden_states
        )
        return_dict = return_dict if return_dict is not None else self.config.use_return_dict

        # decoder outputs consists of (dec_features, layer_state, dec_hidden, dec_attn)
        outputs = self.model(
            input_ids=input_ids,
            attention_mask=attention_mask,
            position_ids=position_ids,
            past_key_values=past_key_values,
            inputs_embeds=inputs_embeds,
            use_cache=use_cache,
            output_attentions=output_attentions,
            output_hidden_states=output_hidden_states,
            return_dict=return_dict,
        )

        hidden_states = outputs[0]
        if self.config.pretraining_tp > 1:
            lm_head_slices = self.lm_head.weight.split(self.vocab_size // self.config.pretraining_tp, dim=0)
            logits = [F.linear(hidden_states, lm_head_slices[i]) for i in range(self.config.pretraining_tp)]
            logits = torch.cat(logits, dim=-1)
        else:
            logits = self.lm_head(hidden_states)
        logits = logits.float()

        loss = None
        if labels is not None:
            # Shift so that tokens < n predict n
            shift_logits = logits[..., :-1, :].contiguous()
            shift_labels = labels[..., 1:].contiguous()
            shift_labels = shift_labels.view(-1)
            # Enable model parallelism
            shift_labels = shift_labels.to(shift_logits.device)

            new_vocab_size = logits.shape[-1]
            shift_logits = shift_logits.view(-1, new_vocab_size)
            loss = cross_entropy_1d(
                shift_logits, shift_labels, process_group=shard_config.tensor_parallel_process_group
            )

        if not return_dict:
            output = (logits,) + outputs[1:]
            return (loss,) + output if loss is not None else output

        return CausalLMOutputWithPast(
            loss=loss,
            logits=logits,
            past_key_values=outputs.past_key_values,
            hidden_states=outputs.hidden_states,
            attentions=outputs.attentions,
        )

    return forward


def get_llama_seq_parallel_attention_forward(sp_mode, sp_size, sp_group):
    def forward(
        self,
        hidden_states: torch.Tensor,
        attention_mask: Optional[torch.Tensor] = None,
        position_ids: Optional[torch.LongTensor] = None,
        past_key_value: Optional[Tuple[torch.Tensor]] = None,
        output_attentions: bool = False,
        use_cache: bool = False,
    ) -> Tuple[torch.Tensor, Optional[torch.Tensor], Optional[Tuple[torch.Tensor]]]:
        bsz, q_len, _ = hidden_states.size()
        # sp: modify sp_len when sequence parallel mode is ring
        if sp_mode in ["split_gather", "ring"]:
            q_len *= sp_size
        if self.config.pretraining_tp > 1:
            key_value_slicing = (self.num_key_value_heads * self.head_dim) // self.config.pretraining_tp
            query_slices = self.q_proj.weight.split(
                (self.num_heads * self.head_dim) // self.config.pretraining_tp, dim=0
            )
            key_slices = self.k_proj.weight.split(key_value_slicing, dim=0)
            value_slices = self.v_proj.weight.split(key_value_slicing, dim=0)

            query_states = [F.linear(hidden_states, query_slices[i]) for i in range(self.config.pretraining_tp)]
            query_states = torch.cat(query_states, dim=-1)

            key_states = [F.linear(hidden_states, key_slices[i]) for i in range(self.config.pretraining_tp)]
            key_states = torch.cat(key_states, dim=-1)

            value_states = [F.linear(hidden_states, value_slices[i]) for i in range(self.config.pretraining_tp)]
            value_states = torch.cat(value_states, dim=-1)

        else:
            query_states = self.q_proj(hidden_states)
            key_states = self.k_proj(hidden_states)
            value_states = self.v_proj(hidden_states)

        # sp: all-to-all comminucation when introducing sequence parallel
        if sp_mode == "all_to_all":
            query_states = all_to_all_comm(query_states, sp_group)
            key_states = all_to_all_comm(key_states, sp_group)
            value_states = all_to_all_comm(value_states, sp_group)
            bsz, q_len, _ = query_states.size()

        query_states = query_states.view(bsz, q_len, self.num_heads, self.head_dim).transpose(1, 2)
        key_states = key_states.view(bsz, q_len, self.num_key_value_heads, self.head_dim).transpose(1, 2)
        value_states = value_states.view(bsz, q_len, self.num_key_value_heads, self.head_dim).transpose(1, 2)

        kv_seq_len = key_states.shape[-2]
        if past_key_value is not None:
            kv_seq_len += past_key_value[0].shape[-2]
        cos, sin = self.rotary_emb(value_states, seq_len=kv_seq_len)
        query_states, key_states = apply_rotary_pos_emb(query_states, key_states, cos, sin, position_ids)

        if past_key_value is not None:
            # reuse k, v, self_attention
            key_states = torch.cat([past_key_value[0], key_states], dim=2)
            value_states = torch.cat([past_key_value[1], value_states], dim=2)

        past_key_value = (key_states, value_states) if use_cache else None

        # repeat k/v heads if n_kv_heads < n_heads
        key_states = repeat_kv(key_states, self.num_key_value_groups)
        value_states = repeat_kv(value_states, self.num_key_value_groups)

        attn_weights = torch.matmul(query_states, key_states.transpose(2, 3)) / math.sqrt(self.head_dim)

        if attn_weights.size() != (bsz, self.num_heads, q_len, kv_seq_len):
            raise ValueError(
                f"Attention weights should be of size {(bsz, self.num_heads, q_len, kv_seq_len)}, but is"
                f" {attn_weights.size()}"
            )

        if attention_mask is not None:
            if attention_mask.size() != (bsz, 1, q_len, kv_seq_len):
                raise ValueError(
                    f"Attention mask should be of size {(bsz, 1, q_len, kv_seq_len)}, but is {attention_mask.size()}"
                )
            attn_weights = attn_weights + attention_mask

        # upcast attention to fp32
        attn_weights = nn.functional.softmax(attn_weights, dim=-1, dtype=torch.float32).to(query_states.dtype)
        attn_output = torch.matmul(attn_weights, value_states)

        if attn_output.size() != (bsz, self.num_heads, q_len, self.head_dim):
            raise ValueError(
                f"`attn_output` should be of size {(bsz, self.num_heads, q_len, self.head_dim)}, but is"
                f" {attn_output.size()}"
            )

        attn_output = attn_output.transpose(1, 2).contiguous()
        # sp: all-to-all comminucation when introducing sequence parallel
        if sp_mode == "all_to_all":
            attn_output = attn_output.reshape(bsz, q_len, self.num_heads * self.head_dim)
            attn_output = all_to_all_comm(attn_output, sp_group, scatter_dim=1, gather_dim=2)
        else:
            attn_output = attn_output.reshape(bsz, q_len, self.hidden_size)

        if self.config.pretraining_tp > 1:
            attn_output = attn_output.split(self.hidden_size // self.config.pretraining_tp, dim=2)
            o_proj_slices = self.o_proj.weight.split(self.hidden_size // self.config.pretraining_tp, dim=1)
            attn_output = sum([F.linear(attn_output[i], o_proj_slices[i]) for i in range(self.config.pretraining_tp)])
        else:
            attn_output = self.o_proj(attn_output)

        if not output_attentions:
            attn_weights = None
        return attn_output, attn_weights, past_key_value

    return forward


def get_llama_seq_parallel_model_forward(sp_mode, sp_size, sp_group):
    logger = logging.get_logger(__name__)

    def forward(
        self,
        input_ids: torch.LongTensor = None,
        attention_mask: Optional[torch.Tensor] = None,
        position_ids: Optional[torch.LongTensor] = None,
        past_key_values: Optional[List[torch.FloatTensor]] = None,
        inputs_embeds: Optional[torch.FloatTensor] = None,
        use_cache: Optional[bool] = None,
        output_attentions: Optional[bool] = None,
        output_hidden_states: Optional[bool] = None,
        return_dict: Optional[bool] = None,
    ) -> Union[Tuple, BaseModelOutputWithPast]:
        output_attentions = output_attentions if output_attentions is not None else self.config.output_attentions
        output_hidden_states = (
            output_hidden_states if output_hidden_states is not None else self.config.output_hidden_states
        )
        use_cache = use_cache if use_cache is not None else self.config.use_cache

        return_dict = return_dict if return_dict is not None else self.config.use_return_dict

        # retrieve input_ids and inputs_embeds
        if input_ids is not None and inputs_embeds is not None:
            raise ValueError("You cannot specify both decoder_input_ids and decoder_inputs_embeds at the same time")
        elif input_ids is not None:
            batch_size, seq_length = input_ids.shape
        elif inputs_embeds is not None:
            batch_size, seq_length, _ = inputs_embeds.shape
        else:
            raise ValueError("You have to specify either decoder_input_ids or decoder_inputs_embeds")

        seq_length_with_past = seq_length
        past_key_values_length = 0

        if past_key_values is not None:
            past_key_values_length = past_key_values[0][0].shape[2]
            # modify past_key_values_length when using sequence parallel
            past_key_values_length *= sp_size
            seq_length_with_past = seq_length_with_past + past_key_values_length

        if position_ids is None:
            device = input_ids.device if input_ids is not None else inputs_embeds.device
            position_ids = torch.arange(
                past_key_values_length, seq_length + past_key_values_length, dtype=torch.long, device=device
            )
            position_ids = position_ids.unsqueeze(0).view(-1, seq_length)
        else:
            position_ids = position_ids.view(-1, seq_length).long()

        if inputs_embeds is None:
            inputs_embeds = self.embed_tokens(input_ids)

        if sp_mode in ["ring", "split_gather"]:
            inputs_embeds = split_forward_gather_backward(inputs_embeds, 1, sp_group)
        elif sp_mode == "all_to_all":
            inputs_embeds = split_forward_gather_backward(inputs_embeds, 1, sp_group, 1 / sp_size)

        if attention_mask is None:
            attention_mask = torch.ones(
                (batch_size, seq_length_with_past), dtype=torch.bool, device=inputs_embeds.device
            )

        attention_mask = self._prepare_decoder_attention_mask(
            attention_mask, attention_mask.shape, inputs_embeds, past_key_values_length
        )

        hidden_states = inputs_embeds

        if (self.gradient_checkpointing or sp_mode in ["ring", "all_to_all"]) and self.training:
            if use_cache:
                logger.warning_once(
                    "`use_cache=True` is incompatible with gradient checkpointing. Setting `use_cache=False`..."
                )
                use_cache = False

        # decoder layers
        all_hidden_states = () if output_hidden_states else None
        all_self_attns = () if output_attentions else None
        next_decoder_cache = () if use_cache else None

        for idx, decoder_layer in enumerate(self.layers):
            if output_hidden_states:
                all_hidden_states += (hidden_states,)

            past_key_value = past_key_values[idx] if past_key_values is not None else None

            if (self.gradient_checkpointing or sp_mode in ["ring", "all_to_all"]) and self.training:

                def create_custom_forward(module):
                    def custom_forward(*inputs):
                        # None for past_key_value
                        return module(*inputs, past_key_value, output_attentions)

                    return custom_forward

                layer_outputs = torch.utils.checkpoint.checkpoint(
                    create_custom_forward(decoder_layer),
                    hidden_states,
                    attention_mask,
                    position_ids,
                )

            else:
                layer_outputs = decoder_layer(
                    hidden_states,
                    attention_mask=attention_mask,
                    position_ids=position_ids,
                    past_key_value=past_key_value,
                    output_attentions=output_attentions,
                    use_cache=use_cache,
                )

            hidden_states = layer_outputs[0]

            if use_cache:
                next_decoder_cache += (layer_outputs[2 if output_attentions else 1],)

            if output_attentions:
                all_self_attns += (layer_outputs[1],)

        hidden_states = self.norm(hidden_states)

        if sp_mode == "ring" or sp_mode == "split_gather":
            hidden_states = gather_forward_split_backward(hidden_states, 1, sp_group)
        elif sp_mode == "all_to_all":
            hidden_states = gather_forward_split_backward(hidden_states, 1, sp_group, grad_scale=sp_size)

        # add hidden states from the last decoder layer
        if output_hidden_states:
            all_hidden_states += (hidden_states,)

        next_cache = next_decoder_cache if use_cache else None
        if not return_dict:
            return tuple(v for v in [hidden_states, next_cache, all_hidden_states, all_self_attns] if v is not None)

        return BaseModelOutputWithPast(
            last_hidden_state=hidden_states,
            past_key_values=next_cache,
            hidden_states=all_hidden_states,
            attentions=all_self_attns,
        )

    return forward<|MERGE_RESOLUTION|>--- conflicted
+++ resolved
@@ -109,30 +109,7 @@
             position_ids = torch.arange(
                 past_key_values_length, seq_length + past_key_values_length, dtype=torch.long, device=device
             )
-<<<<<<< HEAD
             position_ids = position_ids.unsqueeze(0)
-            
-        if self._use_flash_attention_2:
-            # 2d mask is passed through the layers
-            attention_mask = attention_mask if (attention_mask is not None and 0 in attention_mask) else None
-        elif self._use_sdpa and not output_attentions:
-            # output_attentions=True can not be supported when using SDPA, and we fall back on
-            # the manual implementation that requires a 4D causal mask in all cases.
-            attention_mask = _prepare_4d_causal_attention_mask_for_sdpa(
-                attention_mask,
-                (batch_size, seq_length),
-                inputs_embeds,
-                past_key_values_length,
-            )
-        else:
-            # 4d mask is passed through the layers
-            attention_mask = _prepare_4d_causal_attention_mask(
-                attention_mask, (batch_size, seq_length), hidden_states, past_key_values_length
-            )
-=======
-            position_ids = position_ids.unsqueeze(0).view(-1, seq_length)
-        else:
-            position_ids = position_ids.view(-1, seq_length).long()
 
         # embed positions, for the first stage, hidden_states is the input embeddings,
         # for the other stages, hidden_states is the output of the previous stage
@@ -143,19 +120,23 @@
                 mask_shape, hidden_states.dtype, hidden_states.device, q_padding_mask=attention_mask, is_causal=True
             )
         else:
-            if attention_mask is None:
-                attention_mask = torch.ones(
-                    (batch_size, seq_length_with_past), dtype=torch.bool, device=hidden_states.device
-                )
-            if LATEST_VERSION:
-                attention_mask = _prepare_4d_causal_attention_mask(
-                    attention_mask, (batch_size, seq_length), hidden_states, past_key_values_length
-                )
-            else:
-                attention_mask = self._prepare_decoder_attention_mask(
-                    attention_mask, (batch_size, seq_length), hidden_states, past_key_values_length
-                )
->>>>>>> 641b1ee7
+            if self._use_flash_attention_2:
+              # 2d mask is passed through the layers
+              attention_mask = attention_mask if (attention_mask is not None and 0 in attention_mask) else None
+          elif self._use_sdpa and not output_attentions:
+              # output_attentions=True can not be supported when using SDPA, and we fall back on
+              # the manual implementation that requires a 4D causal mask in all cases.
+              attention_mask = _prepare_4d_causal_attention_mask_for_sdpa(
+                  attention_mask,
+                  (batch_size, seq_length),
+                  inputs_embeds,
+                  past_key_values_length,
+              )
+          else:
+              # 4d mask is passed through the layers
+              attention_mask = _prepare_4d_causal_attention_mask(
+                  attention_mask, (batch_size, seq_length), hidden_states, past_key_values_length
+              )
 
         if self.gradient_checkpointing and self.training:
             if use_cache:
@@ -186,14 +167,7 @@
             if output_hidden_states:
                 all_hidden_states += (hidden_states,)
 
-<<<<<<< HEAD
-            if self.gradient_checkpointing and self.training:
-=======
-            past_key_value = past_key_values[idx] if past_key_values is not None else None
-
             if idx - start_idx < num_ckpt_layers:
->>>>>>> 641b1ee7
-
                 layer_outputs = self._gradient_checkpointing_func(
                     decoder_layer.__call__,
                     hidden_states,
@@ -516,7 +490,6 @@
 
         kv_seq_len = key_states.shape[-2]
         if past_key_value is not None:
-<<<<<<< HEAD
             if self.layer_idx is None:
                 raise ValueError(
                     f"The cache structure has changed since version v4.36. If you are using {self.__class__.__name__} "
@@ -525,9 +498,6 @@
                 )        
             kv_seq_len += past_key_value.get_usable_length(kv_seq_len, self.layer_idx)
 
-=======
-            kv_seq_len += past_key_value[0].shape[-2]
->>>>>>> 641b1ee7
         cos, sin = self.rotary_emb(value_states, seq_len=kv_seq_len)
         query_states, key_states = apply_rotary_pos_emb(query_states, key_states, cos, sin, position_ids)
 
