--- conflicted
+++ resolved
@@ -148,16 +148,11 @@
                 replace_layer_cls = policy_layer.replace_layer
                 ignore = policy_layer.ignore
                 reversed = policy_layer.reversed
-<<<<<<< HEAD
                 n_cast = policy_layer.n_cast
                 if policy_layer.__class__.__name__ == 'Dropout_Layer':
                     dropout_p_attr = policy_layer.p
-                # if policy_layer.__class__.__name__ == "Col_Layer":
-                #     gather_output = policy_layer.gather_output
-=======
                 if policy_layer.__class__.__name__ == "Col_Layer":
                     gather_output = policy_layer.gather_output and self.shard_config.gather_output
->>>>>>> 158b6cc2
 
                 if weight_attr is not None:
                     if hasattr_(org_layer, weight_attr):
