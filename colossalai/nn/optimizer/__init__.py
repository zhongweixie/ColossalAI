<<<<<<< HEAD
from galore_torch import GaLoreAdafactor, GaLoreAdamW

=======
from .adafactor import Adafactor
>>>>>>> 375e1b94
from .came import CAME
from .cpu_adam import CPUAdam
from .distributed_adafactor import DistributedAdaFactor
from .distributed_came import DistributedCAME
from .distributed_galore import DistGaloreAwamW8bit
from .distributed_lamb import DistributedLamb
from .fused_adam import FusedAdam
from .fused_lamb import FusedLAMB
from .fused_sgd import FusedSGD
from .galore import GaLoreAdamW8bit
from .hybrid_adam import HybridAdam
from .lamb import Lamb
from .lars import Lars

__all__ = [
    "FusedLAMB",
    "FusedAdam",
    "FusedSGD",
    "Lamb",
    "Lars",
    "CPUAdam",
    "HybridAdam",
    "DistributedLamb",
    "DistGaloreAwamW8bit",
    "GaLoreAdamW",
    "GaLoreAdafactor",
    "GaLoreAdamW8bit",
    "CAME",
    "DistributedCAME",
    "Adafactor",
    "DistributedAdaFactor",
]<|MERGE_RESOLUTION|>--- conflicted
+++ resolved
@@ -1,9 +1,4 @@
-<<<<<<< HEAD
 from galore_torch import GaLoreAdafactor, GaLoreAdamW
-
-=======
-from .adafactor import Adafactor
->>>>>>> 375e1b94
 from .came import CAME
 from .cpu_adam import CPUAdam
 from .distributed_adafactor import DistributedAdaFactor
