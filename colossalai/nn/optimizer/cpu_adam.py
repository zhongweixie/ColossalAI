import torch
import math


class CPUAdam(torch.optim.Optimizer):
    optimizer_id = 0

    def __init__(self,
                 model_params,
                 lr=1e-3,
                 bias_correction=True,
                 betas=(0.9, 0.999),
                 eps=1e-8,
                 weight_decay=0,
                 adamw_mode=True,
                 loss_scale=-1,
                 simd_log=False):
<<<<<<< HEAD

=======
        """
        An implementation equivalent to `torch.optim.Adam`.
        The difference is that model_params are sharded parameters belonging to a ShardedModelV2 instance.
        The sharded param of model_params can resident on both CPU and CUDA.
        """
>>>>>>> 237d08e7
        default_args = dict(lr=lr, betas=betas, eps=eps, weight_decay=weight_decay, bias_correction=bias_correction)
        super(CPUAdam, self).__init__(model_params, default_args)
        self.opt_id = CPUAdam.optimizer_id
        CPUAdam.optimizer_id = CPUAdam.optimizer_id + 1
        self.adam_w_mode = adamw_mode
        self.loss_scale = loss_scale
        try:
            import cpu_adam
        except ImportError:
            raise ImportError('Please install colossalai from source code to use CPUAdam')
        self.cpu_adam_op = cpu_adam
        self.cpu_adam_op.create_adam(self.opt_id, lr, betas[0], betas[1], eps, weight_decay, adamw_mode, simd_log)

    def __del__(self):
        if self.cpu_adam_op:
            self.cpu_adam_op.destroy_adam(self.opt_id)

    def torch_adam_update(self,
                          data,
                          grad,
                          exp_avg,
                          exp_avg_sq,
                          lr,
                          beta1,
                          beta2,
                          eps,
                          weight_decay,
                          bias_correction1,
                          bias_correction2,
                          loss_scale,
                          use_adamw=False):
        if loss_scale is not None:
            grad.div_(loss_scale)

        if weight_decay != 0:
            if use_adamw:
                data.mul_(1 - lr * weight_decay)
            else:
                grad = grad.add(data, alpha=weight_decay)

        # Decay the first and second moment running average coefficient
        exp_avg.mul_(beta1).add_(grad, alpha=1 - beta1)
        exp_avg_sq.mul_(beta2).addcmul_(grad, grad, value=1 - beta2)

        # TODO(jiaruifang) dose not support amsgrad
        denom = (exp_avg_sq.sqrt() / math.sqrt(bias_correction2)).add_(eps)

        step_size = lr / bias_correction1

        data.addcdiv_(exp_avg, denom, value=-step_size)

    @torch.no_grad()
    def step(self, closure=None):
        loss = None
        if closure is not None:
            with torch.enable_grad():
                loss = closure()

        for _, group in enumerate(self.param_groups):
            for _, p in enumerate(group['params']):

                if p.grad is None:
                    continue

                state = self.state[p]

                target_device = p.device
                if len(state) == 0:
                    state['step'] = 0

                    # gradient momentums
<<<<<<< HEAD
                    state['exp_avg'] = torch.zeros_like(p.data, dtype=torch.float, device=device)
                    # gradient variances
                    state['exp_avg_sq'] = torch.zeros_like(p.data, dtype=torch.float, device=device)
                    # memory_format=torch.preserve_format)
=======
                    state['exp_avg'] = torch.zeros_like(p.data, dtype=torch.float, device=target_device)
                    # gradient variances
                    state['exp_avg_sq'] = torch.zeros_like(p.data, dtype=torch.float, device=target_device)
>>>>>>> 237d08e7

                state['step'] += 1
                beta1, beta2 = group['betas']

<<<<<<< HEAD
                self.cpu_adam_op.adam_update(self.opt_id, state['step'], group['lr'], beta1, beta2, group['eps'],
                                             group['weight_decay'], group['bias_correction'], p.data, p.grad.data,
                                             state['exp_avg'], state['exp_avg_sq'], self.loss_scale)
=======
                if target_device.type == 'cpu':
                    assert state['exp_avg'].device.type == 'cpu', "exp_avg should stay on cpu"
                    assert state['exp_avg_sq'].device.type == 'cpu', "exp_avg should stay on cpu"
                    self.cpu_adam_op.adam_update(self.opt_id, state['step'], group['lr'], beta1, beta2, group['eps'],
                                                 group['weight_decay'], group['bias_correction'], p.data, p.grad.data,
                                                 state['exp_avg'], state['exp_avg_sq'], self.loss_scale)
                elif target_device.type == 'cuda':
                    # FIXME() prepare grad on cuda
                    if p.grad.device.type == 'cpu':
                        p.grad = p.grad.to(target_device)

                    assert state['exp_avg'].device.type == 'cuda', "exp_avg should stay on cuda"
                    assert state['exp_avg_sq'].device.type == 'cuda', "exp_avg should stay on cuda"

                    bias_correction1 = 1 - beta1**state['step']
                    bias_correction2 = 1 - beta2**state['step']

                    # adam on cuda
                    self.torch_adam_update(p.data, p.grad.data, state['exp_avg'], state['exp_avg_sq'], group['lr'],
                                           beta1, beta2, group['eps'], group['weight_decay'], bias_correction1,
                                           bias_correction2, self.loss_scale)
                else:
                    raise RuntimeError
>>>>>>> 237d08e7
        return loss<|MERGE_RESOLUTION|>--- conflicted
+++ resolved
@@ -15,15 +15,12 @@
                  adamw_mode=True,
                  loss_scale=-1,
                  simd_log=False):
-<<<<<<< HEAD
-
-=======
         """
         An implementation equivalent to `torch.optim.Adam`.
         The difference is that model_params are sharded parameters belonging to a ShardedModelV2 instance.
         The sharded param of model_params can resident on both CPU and CUDA.
         """
->>>>>>> 237d08e7
+
         default_args = dict(lr=lr, betas=betas, eps=eps, weight_decay=weight_decay, bias_correction=bias_correction)
         super(CPUAdam, self).__init__(model_params, default_args)
         self.opt_id = CPUAdam.optimizer_id
@@ -95,25 +92,13 @@
                     state['step'] = 0
 
                     # gradient momentums
-<<<<<<< HEAD
-                    state['exp_avg'] = torch.zeros_like(p.data, dtype=torch.float, device=device)
-                    # gradient variances
-                    state['exp_avg_sq'] = torch.zeros_like(p.data, dtype=torch.float, device=device)
-                    # memory_format=torch.preserve_format)
-=======
                     state['exp_avg'] = torch.zeros_like(p.data, dtype=torch.float, device=target_device)
                     # gradient variances
                     state['exp_avg_sq'] = torch.zeros_like(p.data, dtype=torch.float, device=target_device)
->>>>>>> 237d08e7
 
                 state['step'] += 1
                 beta1, beta2 = group['betas']
 
-<<<<<<< HEAD
-                self.cpu_adam_op.adam_update(self.opt_id, state['step'], group['lr'], beta1, beta2, group['eps'],
-                                             group['weight_decay'], group['bias_correction'], p.data, p.grad.data,
-                                             state['exp_avg'], state['exp_avg_sq'], self.loss_scale)
-=======
                 if target_device.type == 'cpu':
                     assert state['exp_avg'].device.type == 'cpu', "exp_avg should stay on cpu"
                     assert state['exp_avg_sq'].device.type == 'cpu', "exp_avg should stay on cpu"
@@ -137,5 +122,4 @@
                                            bias_correction2, self.loss_scale)
                 else:
                     raise RuntimeError
->>>>>>> 237d08e7
         return loss