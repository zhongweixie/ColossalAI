import math
from typing import Optional

import torch

<<<<<<< HEAD
from op_builder import CPUAdamBuilder
from colossalai.registry import OPTIMIZERS
=======
from colossalai.kernel.op_builder import CPUAdamBuilder
>>>>>>> 9c2feb2f

from .nvme_optimizer import NVMeOptimizer


class CPUAdam(NVMeOptimizer):
    """Implements Adam algorithm.

    Supports parameters updating on both GPU and CPU, depending on the device of parameters.
    But the parameters and gradients should on the same device:
      * Parameters on CPU and gradients on CPU is allowed.
      * Parameters on GPU and gradients on GPU is allowed.
      * Parameters on GPU and gradients on CPU is **not** allowed.

    `CPUAdam` requires CUDA extensions which can be built during installation or runtime.

    This version of CPU Adam accelerates parameters updating on CPU with SIMD.
    Support of AVX2 or AVX512 is required.

    The GPU part is implemented in an naive way.

    CPU Adam also supports the hybrid precision calculation, eg. fp32 parameters and fp16 gradients.

    :class:`colossalai.nn.optimizer.CPUAdam` may be used as a drop-in replacement for ``torch.optim.AdamW``,
    or ``torch.optim.Adam`` with ``adamw_mode=False``

    Adam was been proposed in `Adam: A Method for Stochastic Optimization`_.

    Arguments:
        model_params (iterable): iterable of parameters of dicts defining
            parameter groups.
        lr (float, optional): learning rate. (default: 1e-3)
        betas (Tuple[float, float], optional): coefficients used for computing
            running averages of gradient and its square. (default: (0.9, 0.999))
        eps (float, optional): term added to the denominator to improve
            numerical stability. (default: 1e-8)
        weight_decay (float, optional): weight decay (L2 penalty) (default: 0)
        amsgrad (boolean, optional): whether to use the AMSGrad variant of this
            algorithm from the paper `On the Convergence of Adam and Beyond`_
            (default: False) NOT SUPPORTED yet in CPUAdam!
        adamw_mode (boolean, optional): Apply L2 regularization or weight decay
            True for decoupled weight decay(also known as AdamW) (default: True)
        simd_log (boolean, optional): whether to show if you are using SIMD to
            accelerate. (default: False)
        nvme_offload_fraction (float, optional): Fraction of optimizer states to be offloaded to NVMe. Defaults to 0.0.
        nvme_offload_dir (Optional[str], optional): Directory to save NVMe offload files.
            If it's ``None``, a random temporary directory will be used. Defaults to None.

    .. _Adam\: A Method for Stochastic Optimization:
        https://arxiv.org/abs/1412.6980
    .. _On the Convergence of Adam and Beyond:
        https://openreview.net/forum?id=ryQu7f-RZ
    """

    # Number of fp32 shards for per parameter
    # Param weight, grad, momentum and variance
    num_fp32_shards_per_param = 4

    def __init__(self,
                 model_params,
                 lr=1e-3,
                 bias_correction=True,
                 betas=(0.9, 0.999),
                 eps=1e-8,
                 weight_decay=0,
                 adamw_mode=True,
                 nvme_offload_fraction: float = 0.0,
                 nvme_offload_dir: Optional[str] = None):

        default_args = dict(lr=lr, betas=betas, eps=eps, weight_decay=weight_decay, bias_correction=bias_correction)
        super(CPUAdam, self).__init__(model_params, default_args, nvme_offload_fraction, nvme_offload_dir)
        self.adamw_mode = adamw_mode
        cpu_adam = CPUAdamBuilder().load()
        self.cpu_adam_op = cpu_adam.CPUAdamOptimizer(lr, betas[0], betas[1], eps, weight_decay, adamw_mode)

    def torch_adam_update(self,
                          data,
                          grad,
                          exp_avg,
                          exp_avg_sq,
                          lr,
                          beta1,
                          beta2,
                          eps,
                          weight_decay,
                          bias_correction1,
                          bias_correction2,
                          use_adamw=False):
        grad = grad.to(data.dtype)

        if weight_decay != 0:
            if use_adamw:
                data.mul_(1 - lr * weight_decay)
            else:
                grad = grad.add(data, alpha=weight_decay)

        # Decay the first and second moment running average coefficient
        exp_avg.mul_(beta1).add_(grad, alpha=1 - beta1)
        exp_avg_sq.mul_(beta2).addcmul_(grad, grad, value=1 - beta2)

        # TODO(jiaruifang) dose not support amsgrad
        denom = (exp_avg_sq.sqrt() / math.sqrt(bias_correction2)).add_(eps)

        step_size = lr / bias_correction1

        data.addcdiv_(exp_avg, denom, value=-step_size)

    @torch.no_grad()
    def step(self, closure=None, div_scale: float = -1):
        loss = None
        if closure is not None:
            with torch.enable_grad():
                loss = closure()

        self._pre_step('exp_avg', 'exp_avg_sq')
        for _, group in enumerate(self.param_groups):
            for _, p in enumerate(group['params']):

                if p.grad is None:
                    continue

                state = self.state[p]

                target_device = p.device
                if len(state) == 0:
                    state['step'] = 0

                    # FIXME(ver217): CPU adam kernel only supports fp32 states now
                    assert p.dtype is torch.float, "CPUAdam only support fp32 parameters"
                    # gradient momentums
                    state['exp_avg'] = torch.zeros_like(p, device=target_device)
                    # gradient variances
                    state['exp_avg_sq'] = torch.zeros_like(p, device=target_device)
                    self._post_state_init(p)

                state['step'] += 1
                beta1, beta2 = group['betas']

                if target_device.type == 'cpu':
                    assert p.data.numel() == p.grad.data.numel(), "parameter and gradient should have the same size"
                    assert state['exp_avg'].device.type == 'cpu', "exp_avg should stay on cpu"
                    assert state['exp_avg_sq'].device.type == 'cpu', "exp_avg should stay on cpu"
                    self._pre_update(p, 'exp_avg', 'exp_avg_sq')
                    if p.grad.dtype is torch.bfloat16:
                        # cpu adam kernel does not support bf16 now
                        bias_correction1 = 1 - beta1**state['step']
                        bias_correction2 = 1 - beta2**state['step']
                        self.torch_adam_update(p.data, p.grad.data, state['exp_avg'], state['exp_avg_sq'], group['lr'],
                                               beta1, beta2, group['eps'], group['weight_decay'], bias_correction1,
                                               bias_correction2, self.adamw_mode)
                    else:
                        self.cpu_adam_op.step(state['step'], group['lr'], beta1, beta2, group['eps'],
                                              group['weight_decay'], group['bias_correction'], p.data, p.grad.data,
                                              state['exp_avg'], state['exp_avg_sq'], div_scale)
                    self._post_update(p, 'exp_avg', 'exp_avg_sq')
                elif target_device.type == 'cuda':
                    assert div_scale == -1, "div_scale should remain default"
                    assert state['exp_avg'].device.type == 'cuda', "exp_avg should stay on cuda"
                    assert state['exp_avg_sq'].device.type == 'cuda', "exp_avg should stay on cuda"

                    bias_correction1 = 1 - beta1**state['step']
                    bias_correction2 = 1 - beta2**state['step']

                    # adam on cuda
                    self.torch_adam_update(p.data, p.grad.data, state['exp_avg'], state['exp_avg_sq'], group['lr'],
                                           beta1, beta2, group['eps'], group['weight_decay'], bias_correction1,
                                           bias_correction2, self.adamw_mode)
                else:
                    raise RuntimeError
        self._post_step()
        return loss<|MERGE_RESOLUTION|>--- conflicted
+++ resolved
@@ -3,12 +3,7 @@
 
 import torch
 
-<<<<<<< HEAD
-from op_builder import CPUAdamBuilder
-from colossalai.registry import OPTIMIZERS
-=======
 from colossalai.kernel.op_builder import CPUAdamBuilder
->>>>>>> 9c2feb2f
 
 from .nvme_optimizer import NVMeOptimizer
 
