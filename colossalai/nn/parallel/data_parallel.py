--- conflicted
+++ resolved
@@ -230,7 +230,7 @@
             assert isinstance(p, ColoParameter)
 
             if getattr(p, '_ddp_to_ignore', False):
-<<<<<<< HEAD
+
                 if self.precision_type == torch.bfloat16:
                     p.data = p.bfloat16()
                 elif self.precision_type == torch.float16:
@@ -239,24 +239,15 @@
 
             dp_world_size = p.process_group.dp_world_size()
             fp32_data = p.float().data
+            
             if self.precision_type == torch.bfloat16:
                 p.data = p.bfloat16()
                 self.chunk_manager.append_tensor(p, 'bf16_param', dp_world_size, pin_memory)
             elif self.precision_type == torch.float16:
                 p.data = p.half()
                 self.chunk_manager.append_tensor(p, 'fp16_param', dp_world_size, pin_memory)
+            
             fp32_p = ColoTensor(fp32_data, spec=ColoTensorSpec(p.process_group))
-=======
-                p.data = p.data.half()
-                continue
-
-            fp32_data = p.data.float()
-            fp32_p = ColoTensor(fp32_data, spec=ColoTensorSpec(p.process_group))
-            p.data = p.data.half()
-
-            dp_world_size = p.process_group.dp_world_size()
-            self.chunk_manager.append_tensor(p, 'fp16_param', dp_world_size, pin_memory)
->>>>>>> e8d8eda5
             self.chunk_manager.append_tensor(fp32_p, 'fp32_param', dp_world_size, pin_memory)
             self.fp32_params.append(fp32_p)
             self.grads_device[p] = self.gemini_manager.default_device
