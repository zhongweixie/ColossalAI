import torch
import itertools
import torch.distributed as dist
from functools import partial
from colossalai.zero.utils.zero_hook_v2 import ZeROHookV2
from colossalai.tensor.param_op_hook import ParamOpHookManager
from colossalai.gemini.gemini_mgr import GeminiManager
from typing import Dict, Iterable, List, Optional, Set
from colossalai.logging import get_dist_logger
from collections import OrderedDict
from colossalai.tensor.colo_parameter import ColoParameter, ColoTensor, ColoTensorSpec
from colossalai.tensor import ProcessGroup as ColoProcessGroup
from .reducer import Reducer

from colossalai.gemini.chunk import TensorState, Chunk, ChunkManager
from colossalai.nn.parallel.utils import get_temp_total_chunk_on_cuda

try:
    from torch.nn.modules.module import _EXTRA_STATE_KEY_SUFFIX, _IncompatibleKeys
except ImportError:
    _EXTRA_STATE_KEY_SUFFIX = '_extra_state'


def free_storage(data: torch.Tensor) -> None:
    """Free underlying storage of a Tensor."""
    if data.storage().size() > 0:
        # Since we're modifying the Tensor's Storage directly, make sure the Tensor
        # is the sole occupant of the Storage.
        assert data.storage_offset() == 0
        data.storage().resize_(0)


def _cast_float(args, dtype: torch.dtype):
    if isinstance(args, torch.Tensor) and torch.is_floating_point(args):
        args = args.to(dtype)
    elif isinstance(args, (list, tuple)):
        args = type(args)(_cast_float(t, dtype) for t in args)
    elif isinstance(args, dict):
        args = {k: _cast_float(v, dtype) for k, v in args.items()}
    return args


class ColoDDP(torch.nn.Module):
    """Distributed data parallel for ColoTensor. Nested ColoDDP is not supported now.

    Example:
        >>> from colossalai.core import global_context as gpc
        >>> from colossalai.context import ParallelMode
        >>> model = torch.nn.Linear(20, 1)
        >>> pg = ProcessGroup(tp_degree = world_size//2)
        >>> model = ColoDDP(model, pg)
        >>> logits = model(x)
        >>> loss = criterion(logits, labels)
        >>> model.backward(loss)

    Args:
        module (torch.nn.Module): Module to apply DDP.
        process_group (Optional[dist.ProcessGroup], optional): The process group which DDP uses.
            If it's None, the default data parallel group will be used. Defaults to None.
    """

    def __init__(self,
                 module: torch.nn.Module,
                 process_group: ColoProcessGroup,
                 bucket_cap_mb: int = 25,
                 rebuild_bucket: bool = True) -> None:
        assert not isinstance(module, ColoDDP)
        super().__init__()
        self.module = module
        self.comm_stream: torch.cuda.Stream = torch.cuda.Stream()
        assert process_group

        self.process_group = process_group
        self.dp_world_size = self.process_group.dp_world_size()

        self.reducer = Reducer(bucket_cap_mb)
        self.rebuild_bucket = rebuild_bucket
        for p in module.parameters():
            if getattr(p, '_ddp_to_ignore', False):
                continue
            if p.requires_grad:
                p.register_hook(partial(self.grad_handle, p))

    def parameters(self, recurse: bool = True):
        return self.module.parameters(recurse)

    def named_parameters(self, prefix: str = '', recurse: bool = True):
        return self.module.named_parameters(prefix, recurse)

    def named_buffers(self, prefix: str = '', recurse: bool = True):
        return self.module.named_buffers(prefix, recurse)

    def named_children(self):
        return self.module.named_children()

    def named_modules(self,
                      memo: Optional[Set[torch.nn.Module]] = None,
                      prefix: str = '',
                      remove_duplicate: bool = True):
        return self.module.named_modules(memo, prefix, remove_duplicate)

    def forward(self, *args, **kwargs):
        self.module.zero_grad(set_to_none=True)
        return self.module(*args, **kwargs)

    def backward(self, loss: torch.Tensor):
        loss.backward()
        with torch.cuda.stream(self.comm_stream):
            self.reducer.flush()
        torch.cuda.current_stream().wait_stream(self.comm_stream)
        if self.rebuild_bucket:
            self.reducer.free()
        for p in self.module.parameters():
            if getattr(p, '_ddp_to_ignore', False):
                continue
            if p.grad.device.type != "cpu":
                p.grad = p._saved_grad

    def grad_handle(self, p, grad):
        if grad.device.type != "cpu":
            empty_grad = torch.empty_like(grad)
            free_storage(empty_grad)
            if self.dp_world_size > 1:
                grad = grad / self.dp_world_size
                self.comm_stream.wait_stream(torch.cuda.current_stream())
                with torch.cuda.stream(self.comm_stream):
                    self.reducer.all_reduce_async(grad,
                                                  group=self.process_group.dp_process_group(),
                                                  callback_fn=partial(self._save_grad, p))
                grad.record_stream(self.comm_stream)
            else:
                ColoDDP._save_grad(p, grad)
            return empty_grad

        else:
            # TODO(jiaruifang) fixme
            self.process_group.set_cpu_groups()
            dist.all_reduce(grad, group=self.process_group.cpu_dp_process_group())
            return grad

    @staticmethod
    def _save_grad(p, grad):
        if hasattr(p, '_saved_grad'):
            p._saved_grad.add_(grad)
        else:
            p._saved_grad = grad

    def zero_grad(self, set_to_none: bool = False) -> None:
        self.module.zero_grad(set_to_none=True)
        for p in self.module.parameters():
            if getattr(p, '_saved_grad', None) is not None:
                if set_to_none:
                    p._saved_grad = None
                else:
                    if p._saved_grad.grad_fn is not None:
                        p._saved_grad.detach_()
                    else:
                        p._saved_grad.requires_grad_(False)
                    p._saved_grad.zero_()

    @staticmethod
    def set_params_to_ignore(params_to_ignore: Iterable[torch.Tensor]) -> None:
        """Sets parameters to be ignored by DDP.
        This method must be called before initializing ColoDDP.

        Example:
            >>> params_to_ignore = []
            >>> for p in module.parameters():
            >>>     if should_ignore(p):
            >>>         params_to_ignore.append(p)
            >>> ColoDDP.set_params_to_ignore(params_to_ignore)
            >>> module = ColoDDP(module)

        Args:
            params_to_ignore (Iterable[torch.Tensor]): A list of parameters to be ignored.
        """
        for p in params_to_ignore:
            p._ddp_to_ignore = True

    def state_dict(self, destination=None, prefix='', keep_vars=False):
        return self.module.state_dict(destination=destination, prefix=prefix, keep_vars=keep_vars)

    def load_state_dict(self, state_dict: 'OrderedDict[str, torch.Tensor]', strict: bool = True):
        return self.module.load_state_dict(state_dict, strict)


class ZeroDDP(ColoDDP):
    """ZeRO-DP for ColoTensor. Nested ZeroDDP is not supported now.
    We can configure chunk and gemini via ChunkManager and GeminiManager respectively.
    For more details, see the API reference of ``ChunkManager`` and ``GeminiManager``.

    Example:
        >>> model = torch.nn.Linear(20, 1)
        >>> placement_policy = 'cuda'
        >>> chunk_size = ChunkManager.search_chunk_size(model, search_range, n_grids) if use_chunk else None
        >>> chunk_manager = ChunkManager(chunk_size, enable_distributed_storage=use_zero, init_device=GeminiManager.get_default_device(placement_policy))
        >>> gemini_manager = GeminiManager(placement_policy, chunk_manager)
        >>> model = ZeroDDP(model, gemini_manager)
        >>> logits = model(x)
        >>> loss = criterion(logits, labels)
        >>> model.backward(loss)

    Args:
        module (torch.nn.Module): Module to apply ZeRO-DP.
        gemini_manager (GeminiManager): Manages the chunk manager and heterogeneous momery space.
            For more details, see the API reference of ``GeminiManager``.
        force_outputs_fp32 (bool): If set to True, outputs will be fp32. Otherwise, outputs will be fp16.  Defaults to False.
    """

    def __init__(self,
                 module: torch.nn.Module,
                 gemini_manager: GeminiManager,
<<<<<<< HEAD
                 force_outputs_fp32: bool = False,
                 use_bf16: bool = False
                 ) -> None:
        super().__init__(module, process_group=gemini_manager.chunk_manager.process_group)
=======
                 pin_memory: bool = False,
                 force_outputs_fp32: bool = False) -> None:
        super().__init__(module, process_group=ColoProcessGroup())
>>>>>>> 21962e15
        self.gemini_manager = gemini_manager
        self.chunk_manager: ChunkManager = gemini_manager.chunk_manager
        self.force_outputs_fp32 = force_outputs_fp32
        self.use_bf16 = use_bf16
        self.param_op_hook = ZeROHookV2(gemini_manager)
        self.fp32_params: List[ColoTensor] = []
        self.overflow_counter = 0
        self.grads_device: Dict[torch.Tensor, torch.device] = {}
<<<<<<< HEAD
        # change here
        if self.use_bf16:
            self.chunk_manager.create_group('bf16_param', force_data_on_cuda=True)
        else:
            self.chunk_manager.create_group('fp16_param', force_data_on_cuda=True)
        # end here
        self.chunk_manager.create_group('fp32_param')
        # TODO: get param order and filter unused params
        for p in module.parameters():
            # change here
=======

        # TODO: get param order and filter unused params
        for p in module.parameters():
            assert isinstance(p, ColoParameter)
>>>>>>> 21962e15
            if getattr(p, '_ddp_to_ignore', False):
                if self.use_bf16:
                    p.data = p.bfloat16()
                else:
                    p.data = p.half()
                continue
<<<<<<< HEAD
            fp32_p = p.float().detach()
            
            if self.use_bf16:
                p.data = p.bfloat16()
                self.chunk_manager.append_tensor(p, 'bf16_param')
            else:
                p.data = p.half()
                self.chunk_manager.append_tensor(p, 'fp16_param')
            # end here
            self.chunk_manager.append_tensor(fp32_p, 'fp32_param')
=======

            dp_world_size = p.process_group.dp_world_size()
            fp32_data = p.float().data
            p.data = p.half()
            fp32_p = ColoTensor(fp32_data, spec=ColoTensorSpec(p.process_group))
            self.chunk_manager.append_tensor(p, 'fp16_param', dp_world_size, pin_memory)
            self.chunk_manager.append_tensor(fp32_p, 'fp32_param', dp_world_size, pin_memory)
>>>>>>> 21962e15
            self.fp32_params.append(fp32_p)
            self.grads_device[p] = self.gemini_manager.default_device
        self.chunk_manager.close_all_groups()
        self._cast_buffers()

        params_list = [p for p in module.parameters() if not getattr(p, '_ddp_to_ignore', False)]
        for p, fp32_p in zip(params_list, self.fp32_params):
            chunk_16 = self.chunk_manager.get_chunk(p)
            chunk_32 = self.chunk_manager.get_chunk(fp32_p)
            chunk_32.init_pair(chunk_16)

        self._logger = get_dist_logger()

    def forward(self, *args, **kwargs):
        # change here
        if self.use_bf16:
            args, kwargs = _cast_float(args, torch.bfloat16), _cast_float(kwargs, torch.bfloat16)
        else:
            args, kwargs = _cast_float(args, torch.half), _cast_float(kwargs, torch.half)
        # end here
        self.module.zero_grad(set_to_none=True)
        self.gemini_manager.pre_iter()
        with ParamOpHookManager.use_hooks(self.param_op_hook):
            outputs = self.module(*args, **kwargs)
        self.chunk_manager.exec_lazy_release()
        if self.force_outputs_fp32:
            return _cast_float(outputs, torch.float)
        return outputs

    def _setup_grads_ptr(self):
        for p in self.module.parameters():
            if getattr(p, '_ddp_to_ignore', False):
                continue
            p.grad = None

    def _post_backward(self):
        self.chunk_manager.exec_lazy_release()
        self._setup_grads_ptr()
        self._logger.debug(
            f'comp cuda demand time: {self.gemini_manager._comp_cuda_demand_time}, layout time: {self.gemini_manager._layout_time}, evict time: {self.gemini_manager._evict_time}, CPU->CUDA vol: {self.gemini_manager._h2d_volume}B, CUDA->CPU vol: {self.gemini_manager._d2h_volume}'
        )
        self.gemini_manager.post_iter()

    def backward(self, loss: torch.Tensor):
        with self.param_op_hook.switch_to_backward(), ParamOpHookManager.use_hooks(self.param_op_hook):
            loss.backward()
        self._post_backward()

    def backward_by_grad(self, tensor, grad):
        with self.param_op_hook.switch_to_backward(), ParamOpHookManager.use_hooks(self.param_op_hook):
            torch.autograd.backward(tensor, grad)
        self._post_backward()

    def grad_handle(self, p, grad):
        empty_grad = torch.empty_like(grad)
        free_storage(empty_grad)
        with torch._C.DisableTorchFunction():
            self.chunk_manager.trans_tensor_state(p, TensorState.READY_FOR_REDUCE)
            chunk = self.chunk_manager.get_chunk(p)
            chunk.copy_tensor_to_chunk_slice(p, grad)
            reduced = self.chunk_manager.reduce_chunk(chunk)
            if reduced:
                if chunk.is_gathered:
                    chunk.chunk_total.div_(chunk.pg_size)
                else:
                    chunk.cuda_shard.div_(chunk.pg_size)
                self.overflow_counter += chunk.has_inf_or_nan
                self.chunk_manager.move_chunk(chunk, self.grads_device[p], force_copy=True)
        return empty_grad

    def zero_grad(self, set_to_none: bool = False) -> None:
        self.module.zero_grad(set_to_none=True)

    def set_chunk_grad_device(self, chunk: Chunk, device: torch.device) -> None:
        for tensor in chunk.get_tensors():
            self.grads_device[tensor] = device

    def state_dict(self, destination=None, prefix='', keep_vars=False, only_rank_0: bool = True):
        r"""Returns a dictionary containing a whole state of the module.

        Both parameters and persistent buffers (e.g. running averages) are
        included. Keys are corresponding parameter and buffer names.
        Parameters and buffers set to ``None`` are not included.

        Returns:
            dict:
                a dictionary containing a whole state of the module

        Example:

            >>> module.state_dict().keys()
            ['bias', 'weight']

        """
        if destination is None:
            destination = OrderedDict()
            destination._metadata = OrderedDict()
        destination._metadata[prefix[:-1]] = local_metadata = dict(version=self._version)
        self._save_to_state_dict(destination, prefix, keep_vars, only_rank_0)

        for hook in self._state_dict_hooks.values():
            hook_result = hook(self, destination, prefix, local_metadata)
            if hook_result is not None:
                destination = hook_result
        return destination

    def _save_to_state_dict(self, destination, prefix, keep_vars, only_rank_0=True):
        r"""Saves module state to `destination` dictionary, containing a state
        of the module, but not its descendants. This is called on every
        submodule in :meth:`~torch.nn.Module.state_dict`.

        In rare cases, subclasses can achieve class-specific behavior by
        overriding this method with custom logic.

        Args:
            destination (dict): a dict where state will be stored
            prefix (str): the prefix for parameters and buffers used in this
                module
        """
        assert keep_vars is False, "`state_dict` with parameter, `keep_vars=True`, is not supported now."

        # save parameters
        param_to_save_data = dict()
        chunk_list = self.chunk_manager.get_chunks(self.fp32_params)
        for chunk in chunk_list:
            temp_chunk = get_temp_total_chunk_on_cuda(chunk)

            for tensor, tensor_info in chunk.tensors_info.items():
                record_tensor = torch.empty([0])
                record_flag = (not only_rank_0) | (dist.get_rank(chunk.torch_pg) == 0)
                if record_flag:
<<<<<<< HEAD
                    rec_p = tensor.cpu()  # move the whole tensor to CPU mem
=======
                    record_tensor = temp_chunk[tensor_info.offset:tensor_info.end].view(tensor.shape).cpu()

>>>>>>> 21962e15
                assert tensor not in param_to_save_data
                param_to_save_data[tensor] = record_tensor

            del temp_chunk

        for (name, p), fp32_p in zip(self.named_parameters(), self.fp32_params):
            if p is not None:
                assert fp32_p in param_to_save_data, "Parameter '{}' is neglected in the chunk list".format(name)
                record_parameter = param_to_save_data[fp32_p]
                destination[prefix + name] = record_parameter

        # save all buffers
        for name, buf in self.named_buffers():
            if buf is not None and name not in self._non_persistent_buffers_set:
                destination[prefix + name] = buf if keep_vars else buf.detach()
        # save extra states
        extra_state_key = prefix + _EXTRA_STATE_KEY_SUFFIX
        if getattr(self.__class__, "get_extra_state",
                   torch.nn.Module.get_extra_state) is not torch.nn.Module.get_extra_state:
            destination[extra_state_key] = self.get_extra_state()

    def load_state_dict(self, state_dict: 'OrderedDict[str, torch.Tensor]', strict: bool = True):
        r"""Copies parameters and buffers from :attr:`state_dict` into
        this module and its descendants. If :attr:`strict` is ``True``, then
        the keys of :attr:`state_dict` must exactly match the keys returned
        by this module's :meth:`~torch.nn.Module.state_dict` function.

        Args:
            state_dict (dict): a dict containing parameters and
                persistent buffers.
            strict (bool, optional): whether to strictly enforce that the keys
                in :attr:`state_dict` match the keys returned by this module's
                :meth:`~torch.nn.Module.state_dict` function. Default: ``True``

        Returns:
            ``NamedTuple`` with ``missing_keys`` and ``unexpected_keys`` fields:
                * **missing_keys** is a list of str containing the missing keys
                * **unexpected_keys** is a list of str containing the unexpected keys

        Note:
            If a parameter or buffer is registered as ``None`` and its corresponding key
            exists in :attr:`state_dict`, :meth:`load_state_dict` will raise a
            ``RuntimeError``.
        """
        missing_keys: List[str] = []
        unexpected_keys: List[str] = []
        error_msgs: List[str] = []

        # copy state_dict so _load_from_state_dict can modify it
        metadata = getattr(state_dict, '_metadata', None)
        state_dict = state_dict.copy()
        if metadata is not None:
            # mypy isn't aware that "_metadata" exists in state_dict
            state_dict._metadata = metadata  # type: ignore[attr-defined]

        prefix = ''
        local_metadata = {} if metadata is None else metadata.get(prefix[:-1], {})
        self._load_from_state_dict(state_dict, prefix, local_metadata, True, missing_keys, unexpected_keys, error_msgs)

        if strict:
            if len(unexpected_keys) > 0:
                error_msgs.insert(
                    0, 'Unexpected key(s) in state_dict: {}. '.format(', '.join(
                        '"{}"'.format(k) for k in unexpected_keys)))
            if len(missing_keys) > 0:
                error_msgs.insert(
                    0, 'Missing key(s) in state_dict: {}. '.format(', '.join('"{}"'.format(k) for k in missing_keys)))

        if len(error_msgs) > 0:
            raise RuntimeError('Error(s) in loading state_dict for {}:\n\t{}'.format(
                self.__class__.__name__, "\n\t".join(error_msgs)))
        return _IncompatibleKeys(missing_keys, unexpected_keys)

    def _load_from_state_dict(self, state_dict, prefix, local_metadata, strict, missing_keys, unexpected_keys,
                              error_msgs):
        r"""Copies parameters and buffers from :attr:`state_dict` into only
        this module, but not its descendants. This is called on every submodule
        in :meth:`~torch.nn.Module.load_state_dict`. Metadata saved for this
        module in input :attr:`state_dict` is provided as :attr:`local_metadata`.
        For state dicts without metadata, :attr:`local_metadata` is empty.
        Subclasses can achieve class-specific backward compatible loading using
        the version number at `local_metadata.get("version", None)`.

        .. note::
            :attr:`state_dict` is not the same object as the input
            :attr:`state_dict` to :meth:`~torch.nn.Module.load_state_dict`. So
            it can be modified.

        Args:
            state_dict (dict): a dict containing parameters and
                persistent buffers.
            prefix (str): the prefix for parameters and buffers used in this
                module
            local_metadata (dict): a dict containing the metadata for this module.
                See
            strict (bool): whether to strictly enforce that the keys in
                :attr:`state_dict` with :attr:`prefix` match the names of
                parameters and buffers in this module
            missing_keys (list of str): if ``strict=True``, add missing keys to
                this list
            unexpected_keys (list of str): if ``strict=True``, add unexpected
                keys to this list
            error_msgs (list of str): error messages should be added to this
                list, and will be reported together in
                :meth:`~torch.nn.Module.load_state_dict`
        """
        for hook in self._load_state_dict_pre_hooks.values():
            hook(state_dict, prefix, local_metadata, strict, missing_keys, unexpected_keys, error_msgs)

        persistent_buffers = {k: v for k, v in self.named_buffers() if k not in self._non_persistent_buffers_set}
        local_name_params = itertools.chain(self.named_parameters(), persistent_buffers.items())
        local_state = {k: v for k, v in local_name_params if v is not None}

        def load(param_name, dest_tensor, copy_func):
            state_key = prefix + param_name
            if state_key in state_dict:
                input_param = state_dict[state_key]
                # Backward compatibility: loading 1-dim tensor from 0.3.* to version 0.4+
                if len(dest_tensor.shape) == 0 and len(input_param.shape) == 1:
                    input_param = input_param[0]
                if input_param.shape != dest_tensor.shape:
                    # local shape should match the one in checkpoint
                    error_msgs.append('size mismatch for {}: copying a param with shape {} from checkpoint, '
                                      'the shape in current model is {}.'.format(state_key, input_param.shape,
                                                                                 dest_tensor.shape))
                    return
                try:
                    with torch.no_grad():
                        copy_func(input_param)
                except Exception as ex:
                    error_msgs.append('While copying the parameter named "{}", '
                                      'whose dimensions in the model are {} and '
                                      'whose dimensions in the checkpoint are {}, '
                                      'an exception occurred : {}.'.format(state_key, dest_tensor.size(),
                                                                           input_param.size(), ex.args))
            elif strict:
                missing_keys.append(state_key)

        def load_fp32_parameter(chunk_slice, data):
            chunk_slice.copy_(data.flatten())

        fp32_to_name = dict()
        for (name, p), fp32_p in zip(self.named_parameters(), self.fp32_params):
            if p is not None:
<<<<<<< HEAD
                load(name, fp32_p, partial(load_fp32_p, fp32_p))
        # change here
        if self.use_bf16:
            self.chunk_manager.copy_chunk_group('bf16_param', 'fp32_param')
        else:
            self.chunk_manager.copy_chunk_group('fp16_param', 'fp32_param')
        # end here
=======
                fp32_to_name[fp32_p] = name

        chunk_list = self.chunk_manager.get_chunks(self.fp32_params)
        for chunk in chunk_list:
            temp_chunk = get_temp_total_chunk_on_cuda(chunk)

            for tensor, tensor_info in chunk.tensors_info.items():
                parameter_name = fp32_to_name[tensor]
                parameter_slice = temp_chunk[tensor_info.offset:tensor_info.end]
                load(parameter_name, tensor, partial(load_fp32_parameter, parameter_slice))

            if chunk.is_gathered:
                chunk.chunk_total.copy_(temp_chunk)
            elif chunk.cuda_shard is not None:
                chunk.cuda_shard.copy_(temp_chunk[chunk.shard_begin:chunk.shard_end])
            else:
                chunk.cpu_shard.copy_(temp_chunk[chunk.shard_begin:chunk.shard_end])

            del temp_chunk

        for chunk_32 in chunk_list:
            chunk_16 = chunk_32.paired_chunk
            assert chunk_16 is not None
            chunk_16.optim_update()

>>>>>>> 21962e15
        for name, buf in persistent_buffers.items():
            if buf is not None:
                load(name, buf, buf.copy_)

        extra_state_key = prefix + _EXTRA_STATE_KEY_SUFFIX
        if getattr(self.__class__, "set_extra_state",
                   torch.nn.Module.set_extra_state) is not torch.nn.Module.set_extra_state:
            if extra_state_key in state_dict:
                self.set_extra_state(state_dict[extra_state_key])
            elif strict:
                missing_keys.append(extra_state_key)
        elif strict and (extra_state_key in state_dict):
            unexpected_keys.append(extra_state_key)

        if strict:
            for key in state_dict.keys():
                if key.startswith(prefix) and key != extra_state_key:
                    input_name = key[len(prefix):]
                    if input_name not in local_state:
                        unexpected_keys.append(key)

    def _cast_buffers(self):
        for buffer in self.module.buffers():
            buffer.data = buffer.cuda()
            if torch.is_floating_point(buffer):
                #change here
                if self.use_bf16:
                    buffer.data = buffer.bfloat16()
                else:
                    buffer.data = buffer.half()
                # end here<|MERGE_RESOLUTION|>--- conflicted
+++ resolved
@@ -210,16 +210,11 @@
     def __init__(self,
                  module: torch.nn.Module,
                  gemini_manager: GeminiManager,
-<<<<<<< HEAD
+                 pin_memory: bool = False,
                  force_outputs_fp32: bool = False,
-                 use_bf16: bool = False
-                 ) -> None:
-        super().__init__(module, process_group=gemini_manager.chunk_manager.process_group)
-=======
-                 pin_memory: bool = False,
-                 force_outputs_fp32: bool = False) -> None:
+                 use_bf16: bool = False) -> None:
         super().__init__(module, process_group=ColoProcessGroup())
->>>>>>> 21962e15
+
         self.gemini_manager = gemini_manager
         self.chunk_manager: ChunkManager = gemini_manager.chunk_manager
         self.force_outputs_fp32 = force_outputs_fp32
@@ -228,49 +223,27 @@
         self.fp32_params: List[ColoTensor] = []
         self.overflow_counter = 0
         self.grads_device: Dict[torch.Tensor, torch.device] = {}
-<<<<<<< HEAD
-        # change here
-        if self.use_bf16:
-            self.chunk_manager.create_group('bf16_param', force_data_on_cuda=True)
-        else:
-            self.chunk_manager.create_group('fp16_param', force_data_on_cuda=True)
-        # end here
-        self.chunk_manager.create_group('fp32_param')
-        # TODO: get param order and filter unused params
-        for p in module.parameters():
-            # change here
-=======
 
         # TODO: get param order and filter unused params
         for p in module.parameters():
             assert isinstance(p, ColoParameter)
->>>>>>> 21962e15
             if getattr(p, '_ddp_to_ignore', False):
                 if self.use_bf16:
                     p.data = p.bfloat16()
                 else:
                     p.data = p.half()
                 continue
-<<<<<<< HEAD
-            fp32_p = p.float().detach()
-            
+
+            dp_world_size = p.process_group.dp_world_size()
+            fp32_data = p.float().data
             if self.use_bf16:
                 p.data = p.bfloat16()
-                self.chunk_manager.append_tensor(p, 'bf16_param')
+                self.chunk_manager.append_tensor(p, 'bf16_param', dp_world_size, pin_memory)
             else:
                 p.data = p.half()
-                self.chunk_manager.append_tensor(p, 'fp16_param')
-            # end here
-            self.chunk_manager.append_tensor(fp32_p, 'fp32_param')
-=======
-
-            dp_world_size = p.process_group.dp_world_size()
-            fp32_data = p.float().data
-            p.data = p.half()
+                self.chunk_manager.append_tensor(p, 'fp16_param', dp_world_size, pin_memory)
             fp32_p = ColoTensor(fp32_data, spec=ColoTensorSpec(p.process_group))
-            self.chunk_manager.append_tensor(p, 'fp16_param', dp_world_size, pin_memory)
             self.chunk_manager.append_tensor(fp32_p, 'fp32_param', dp_world_size, pin_memory)
->>>>>>> 21962e15
             self.fp32_params.append(fp32_p)
             self.grads_device[p] = self.gemini_manager.default_device
         self.chunk_manager.close_all_groups()
@@ -402,12 +375,8 @@
                 record_tensor = torch.empty([0])
                 record_flag = (not only_rank_0) | (dist.get_rank(chunk.torch_pg) == 0)
                 if record_flag:
-<<<<<<< HEAD
-                    rec_p = tensor.cpu()  # move the whole tensor to CPU mem
-=======
                     record_tensor = temp_chunk[tensor_info.offset:tensor_info.end].view(tensor.shape).cpu()
 
->>>>>>> 21962e15
                 assert tensor not in param_to_save_data
                 param_to_save_data[tensor] = record_tensor
 
@@ -552,15 +521,6 @@
         fp32_to_name = dict()
         for (name, p), fp32_p in zip(self.named_parameters(), self.fp32_params):
             if p is not None:
-<<<<<<< HEAD
-                load(name, fp32_p, partial(load_fp32_p, fp32_p))
-        # change here
-        if self.use_bf16:
-            self.chunk_manager.copy_chunk_group('bf16_param', 'fp32_param')
-        else:
-            self.chunk_manager.copy_chunk_group('fp16_param', 'fp32_param')
-        # end here
-=======
                 fp32_to_name[fp32_p] = name
 
         chunk_list = self.chunk_manager.get_chunks(self.fp32_params)
@@ -586,7 +546,6 @@
             assert chunk_16 is not None
             chunk_16.optim_update()
 
->>>>>>> 21962e15
         for name, buf in persistent_buffers.items():
             if buf is not None:
                 load(name, buf, buf.copy_)
