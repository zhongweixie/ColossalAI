import itertools
from collections import OrderedDict
from functools import partial
from typing import Dict, Iterable, List, Optional, Set

import torch
import torch.distributed as dist

from colossalai.gemini.chunk import Chunk, ChunkManager, TensorState
from colossalai.gemini.gemini_mgr import GeminiManager
from colossalai.gemini.memory_tracer import OrderedParamGenerator
from colossalai.logging import get_dist_logger
from colossalai.nn.parallel.utils import get_temp_total_chunk_on_cuda
from colossalai.tensor import ProcessGroup as ColoProcessGroup
from colossalai.tensor.colo_parameter import ColoParameter, ColoTensor, ColoTensorSpec
from colossalai.tensor.param_op_hook import ColoParamOpHookManager
from colossalai.utils import get_current_device
from colossalai.zero.utils.gemini_hook import GeminiZeROHook

from .reducer import Reducer

try:
    from torch.nn.modules.module import _EXTRA_STATE_KEY_SUFFIX, _IncompatibleKeys
except ImportError:
    _EXTRA_STATE_KEY_SUFFIX = '_extra_state'


def free_storage(data: torch.Tensor) -> None:
    """Free underlying storage of a Tensor."""
    if data.storage().size() > 0:
        # Since we're modifying the Tensor's Storage directly, make sure the Tensor
        # is the sole occupant of the Storage.
        assert data.storage_offset() == 0
        data.storage().resize_(0)


def _cast_float(args, dtype: torch.dtype):
    if isinstance(args, torch.Tensor) and torch.is_floating_point(args):
        args = args.to(dtype)
    elif isinstance(args, (list, tuple)):
        args = type(args)(_cast_float(t, dtype) for t in args)
    elif isinstance(args, dict):
        args = {k: _cast_float(v, dtype) for k, v in args.items()}
    return args


class ColoDDP(torch.nn.Module):
    """Distributed data parallel for ColoTensor. Nested ColoDDP is not supported now.

    Example:
        >>> from colossalai.core import global_context as gpc
        >>> from colossalai.context import ParallelMode
        >>> model = torch.nn.Linear(20, 1)
        >>> pg = ProcessGroup(tp_degree = world_size//2)
        >>> model = ColoDDP(model, pg)
        >>> logits = model(x)
        >>> loss = criterion(logits, labels)
        >>> model.backward(loss)

    Args:
        module (torch.nn.Module): Module to apply DDP.
        process_group (Optional[dist.ProcessGroup], optional): The process group which DDP uses.
            If it's None, the default data parallel group will be used. Defaults to None.
    """

    def __init__(self,
                 module: torch.nn.Module,
                 process_group: ColoProcessGroup,
                 bucket_cap_mb: int = 25,
                 rebuild_bucket: bool = True) -> None:
        assert not isinstance(module, ColoDDP)
        super().__init__()
        self.module = module
        self.comm_stream: torch.cuda.Stream = torch.cuda.Stream()
        assert process_group

        self.process_group = process_group
        self.dp_world_size = self.process_group.dp_world_size()

        self.reducer = Reducer(bucket_cap_mb)
        self.rebuild_bucket = rebuild_bucket
        for p in module.parameters():
            if getattr(p, '_ddp_to_ignore', False):
                continue
            if p.requires_grad:
                p.register_hook(partial(self.grad_handle, p))

    def parameters(self, recurse: bool = True):
        return self.module.parameters(recurse)

    def named_parameters(self, prefix: str = '', recurse: bool = True):
        return self.module.named_parameters(prefix, recurse)

    def named_buffers(self, prefix: str = '', recurse: bool = True):
        return self.module.named_buffers(prefix, recurse)

    def named_children(self):
        return self.module.named_children()

    def named_modules(self,
                      memo: Optional[Set[torch.nn.Module]] = None,
                      prefix: str = '',
                      remove_duplicate: bool = True):
        return self.module.named_modules(memo, prefix, remove_duplicate)

    def forward(self, *args, **kwargs):
        self.module.zero_grad(set_to_none=True)
        return self.module(*args, **kwargs)

    def backward(self, loss: torch.Tensor):
        loss.backward()
        with torch.cuda.stream(self.comm_stream):
            self.reducer.flush()
        torch.cuda.current_stream().wait_stream(self.comm_stream)
        if self.rebuild_bucket:
            self.reducer.free()
        for p in self.module.parameters():
            if getattr(p, '_ddp_to_ignore', False):
                continue
            if p.grad.device.type != "cpu":
                p.grad = p._saved_grad

    def grad_handle(self, p, grad):
        if grad.device.type != "cpu":
            empty_grad = torch.empty_like(grad)
            free_storage(empty_grad)
            if self.dp_world_size > 1:
                grad = grad / self.dp_world_size
                self.comm_stream.wait_stream(torch.cuda.current_stream())
                with torch.cuda.stream(self.comm_stream):
                    self.reducer.all_reduce_async(grad,
                                                  group=self.process_group.dp_process_group(),
                                                  callback_fn=partial(self._save_grad, p))
                grad.record_stream(self.comm_stream)
            else:
                ColoDDP._save_grad(p, grad)
            return empty_grad

        else:
            # TODO(jiaruifang) fixme
            self.process_group.set_cpu_groups()
            dist.all_reduce(grad, group=self.process_group.cpu_dp_process_group())
            return grad

    @staticmethod
    def _save_grad(p, grad):
        if hasattr(p, '_saved_grad'):
            p._saved_grad.add_(grad)
        else:
            p._saved_grad = grad

    def zero_grad(self, set_to_none: bool = False) -> None:
        self.module.zero_grad(set_to_none=True)
        for p in self.module.parameters():
            if getattr(p, '_saved_grad', None) is not None:
                if set_to_none:
                    p._saved_grad = None
                else:
                    if p._saved_grad.grad_fn is not None:
                        p._saved_grad.detach_()
                    else:
                        p._saved_grad.requires_grad_(False)
                    p._saved_grad.zero_()

    @staticmethod
    def set_params_to_ignore(params_to_ignore: Iterable[torch.Tensor]) -> None:
        """Sets parameters to be ignored by DDP.
        This method must be called before initializing ColoDDP.

        Example:
            >>> params_to_ignore = []
            >>> for p in module.parameters():
            >>>     if should_ignore(p):
            >>>         params_to_ignore.append(p)
            >>> ColoDDP.set_params_to_ignore(params_to_ignore)
            >>> module = ColoDDP(module)

        Args:
            params_to_ignore (Iterable[torch.Tensor]): A list of parameters to be ignored.
        """
        for p in params_to_ignore:
            p._ddp_to_ignore = True

    def state_dict(self, destination=None, prefix='', keep_vars=False):
        return self.module.state_dict(destination=destination, prefix=prefix, keep_vars=keep_vars)

    def load_state_dict(self, state_dict: 'OrderedDict[str, torch.Tensor]', strict: bool = True):
        return self.module.load_state_dict(state_dict, strict)


class ZeroDDP(ColoDDP):
    """ZeRO DDP for ColoTensor.
    Warning: Nested ZeroDDP is not supported now.
    It is designed to be used with ChunkManager and GeminiManager.
    For more details, see the API reference of ``ChunkManager`` and ``GeminiManager``.

    Args:
        module (torch.nn.Module): Module to apply ZeRO-DP.
        gemini_manager (GeminiManager): Manages the chunk manager and heterogeneous momery space.
            For more details, see the API reference of ``GeminiManager``.
        pin_memory (bool): Chunks on CPU Memory use pin-memory.
        force_outputs_fp32 (bool): If set to True, outputs will be fp32. Otherwise, outputs will be fp16.  Defaults to False.
    """

    def __init__(self,
                 module: torch.nn.Module,
                 gemini_manager: GeminiManager,
                 pin_memory: bool = False,
                 force_outputs_fp32: bool = False) -> None:
        super().__init__(module, process_group=ColoProcessGroup())
        self.gemini_manager = gemini_manager
        self.chunk_manager: ChunkManager = gemini_manager.chunk_manager
        self.force_outputs_fp32 = force_outputs_fp32
        self.param_op_hook = GeminiZeROHook(gemini_manager)
        self.fp32_params: List[ColoTensor] = []
        self.name_to_fp32_params: Dict[str, ColoTensor] = {}
        self.overflow_counter = 0
        self.grads_device: Dict[torch.Tensor, torch.device] = {}

        cpu_offload = self.gemini_manager.policy_name != 'cuda'

        if self.gemini_manager._premade_memstats_:
            # build chunk in param runtime visited order.
            param_order = self.gemini_manager.memstats()._param_runtime_order
        else:
            # build chunk in param initialized order.
            # Note: in this way, it can not get filter unused params during runtime.
            param_order = OrderedParamGenerator()
            for p in module.parameters():
                param_order.append(p)

        params_to_fp32_params = {}
        for p in param_order.generate():
            assert isinstance(p, ColoParameter)

            if getattr(p, '_ddp_to_ignore', False):
                p.data = p.data.half()
                continue

            fp32_data = p.data.float()
            fp32_p = ColoTensor(fp32_data, spec=ColoTensorSpec(p.process_group))
            p.data = p.data.half()
            dp_world_size = p.process_group.dp_world_size()
            self.chunk_manager.register_tensor(tensor=p,
                                               group_type='fp16_param',
                                               config_key=dp_world_size,
                                               cpu_offload=cpu_offload,
                                               pin_memory=pin_memory)
            self.chunk_manager.register_tensor(tensor=fp32_p,
                                               group_type='fp32_param',
                                               config_key=dp_world_size,
                                               cpu_offload=cpu_offload,
                                               pin_memory=pin_memory)
            params_to_fp32_params[p] = fp32_p
            self.fp32_params.append(fp32_p)
            self.grads_device[p] = self.gemini_manager.default_device

        # Set keep_vars=True to prevent the parameter to be detached
        for name, p in module.state_dict(keep_vars=True).items():
            if p in params_to_fp32_params:
                self.name_to_fp32_params[name] = params_to_fp32_params[p]
        self.chunk_manager.close_all_groups()
        self._cast_buffers()

        params_list = [p for p in param_order.generate() if not getattr(p, '_ddp_to_ignore', False)]
        for p, fp32_p in zip(params_list, self.fp32_params):
            chunk_16 = self.chunk_manager.get_chunk(p)
            chunk_32 = self.chunk_manager.get_chunk(fp32_p)
            chunk_32.init_pair(chunk_16)

            # keep gathered chunks are in CUDA
            if chunk_16.keep_gathered:
                self.grads_device[p] = get_current_device()

        self._logger = get_dist_logger()

    def forward(self, *args, **kwargs):
        args, kwargs = _cast_float(args, torch.half), _cast_float(kwargs, torch.half)
        self.module.zero_grad(set_to_none=True)
        self.gemini_manager.pre_iter(*args)
        with ColoParamOpHookManager.use_hooks(self.param_op_hook):
            outputs = self.module(*args, **kwargs)
        if self.force_outputs_fp32:
            return _cast_float(outputs, torch.float)
        return outputs

    def _setup_grads_ptr(self):
        for p in self.module.parameters():
            if getattr(p, '_ddp_to_ignore', False):
                continue
            p.grad = None

    def _post_backward(self):
        if self.chunk_manager.accessed_mem != 0:
            raise RuntimeError("ZERO DDP error: the synchronization of gradients doesn't exit properly.",
                               "The most possible reason is that the model is not compatible with ZeroDDP.")
        self._setup_grads_ptr()
        self._logger.debug(
            f'comp cuda demand time: {self.gemini_manager._comp_cuda_demand_time}, layout time: {self.gemini_manager._layout_time}, evict time: {self.gemini_manager._evict_time}, CPU->CUDA vol: {self.gemini_manager._h2d_volume}B, CUDA->CPU vol: {self.gemini_manager._d2h_volume}'
        )
        self.gemini_manager.post_iter()

    def backward(self, loss: torch.Tensor):
        with self.param_op_hook.switch_to_backward(), ColoParamOpHookManager.use_hooks(self.param_op_hook):
            loss.backward()
        self._post_backward()

    def backward_by_grad(self, tensor, grad):
        with self.param_op_hook.switch_to_backward(), ColoParamOpHookManager.use_hooks(self.param_op_hook):
            torch.autograd.backward(tensor, grad)
        self._post_backward()

    def grad_handle(self, p, grad):
        empty_grad = torch.empty_like(grad)
        free_storage(empty_grad)
        with torch._C.DisableTorchFunction():
            chunk = self.chunk_manager.get_chunk(p)
            assert chunk.tensors_info[p].state == TensorState.HOLD_AFTER_BWD
            self.chunk_manager.trans_tensor_state(p, TensorState.READY_FOR_REDUCE)
            chunk.copy_tensor_to_chunk_slice(p, grad)
            reduced = self.chunk_manager.reduce_chunk(chunk)
            if reduced:
                if chunk.is_gathered:
                    chunk.cuda_global_chunk.div_(chunk.pg_size)
                else:
                    chunk.cuda_shard.div_(chunk.pg_size)
                # check overflow elements
                self.overflow_counter += chunk.has_inf_or_nan
                # record l2 norm for gradient clipping
                if chunk.l2_norm_flag:
                    chunk.set_l2_norm()
                self.chunk_manager.move_chunk(chunk, self.grads_device[p], force_copy=True)
        return empty_grad

    def zero_grad(self, set_to_none: bool = False) -> None:
        self.module.zero_grad(set_to_none=True)

    def set_chunk_grad_device(self, chunk: Chunk, device: torch.device) -> None:
        for tensor in chunk.get_tensors():
            self.grads_device[tensor] = device

    def state_dict(self, destination=None, prefix='', keep_vars=False, only_rank_0: bool = True):
        r"""Returns a dictionary containing a whole state of the module.

        Both parameters and persistent buffers (e.g. running averages) are
        included. Keys are corresponding parameter and buffer names.
        Parameters and buffers set to ``None`` are not included.

        Returns:
            dict:
                a dictionary containing a whole state of the module

        Example:

            >>> module.state_dict().keys()
            ['bias', 'weight']

        """
        if destination is None:
            destination = OrderedDict()
            destination._metadata = OrderedDict()
        destination._metadata[prefix[:-1]] = local_metadata = dict(version=self._version)
        self._save_to_state_dict(destination, prefix, keep_vars, only_rank_0)

        for hook in self._state_dict_hooks.values():
            hook_result = hook(self, destination, prefix, local_metadata)
            if hook_result is not None:
                destination = hook_result
        return destination

    def _get_param_to_save_data(self, param_list: List[torch.nn.Parameter], only_rank_0: bool) -> Dict:
        """
        get param content from chunks.

        Args:
            param_list (_type_): a list of torch.nn.Parameters
            only_rank_0 (_type_): _description_

        Returns:
            Dict: a dict whose key is param name and value is param with correct payload
        """
        # save parameters
        param_to_save_data = dict()
        chunk_list = self.chunk_manager.get_chunks(param_list)
        for chunk in chunk_list:
            temp_chunk = get_temp_total_chunk_on_cuda(chunk)

            for tensor, tensor_info in chunk.tensors_info.items():
                record_tensor = torch.empty([0])
                record_flag = (not only_rank_0) | (dist.get_rank(chunk.torch_pg) == 0)
                if record_flag:
                    record_tensor = temp_chunk[tensor_info.offset:tensor_info.end].view(tensor.shape).cpu()

                assert tensor not in param_to_save_data
                param_to_save_data[tensor] = record_tensor

            del temp_chunk
        return param_to_save_data

    def _save_to_state_dict(self, destination, prefix, keep_vars, only_rank_0=True):
        r"""Saves module state to `destination` dictionary, containing a state
        of the module, but not its descendants. This is called on every
        submodule in :meth:`~torch.nn.Module.state_dict`.

        In rare cases, subclasses can achieve class-specific behavior by
        overriding this method with custom logic.

        Args:
            destination (dict): a dict where state will be stored
            prefix (str): the prefix for parameters and buffers used in this
                module
        """
        assert keep_vars is False, "`state_dict` with parameter, `keep_vars=True`, is not supported now."

        param_to_save_data = self._get_param_to_save_data(self.fp32_params, only_rank_0)
<<<<<<< HEAD
        for name, p in self.module.state_dict().items():
            if p is not None and name in self.name_to_fp32_params:
                fp32_p = self.name_to_fp32_params[name]

=======
        # TODO: (HELSON) deal with ddp ignored parameters
        for (name, p), fp32_p in zip(self.named_parameters(), self.fp32_params):
            if p is not None:
>>>>>>> 48d33b1b
                assert fp32_p in param_to_save_data, "Parameter '{}' is neglected in the chunk list".format(name)
                record_parameter = param_to_save_data[fp32_p]
            else:
                record_parameter = p
            destination[prefix + name] = record_parameter

        # save all buffers
        for name, buf in self.named_buffers():
            if buf is not None and name not in self._non_persistent_buffers_set:
                destination[prefix + name] = buf if keep_vars else buf.detach()
        # save extra states
        extra_state_key = prefix + _EXTRA_STATE_KEY_SUFFIX
        if getattr(self.__class__, "get_extra_state",
                   torch.nn.Module.get_extra_state) is not torch.nn.Module.get_extra_state:
            destination[extra_state_key] = self.get_extra_state()

    def load_state_dict(self, state_dict: 'OrderedDict[str, torch.Tensor]', strict: bool = True):
        r"""Copies parameters and buffers from :attr:`state_dict` into
        this module and its descendants. If :attr:`strict` is ``True``, then
        the keys of :attr:`state_dict` must exactly match the keys returned
        by this module's :meth:`~torch.nn.Module.state_dict` function.

        Args:
            state_dict (dict): a dict containing parameters and
                persistent buffers.
            strict (bool, optional): whether to strictly enforce that the keys
                in :attr:`state_dict` match the keys returned by this module's
                :meth:`~torch.nn.Module.state_dict` function. Default: ``True``

        Returns:
            ``NamedTuple`` with ``missing_keys`` and ``unexpected_keys`` fields:
                * **missing_keys** is a list of str containing the missing keys
                * **unexpected_keys** is a list of str containing the unexpected keys

        Note:
            If a parameter or buffer is registered as ``None`` and its corresponding key
            exists in :attr:`state_dict`, :meth:`load_state_dict` will raise a
            ``RuntimeError``.
        """
        missing_keys: List[str] = []
        unexpected_keys: List[str] = []
        error_msgs: List[str] = []

        # copy state_dict so _load_from_state_dict can modify it
        metadata = getattr(state_dict, '_metadata', None)
        state_dict = state_dict.copy()
        if metadata is not None:
            # mypy isn't aware that "_metadata" exists in state_dict
            state_dict._metadata = metadata    # type: ignore[attr-defined]

        prefix = ''
        local_metadata = {} if metadata is None else metadata.get(prefix[:-1], {})
        self._load_from_state_dict(state_dict, prefix, local_metadata, True, missing_keys, unexpected_keys, error_msgs)

        if strict:
            if len(unexpected_keys) > 0:
                error_msgs.insert(
                    0, 'Unexpected key(s) in state_dict: {}. '.format(', '.join(
                        '"{}"'.format(k) for k in unexpected_keys)))
            if len(missing_keys) > 0:
                error_msgs.insert(
                    0, 'Missing key(s) in state_dict: {}. '.format(', '.join('"{}"'.format(k) for k in missing_keys)))

        if len(error_msgs) > 0:
            raise RuntimeError('Error(s) in loading state_dict for {}:\n\t{}'.format(
                self.__class__.__name__, "\n\t".join(error_msgs)))
        return _IncompatibleKeys(missing_keys, unexpected_keys)

    def _load_from_state_dict(self, state_dict, prefix, local_metadata, strict, missing_keys, unexpected_keys,
                              error_msgs):
        r"""Copies parameters and buffers from :attr:`state_dict` into only
        this module, but not its descendants. This is called on every submodule
        in :meth:`~torch.nn.Module.load_state_dict`. Metadata saved for this
        module in input :attr:`state_dict` is provided as :attr:`local_metadata`.
        For state dicts without metadata, :attr:`local_metadata` is empty.
        Subclasses can achieve class-specific backward compatible loading using
        the version number at `local_metadata.get("version", None)`.

        .. note::
            :attr:`state_dict` is not the same object as the input
            :attr:`state_dict` to :meth:`~torch.nn.Module.load_state_dict`. So
            it can be modified.

        Args:
            state_dict (dict): a dict containing parameters and
                persistent buffers.
            prefix (str): the prefix for parameters and buffers used in this
                module
            local_metadata (dict): a dict containing the metadata for this module.
                See
            strict (bool): whether to strictly enforce that the keys in
                :attr:`state_dict` with :attr:`prefix` match the names of
                parameters and buffers in this module
            missing_keys (list of str): if ``strict=True``, add missing keys to
                this list
            unexpected_keys (list of str): if ``strict=True``, add unexpected
                keys to this list
            error_msgs (list of str): error messages should be added to this
                list, and will be reported together in
                :meth:`~torch.nn.Module.load_state_dict`
        """
        for hook in self._load_state_dict_pre_hooks.values():
            hook(state_dict, prefix, local_metadata, strict, missing_keys, unexpected_keys, error_msgs)

        persistent_buffers = {k: v for k, v in self.named_buffers() if k not in self._non_persistent_buffers_set}
        local_name_params = itertools.chain(self.named_parameters(), persistent_buffers.items())
        local_state = {k: v for k, v in local_name_params if v is not None}

        def load(param_name, dest_tensor, copy_func):
            state_key = prefix + param_name
            if state_key in state_dict:
                input_param = state_dict[state_key]
                # Backward compatibility: loading 1-dim tensor from 0.3.* to version 0.4+
                if len(dest_tensor.shape) == 0 and len(input_param.shape) == 1:
                    input_param = input_param[0]
                if input_param.shape != dest_tensor.shape:
                    # local shape should match the one in checkpoint
                    error_msgs.append('size mismatch for {}: copying a param with shape {} from checkpoint, '
                                      'the shape in current model is {}.'.format(state_key, input_param.shape,
                                                                                 dest_tensor.shape))
                    return
                try:
                    with torch.no_grad():
                        copy_func(input_param)
                except Exception as ex:
                    error_msgs.append('While copying the parameter named "{}", '
                                      'whose dimensions in the model are {} and '
                                      'whose dimensions in the checkpoint are {}, '
                                      'an exception occurred : {}.'.format(state_key, dest_tensor.size(),
                                                                           input_param.size(), ex.args))
            elif strict:
                missing_keys.append(state_key)

        def load_fp32_parameter(chunk_slice, data):
            chunk_slice.copy_(data.flatten())

        fp32_to_name = dict()
        for (name, p), fp32_p in zip(self.named_parameters(), self.fp32_params):
            if p is not None:
                fp32_to_name[fp32_p] = name

        chunk_list = self.chunk_manager.get_chunks(self.fp32_params)
        for chunk in chunk_list:
            temp_chunk = get_temp_total_chunk_on_cuda(chunk)

            for tensor, tensor_info in chunk.tensors_info.items():
                parameter_name = fp32_to_name[tensor]
                parameter_slice = temp_chunk[tensor_info.offset:tensor_info.end]
                load(parameter_name, tensor, partial(load_fp32_parameter, parameter_slice))

            if chunk.is_gathered:
                chunk.cuda_global_chunk.copy_(temp_chunk)
            elif chunk.cuda_shard is not None:
                chunk.cuda_shard.copy_(temp_chunk[chunk.shard_begin:chunk.shard_end])
            else:
                chunk.cpu_shard.copy_(temp_chunk[chunk.shard_begin:chunk.shard_end])

            del temp_chunk

        for chunk_32 in chunk_list:
            chunk_16 = chunk_32.paired_chunk
            assert chunk_16 is not None
            chunk_16.optim_update()

        for name, buf in persistent_buffers.items():
            if buf is not None:
                load(name, buf, buf.copy_)

        extra_state_key = prefix + _EXTRA_STATE_KEY_SUFFIX
        if getattr(self.__class__, "set_extra_state",
                   torch.nn.Module.set_extra_state) is not torch.nn.Module.set_extra_state:
            if extra_state_key in state_dict:
                self.set_extra_state(state_dict[extra_state_key])
            elif strict:
                missing_keys.append(extra_state_key)
        elif strict and (extra_state_key in state_dict):
            unexpected_keys.append(extra_state_key)

        if strict:
            for key in state_dict.keys():
                if key.startswith(prefix) and key != extra_state_key:
                    input_name = key[len(prefix):]
                    if input_name not in local_state:
                        unexpected_keys.append(key)

    def _cast_buffers(self):
        for buffer in self.module.buffers():
            buffer.data = buffer.cuda()
            if torch.is_floating_point(buffer):
                buffer.data = buffer.half()<|MERGE_RESOLUTION|>--- conflicted
+++ resolved
@@ -413,16 +413,11 @@
         assert keep_vars is False, "`state_dict` with parameter, `keep_vars=True`, is not supported now."
 
         param_to_save_data = self._get_param_to_save_data(self.fp32_params, only_rank_0)
-<<<<<<< HEAD
+        # TODO: (HELSON) deal with ddp ignored parameters
         for name, p in self.module.state_dict().items():
             if p is not None and name in self.name_to_fp32_params:
                 fp32_p = self.name_to_fp32_params[name]
 
-=======
-        # TODO: (HELSON) deal with ddp ignored parameters
-        for (name, p), fp32_p in zip(self.named_parameters(), self.fp32_params):
-            if p is not None:
->>>>>>> 48d33b1b
                 assert fp32_p in param_to_save_data, "Parameter '{}' is neglected in the chunk list".format(name)
                 record_parameter = param_to_save_data[fp32_p]
             else:
