import torch
import torch.distributed as dist
import torch.nn.functional as F

from .freq_aware_embedding import FreqAwareEmbeddingBag
from .cache_mgr import EvictionStrategy
from .embedding_config import TablewiseEmbeddingBagConfig
from colossalai.tensor import ProcessGroup
from colossalai.nn._ops._utils import dual_all_to_all_tablewise

from typing import List
<<<<<<< HEAD
=======
import time
>>>>>>> cd5cf2bc


class ParallelFreqAwareEmbeddingBagTablewise(FreqAwareEmbeddingBag):
    """
    all tables assigned to this class instance are managed by a single FreqAwareEmbeddingBag.
    Those parameters in TablewiseEmbeddingBagConfig are ignored: cuda_row_num, buffer_size, initial_weight.
    """

    def __init__(self,
                 embedding_bag_config_list: List[TablewiseEmbeddingBagConfig],
                 embedding_dim: int,
                 padding_idx=None,
                 max_norm=None,
                 norm_type=2.,
                 scale_grad_by_freq=False,
                 sparse=False,
                 _weight=None,
                 mode='mean',
                 include_last_offset=False,
                 dtype=None,
                 device=None,
                 cuda_row_num=0,
                 warmup_ratio=0.7,
                 buffer_size=50_000,
                 pin_weight=False,
                 evict_strategy: EvictionStrategy = EvictionStrategy.LFU):
        self.rank = dist.get_rank()
        self.world_size = dist.get_world_size()
        self.rank_of_tables = [config.assigned_rank for config in embedding_bag_config_list]
        self.global_table_num_embeddings_list = [config.num_embeddings for config in embedding_bag_config_list]
        self.global_tables_num = len(embedding_bag_config_list)
        self.global_tables_offsets = torch.cumsum(torch.tensor([0] + self.global_table_num_embeddings_list), 0).cuda()
        self.assigned_table_list: List[int] = []
        self.pg = ProcessGroup(tp_degree=self.world_size)
        self.num_embeddings = 0
        for i, rank in enumerate(self.rank_of_tables):
            if rank == self.rank:
                self.assigned_table_list.append(i)
                self.num_embeddings += self.global_table_num_embeddings_list[i]
        self.include_last_offset = include_last_offset

        ids_freq_mapping = []
        for config in embedding_bag_config_list:
            if config.assigned_rank == self.rank:
                if config.ids_freq_mapping != None:
                    ids_freq_mapping.extend(config.ids_freq_mapping)
                else:
                    ids_freq_mapping = None
                    break

        # table-associate cache
        super(ParallelFreqAwareEmbeddingBagTablewise,
              self).__init__(self.num_embeddings, embedding_dim, padding_idx, max_norm, norm_type, scale_grad_by_freq,
                             sparse, _weight, mode, include_last_offset, dtype, device, cuda_row_num, ids_freq_mapping,
                             warmup_ratio, buffer_size, pin_weight, evict_strategy)

        # for assigned tables reconnection:
        self.idx_offset_list = []
        offset_cumsum = 0
        for table_i, table_num_embeddings in enumerate(self.global_table_num_embeddings_list):
            if self.rank_of_tables[table_i] == self.rank:
                self.idx_offset_list.append(offset_cumsum)
            else:
                offset_cumsum += table_num_embeddings

        # prepare list shape for all_to_all output
        self.embedding_dim_per_rank = [0 for i in range(self.world_size)]
        for rank in self.rank_of_tables:
            self.embedding_dim_per_rank[rank] += embedding_dim

    def forward(self,
                indices: torch.Tensor,
                offsets: torch.Tensor = None,
                per_sample_weights=None,
                shape_hook=None,
                already_split_along_rank=True):
        if not already_split_along_rank:
            # not recommanded. it takes time.
            batch_size = (offsets.shape[0]) // self.global_tables_num
            local_indices, local_offsets, local_per_sample_weights = self.split_along_rank(
                batch_size, indices, offsets, per_sample_weights)
        else:
            # recommanded.
            batch_size = (offsets.shape[0]) // len(self.assigned_table_list)
            local_indices, local_offsets, local_per_sample_weights = indices, offsets, per_sample_weights
        with torch.no_grad():
            reorder_ids = self.cache_weight_mgr.prepare_ids(local_indices)
        local_output = F.embedding_bag(reorder_ids.cuda(), self.cache_weight_mgr.cuda_cached_weight, local_offsets,
                                       self.max_norm, self.norm_type, self.scale_grad_by_freq, self.mode, self.sparse,
                                       local_per_sample_weights, self.include_last_offset, self.padding_idx)
        local_output = torch.cat(local_output.split(batch_size), 1)
        remains = batch_size % self.world_size
        scatter_strides = [batch_size // self.world_size + int(i < remains) for i in range(self.world_size)]
        output_full = dual_all_to_all_tablewise(local_output, self.pg, scatter_strides, self.embedding_dim_per_rank)
        if shape_hook is not None:
            output_full = shape_hook(output_full)
        return output_full

    def split_along_rank(self,
                         batch_size,
                         indices: torch.Tensor,
                         offsets: torch.Tensor = None,
                         per_sample_weights=None):
        '''
        if input indices and offsets haven't been splitted along assigned rank, this function will do it.
        it takes time. please consider splitting data during batch loading.
        '''
        local_indices_list: List(torch.Tensor) = []
        local_offsets_list: List(torch.Tensor) = []
        if per_sample_weights != None:
            local_per_sample_weights_list: List(torch.Tensor) = []

        offset_pre_end = 0    # local_offsets trick
<<<<<<< HEAD
=======

>>>>>>> cd5cf2bc
        for i, handle_table in enumerate(self.assigned_table_list):
            indices_start_position = offsets[batch_size * handle_table]
            if (not self.include_last_offset) and (batch_size * (handle_table + 1) >= indices.shape[0]):
                # till-the-end special case
                indices_end_position = indices.shape[0]
            else:
                indices_end_position = offsets[batch_size * (handle_table + 1)]
            # alternative approach: reduce malloc
            '''
            # 1. local_indices_list:
<<<<<<< HEAD
=======
            local_indices = indices.narrow(0, indices_start_position, indices_end_position - indices_start_position)
            torch.sub(local_indices, self.idx_offset_list[i], out=local_indices)
            local_indices_list.append(local_indices)
            # 2. local_offsets_list:
            if i + 1 == len(self.assigned_table_list):
                # till-the-end special case
                if not self.include_last_offset:
                    local_offsets = offsets.narrow(0, batch_size * handle_table, batch_size)
                else:
                    local_offsets = offsets.narrow(0, batch_size * handle_table, batch_size + 1)
                torch.add(local_offsets, offset_pre_end - offsets[batch_size * handle_table], out=local_offsets)
                local_offsets_list.append(local_offsets)
            else:
                temp_holder = offsets[batch_size * handle_table].item()
                local_offsets = offsets.narrow(0, batch_size * handle_table, batch_size)
                torch.add(local_offsets, offset_pre_end - offsets[batch_size * handle_table], out=local_offsets)
                offset_pre_end = offsets[batch_size * (handle_table + 1)] + offset_pre_end - temp_holder
                local_offsets_list.append(local_offsets)
            '''
            # 1. local_indices_list:
>>>>>>> cd5cf2bc
            local_indices_list.append(
                indices.narrow(0, indices_start_position,
                               indices_end_position - indices_start_position).sub(self.idx_offset_list[i]))
            # 2. local_offsets_list:
            if i + 1 == len(self.assigned_table_list):
                # till-the-end special case
                if not self.include_last_offset:
                    local_offsets = offsets.narrow(0, batch_size * handle_table,
<<<<<<< HEAD
                                                   batch_size).add(offset_pre_end - offsets[batch_size *
                                                                                            (handle_table)])
                else:
                    local_offsets = offsets.narrow(0, batch_size * handle_table, batch_size +
                                                   1).add(offset_pre_end - offsets[batch_size * (handle_table)])
                local_offsets_list.append(local_offsets)
            else:
                local_offsets = offsets.narrow(0, batch_size * handle_table, batch_size +
                                               1).add(offset_pre_end - offsets[batch_size * (handle_table)])
=======
                                                   batch_size).add(offset_pre_end - offsets[batch_size
                                                                                            * (handle_table)])
                else:
                    local_offsets = offsets.narrow(0, batch_size * handle_table, batch_size
                                                   + 1).add(offset_pre_end - offsets[batch_size * (handle_table)])
                local_offsets_list.append(local_offsets)
            else:
                local_offsets = offsets.narrow(0, batch_size * handle_table, batch_size
                                               + 1).add(offset_pre_end - offsets[batch_size * (handle_table)])
>>>>>>> cd5cf2bc
                offset_pre_end = local_offsets[-1]
                local_offsets_list.append(local_offsets[:-1])
            # 3. local_per_sample_weights_list:
            if per_sample_weights != None:
                local_per_sample_weights_list.append(per_sample_weights[indices_start_position:indices_end_position])
<<<<<<< HEAD

=======
>>>>>>> cd5cf2bc
        local_indices = torch.cat(local_indices_list, 0)
        local_offsets = torch.cat(local_offsets_list, 0)
        local_per_sample_weights = None
        if per_sample_weights != None:
            local_per_sample_weights = torch.cat(local_per_sample_weights_list, 0)
<<<<<<< HEAD
        with torch.no_grad():
            reorder_ids = self.cache_weight_mgr.prepare_ids(local_indices)

        local_output = F.embedding_bag(reorder_ids.cuda(), self.cache_weight_mgr.cuda_cached_weight, local_offsets,
                                       self.max_norm, self.norm_type, self.scale_grad_by_freq, self.mode, self.sparse,
                                       local_per_sample_weights, self.include_last_offset, self.padding_idx)
        local_output = torch.cat(local_output.split(batch_size), 1)

        remains = batch_size % self.world_size
        scatter_strides = [batch_size // self.world_size + int(i < remains) for i in range(self.world_size)]
        output_full = dual_all_to_all_tablewise(local_output, self.pg, scatter_strides, self.embedding_dim_per_rank)
        if shape_hook is not None:
            output_full = shape_hook(output_full)
        return output_full
=======
        return local_indices, local_offsets, local_per_sample_weights
>>>>>>> cd5cf2bc

    def print_comm_stats_(self):
        self.cache_weight_mgr.print_comm_stats()

    def element_size(self):
        return self.weight.element_size()<|MERGE_RESOLUTION|>--- conflicted
+++ resolved
@@ -9,10 +9,7 @@
 from colossalai.nn._ops._utils import dual_all_to_all_tablewise
 
 from typing import List
-<<<<<<< HEAD
-=======
 import time
->>>>>>> cd5cf2bc
 
 
 class ParallelFreqAwareEmbeddingBagTablewise(FreqAwareEmbeddingBag):
@@ -126,10 +123,6 @@
             local_per_sample_weights_list: List(torch.Tensor) = []
 
         offset_pre_end = 0    # local_offsets trick
-<<<<<<< HEAD
-=======
-
->>>>>>> cd5cf2bc
         for i, handle_table in enumerate(self.assigned_table_list):
             indices_start_position = offsets[batch_size * handle_table]
             if (not self.include_last_offset) and (batch_size * (handle_table + 1) >= indices.shape[0]):
@@ -140,8 +133,6 @@
             # alternative approach: reduce malloc
             '''
             # 1. local_indices_list:
-<<<<<<< HEAD
-=======
             local_indices = indices.narrow(0, indices_start_position, indices_end_position - indices_start_position)
             torch.sub(local_indices, self.idx_offset_list[i], out=local_indices)
             local_indices_list.append(local_indices)
@@ -162,7 +153,6 @@
                 local_offsets_list.append(local_offsets)
             '''
             # 1. local_indices_list:
->>>>>>> cd5cf2bc
             local_indices_list.append(
                 indices.narrow(0, indices_start_position,
                                indices_end_position - indices_start_position).sub(self.idx_offset_list[i]))
@@ -171,7 +161,6 @@
                 # till-the-end special case
                 if not self.include_last_offset:
                     local_offsets = offsets.narrow(0, batch_size * handle_table,
-<<<<<<< HEAD
                                                    batch_size).add(offset_pre_end - offsets[batch_size *
                                                                                             (handle_table)])
                 else:
@@ -181,49 +170,17 @@
             else:
                 local_offsets = offsets.narrow(0, batch_size * handle_table, batch_size +
                                                1).add(offset_pre_end - offsets[batch_size * (handle_table)])
-=======
-                                                   batch_size).add(offset_pre_end - offsets[batch_size
-                                                                                            * (handle_table)])
-                else:
-                    local_offsets = offsets.narrow(0, batch_size * handle_table, batch_size
-                                                   + 1).add(offset_pre_end - offsets[batch_size * (handle_table)])
-                local_offsets_list.append(local_offsets)
-            else:
-                local_offsets = offsets.narrow(0, batch_size * handle_table, batch_size
-                                               + 1).add(offset_pre_end - offsets[batch_size * (handle_table)])
->>>>>>> cd5cf2bc
                 offset_pre_end = local_offsets[-1]
                 local_offsets_list.append(local_offsets[:-1])
             # 3. local_per_sample_weights_list:
             if per_sample_weights != None:
                 local_per_sample_weights_list.append(per_sample_weights[indices_start_position:indices_end_position])
-<<<<<<< HEAD
-
-=======
->>>>>>> cd5cf2bc
         local_indices = torch.cat(local_indices_list, 0)
         local_offsets = torch.cat(local_offsets_list, 0)
         local_per_sample_weights = None
         if per_sample_weights != None:
             local_per_sample_weights = torch.cat(local_per_sample_weights_list, 0)
-<<<<<<< HEAD
-        with torch.no_grad():
-            reorder_ids = self.cache_weight_mgr.prepare_ids(local_indices)
-
-        local_output = F.embedding_bag(reorder_ids.cuda(), self.cache_weight_mgr.cuda_cached_weight, local_offsets,
-                                       self.max_norm, self.norm_type, self.scale_grad_by_freq, self.mode, self.sparse,
-                                       local_per_sample_weights, self.include_last_offset, self.padding_idx)
-        local_output = torch.cat(local_output.split(batch_size), 1)
-
-        remains = batch_size % self.world_size
-        scatter_strides = [batch_size // self.world_size + int(i < remains) for i in range(self.world_size)]
-        output_full = dual_all_to_all_tablewise(local_output, self.pg, scatter_strides, self.embedding_dim_per_rank)
-        if shape_hook is not None:
-            output_full = shape_hook(output_full)
-        return output_full
-=======
         return local_indices, local_offsets, local_per_sample_weights
->>>>>>> cd5cf2bc
 
     def print_comm_stats_(self):
         self.cache_weight_mgr.print_comm_stats()
