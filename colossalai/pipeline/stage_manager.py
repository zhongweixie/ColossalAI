--- conflicted
+++ resolved
@@ -20,18 +20,9 @@
         stage (int): The current stage.
     """
 
-<<<<<<< HEAD
-    def __init__(self, pg_mesh: ProcessGroupMesh, pipeline_axis: int, circle_stage: bool = False) -> None:
-        self.pg_mesh = pg_mesh
-        self.pipeline_axis = pipeline_axis
-        self.circle_stage = circle_stage
-        self.num_virtual_stages: Optional[int] = None
-        self.virtual_stage: Optional[int] = None
-=======
     def __init__(self, pg_mesh: ProcessGroupMesh, pipeline_axis: int, is_virtual: bool = False) -> None:
         self.pg_mesh = pg_mesh
         self.pipeline_axis = pipeline_axis
->>>>>>> 1c7df566
         self.prev_rank: Optional[Tuple[int, ...]] = None
         self.next_rank: Optional[Tuple[int, ...]] = None
         self.p2p_groups: Dict[Tuple[int, int], ProcessGroup] = {}
@@ -135,11 +126,6 @@
         Returns:
             int: Rank of the previous stage.
         """
-<<<<<<< HEAD
-        if not self.circle_stage:
-            assert not self.is_first_stage(), "Cannot get previous rank in the first stage."
-=======
->>>>>>> 1c7df566
         return self.prev_rank
 
     def get_next_rank(self) -> int:
@@ -148,11 +134,6 @@
         Returns:
             int: Rank of the next stage.
         """
-<<<<<<< HEAD
-        if not self.circle_stage:
-            assert not self.is_last_stage(), "Cannot get next rank in the last stage."
-=======
->>>>>>> 1c7df566
         return self.next_rank
 
     def get_p2p_process_group(self, first_rank: int, second_rank: int) -> ProcessGroup:
