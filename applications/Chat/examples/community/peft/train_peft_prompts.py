import argparse

import torch
import torch.distributed as dist
from coati.dataset import DataCollatorForSupervisedDataset
from coati.models.bloom import BLOOMRM, BLOOMCritic
from coati.models.gpt import GPTRM, GPTCritic
from coati.models.llama import LlamaCritic, LlamaRM
from coati.models.opt import OPTRM, OPTCritic
from coati.trainer import PPOTrainer
from coati.trainer.strategies import DDPStrategy, GeminiStrategy, LowLevelZeroStrategy
from easy_dataset import EasyPromptsDataset, EasySupervisedDataset
from easy_models import BLOOMActor
from torch.optim import Adam
from torch.utils.data import DataLoader
from torch.utils.data.distributed import DistributedSampler
from transformers import AutoTokenizer, BloomTokenizerFast, GPT2Tokenizer, LlamaTokenizer

from colossalai.nn.optimizer import HybridAdam


def main(args):
    # configure strategy
    if args.strategy == "ddp":
        strategy = DDPStrategy()
<<<<<<< HEAD
    elif args.strategy == 'colossalai_gemini':
        strategy = GeminiStrategy(placement_policy='auto', initial_scale=2**5)
    elif args.strategy == 'colossalai_zero2':
        strategy = LowLevelZeroStrategy(stage=2, placement_policy='cpu')
=======
    elif args.strategy == "colossalai_gemini":
        strategy = GeminiStrategy(placement_policy="cpu", initial_scale=2**5)
    elif args.strategy == "colossalai_zero2":
        strategy = LowLevelZeroStrategy(stage=2, placement_policy="cpu")
>>>>>>> 7b9b8644
    else:
        raise ValueError(f'Unsupported strategy "{args.strategy}"')

    if args.rm_path is not None:
        state_dict = torch.load(args.rm_path, map_location="cpu")

    # configure model
    if args.model == "bloom":
        # initial_model = BLOOMActor(pretrained=args.pretrain)
        print("Using peft lora to load Bloom model as initial_model")
        initial_model = BLOOMActor(pretrained=args.pretrain, lora_path=args.sft_lora_path)
        print("Using peft lora to load Bloom model as initial_model (Done)")
    else:
        raise ValueError(f'Unsupported actor model "{args.model}"')

    if args.rm_model == None:
        rm_model_name = args.model
    else:
        rm_model_name = args.rm_model

    if rm_model_name == "gpt2":
        reward_model = GPTRM(pretrained=args.rm_pretrain)
    elif rm_model_name == "bloom":
        print("load bloom reward model ", args.rm_pretrain)
        reward_model = BLOOMRM(pretrained=args.rm_pretrain)
    elif rm_model_name == "opt":
        reward_model = OPTRM(pretrained=args.rm_pretrain)
    elif rm_model_name == "llama":
        reward_model = LlamaRM(pretrained=args.rm_pretrain)
    else:
        raise ValueError(f'Unsupported reward model "{rm_model_name}"')

    if args.rm_path is not None:
        print("Loading reward model from", args.rm_path)
        reward_model.load_state_dict(state_dict)

    if args.strategy != "colossalai_gemini":
        initial_model.to(torch.float16).to(torch.cuda.current_device())
        reward_model.to(torch.float16).to(torch.cuda.current_device())

    with strategy.model_init_context():
        if args.model == "bloom":
            # actor = BLOOMActor(pretrained=args.pretrain, lora_rank=args.lora_rank)
            print("Using peft lora to load Bloom model as Actor")
            actor = BLOOMActor(pretrained=args.pretrain, lora_path=args.sft_lora_path)
            print("Using peft lora to load Bloom model as Actor (Done)")
        else:
            raise ValueError(f'Unsupported actor model "{args.model}"')

        if rm_model_name == "gpt2":
            critic = GPTCritic(pretrained=args.rm_pretrain, lora_rank=args.lora_rank, use_action_mask=True)
        elif rm_model_name == "bloom":
            print("load bloom critic ", args.rm_pretrain, " lora_rank ", args.lora_rank, " use_action_mask ", True)
            critic = BLOOMCritic(pretrained=args.rm_pretrain, lora_rank=args.lora_rank, use_action_mask=True)
            print("load bloom critic (Done) ")
        elif rm_model_name == "opt":
            critic = OPTCritic(pretrained=args.rm_pretrain, lora_rank=args.lora_rank, use_action_mask=True)
        elif rm_model_name == "llama":
            critic = LlamaCritic(pretrained=args.rm_pretrain, lora_rank=args.lora_rank, use_action_mask=True)
        else:
            raise ValueError(f'Unsupported reward model "{rm_model_name}"')

        if args.rm_path is not None:
            print("Loading reward model from", args.rm_path)
            critic.load_state_dict(state_dict)
            del state_dict

    if args.strategy != "colossalai_gemini":
        critic.to(torch.float16).to(torch.cuda.current_device())
        actor.to(torch.float16).to(torch.cuda.current_device())

    # configure optimizer
    if args.strategy.startswith("colossalai"):
        actor_optim = HybridAdam(actor.parameters(), lr=1e-7)
        critic_optim = HybridAdam(critic.parameters(), lr=1e-7)
    else:
        actor_optim = Adam(actor.parameters(), lr=1e-7)
        critic_optim = Adam(critic.parameters(), lr=1e-7)

    # configure tokenizer
    if args.model == "gpt2":
        tokenizer = GPT2Tokenizer.from_pretrained(args.rm_pretrain)
        tokenizer.pad_token = tokenizer.eos_token
    elif args.model == "bloom":
        tokenizer = BloomTokenizerFast.from_pretrained(args.rm_pretrain)
        tokenizer.pad_token = tokenizer.eos_token
    elif args.model == "opt":
        tokenizer = AutoTokenizer.from_pretrained(args.rm_pretrain)
        tokenizer.pad_token = tokenizer.eos_token
    elif args.model == "llama":
        tokenizer = LlamaTokenizer.from_pretrained(args.pretrain)
        tokenizer.eos_token = "<\s>"
        tokenizer.pad_token = tokenizer.unk_token
    else:
        raise ValueError(f'Unsupported model "{args.model}"')

    data_collator = DataCollatorForSupervisedDataset(tokenizer=tokenizer)

    prompt_dataset = EasyPromptsDataset(args.prompt_path, tokenizer)
    if dist.is_initialized() and dist.get_world_size() > 1:
        prompt_sampler = DistributedSampler(prompt_dataset, shuffle=True, seed=42, drop_last=True)
    else:
        prompt_sampler = None
    prompt_dataloader = DataLoader(
        prompt_dataset, shuffle=(prompt_sampler is None), sampler=prompt_sampler, batch_size=args.train_batch_size
    )

    pretrain_dataset = EasySupervisedDataset(args.pretrain_dataset, tokenizer)
    if dist.is_initialized() and dist.get_world_size() > 1:
        pretrain_sampler = DistributedSampler(pretrain_dataset, shuffle=True, seed=42, drop_last=True)
    else:
        pretrain_sampler = None
    pretrain_dataloader = DataLoader(
        pretrain_dataset,
        shuffle=(pretrain_sampler is None),
        sampler=pretrain_sampler,
        batch_size=args.ptx_batch_size,
        collate_fn=data_collator,
    )

    def tokenize_fn(texts):
        # MUST padding to max length to ensure inputs of all ranks have the same length
        # Different length may lead to hang when using gemini, as different generation steps
        batch = tokenizer(texts, return_tensors="pt", max_length=96, padding="max_length", truncation=True)
        return {k: v.to(torch.cuda.current_device()) for k, v in batch.items()}

    (actor, actor_optim), (critic, critic_optim) = strategy.prepare((actor, actor_optim), (critic, critic_optim))

    # configure trainer
    trainer = PPOTrainer(
        strategy,
        actor,
        critic,
        reward_model,
        initial_model,
        actor_optim,
        critic_optim,
        kl_coef=args.kl_coef,
        ptx_coef=args.ptx_coef,
        train_batch_size=args.train_batch_size,
        experience_batch_size=args.experience_batch_size,
        tokenizer=tokenize_fn,
        max_length=512,
        do_sample=True,
        temperature=1.0,
        top_k=50,
        pad_token_id=tokenizer.pad_token_id,
        eos_token_id=tokenizer.eos_token_id,
    )

    trainer.fit(
        prompt_dataloader=prompt_dataloader,
        pretrain_dataloader=pretrain_dataloader,
        num_episodes=args.num_episodes,
        num_update_steps=args.num_update_steps,
        num_collect_steps=args.num_collect_steps,
    )

    # save model checkpoint after fitting
    trainer.save_model(args.save_path, only_rank0=True, tokenizer=tokenizer)
    # save optimizer checkpoint on all ranks
    if args.need_optim_ckpt:
        strategy.save_optimizer(
            actor_optim, "actor_optim_checkpoint_prompts_%d.pt" % (torch.cuda.current_device()), only_rank0=False
        )


if __name__ == "__main__":
    parser = argparse.ArgumentParser()
    parser.add_argument("--prompt_path", type=str, default=None, help="path to the prompt dataset")
    parser.add_argument("--pretrain_dataset", type=str, default=None, help="path to the pretrained dataset")
    parser.add_argument(
        "--strategy", choices=["ddp", "colossalai_gemini", "colossalai_zero2"], default="ddp", help="strategy to use"
    )
    parser.add_argument("--model", default="gpt2", choices=["gpt2", "bloom", "opt", "llama"])
    parser.add_argument("--pretrain", type=str, default=None)
    parser.add_argument("--sft_lora_path", type=str, default=None)
    parser.add_argument("--rm_model", default=None, choices=["gpt2", "bloom", "opt", "llama"])
    parser.add_argument("--rm_path", type=str, default=None)
    parser.add_argument("--rm_pretrain", type=str, default=None)
    parser.add_argument("--save_path", type=str, default="actor_checkpoint_prompts")
    parser.add_argument("--need_optim_ckpt", type=bool, default=False)
    parser.add_argument("--num_episodes", type=int, default=10)
    parser.add_argument("--num_collect_steps", type=int, default=10)
    parser.add_argument("--num_update_steps", type=int, default=5)
    parser.add_argument("--train_batch_size", type=int, default=2)
    parser.add_argument("--ptx_batch_size", type=int, default=1)
    parser.add_argument("--experience_batch_size", type=int, default=8)
    parser.add_argument("--lora_rank", type=int, default=0, help="low-rank adaptation matrices rank")
    parser.add_argument("--kl_coef", type=float, default=0.1)
    parser.add_argument("--ptx_coef", type=float, default=0.9)
    args = parser.parse_args()
    main(args)<|MERGE_RESOLUTION|>--- conflicted
+++ resolved
@@ -23,17 +23,10 @@
     # configure strategy
     if args.strategy == "ddp":
         strategy = DDPStrategy()
-<<<<<<< HEAD
     elif args.strategy == 'colossalai_gemini':
         strategy = GeminiStrategy(placement_policy='auto', initial_scale=2**5)
     elif args.strategy == 'colossalai_zero2':
         strategy = LowLevelZeroStrategy(stage=2, placement_policy='cpu')
-=======
-    elif args.strategy == "colossalai_gemini":
-        strategy = GeminiStrategy(placement_policy="cpu", initial_scale=2**5)
-    elif args.strategy == "colossalai_zero2":
-        strategy = LowLevelZeroStrategy(stage=2, placement_policy="cpu")
->>>>>>> 7b9b8644
     else:
         raise ValueError(f'Unsupported strategy "{args.strategy}"')
 
