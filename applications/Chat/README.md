--- conflicted
+++ resolved
@@ -197,15 +197,9 @@
 
 We provide an online inference server and a benchmark. We aim to run inference on single GPU, so quantization is essential when using large models.
 
-<<<<<<< HEAD
-We support 8-bit quantization (RTN), 4-bit quantization (GPTQ), and  FP16 inference. 
-Online inference server scripts can assist you in deploying your own services.
-=======
 We support 8-bit quantization (RTN), 4-bit quantization (GPTQ), and FP16 inference.
 
 Online inference server scripts can help you deploy your own services.
->>>>>>> 9c2feb2f
-
 For more details, see [`inference/`](https://github.com/hpcaitech/ColossalAI/tree/main/applications/Chat/inference).
 
 ## Coati7B examples
@@ -407,10 +401,6 @@
 - [ ] support chain-of-thought by [langchain](https://github.com/hwchase17/langchain)
 
 ### Real-time progress
-<<<<<<< HEAD
-You will find our progress in GitHub project broad
-=======
->>>>>>> 9c2feb2f
 
 You will find our progress in github [project broad](https://github.com/orgs/hpcaitech/projects/17/views/1).
 
@@ -478,12 +468,7 @@
 - [ofey404](https://github.com/ofey404)
 - [Wenhao Chen](https://github.com/CWHer)
 
-<<<<<<< HEAD
 The PhD student from [(HPC-AI) Lab](https://ai.comp.nus.edu.sg/) also contributed a lot to this project.
-=======
-The Phd student from [(HPC-AI) Lab](https://ai.comp.nus.edu.sg/) also contributed a lot to this project.
-
->>>>>>> 9c2feb2f
 - [Zangwei Zheng](https://github.com/zhengzangw)
 - [Xue Fuzhao](https://github.com/XueFuzhao)
 
