import os
from collections import OrderedDict
from typing import Any, Dict

import torch
import torch.distributed as dist
import torch.nn as nn
from coati.models.bloom import BLOOMRM, BLOOMActor, BLOOMCritic
from coati.models.gpt import GPTRM, GPTActor, GPTCritic
from coati.models.llama import LlamaActor, LlamaCritic, LlamaRM
from coati.models.opt import OPTRM, OPTActor, OPTCritic
from coati.trainer.strategies import DDPStrategy, GeminiStrategy, LowLevelZeroStrategy
from transformers import AutoTokenizer, BloomTokenizerFast, GPT2Tokenizer


def is_rank_0() -> bool:
    return not dist.is_initialized() or dist.get_rank() == 0


def get_rank() -> int:
    return dist.get_rank() if dist.is_initialized() else 0


def get_world_size() -> int:
    return dist.get_world_size() if dist.is_initialized() else 1


def get_actor_from_args(model: str, pretrained: str = None, config=None, lora_rank=0):
    if model == "gpt2":
        actor = GPTActor(pretrained=pretrained, config=config, lora_rank=lora_rank)
    elif model == "bloom":
        actor = BLOOMActor(pretrained=pretrained, config=config, lora_rank=lora_rank)
    elif model == "opt":
        actor = OPTActor(pretrained=pretrained, config=config, lora_rank=lora_rank)
    elif model == "llama":
        actor = LlamaActor(pretrained=pretrained, config=config, lora_rank=lora_rank)
    else:
        raise ValueError(f'Unsupported actor model "{model}"')
    return actor


def get_critic_from_args(model: str, pretrained: str = None, config=None, lora_rank=0):
    if model == "gpt2":
        critic = GPTCritic(pretrained=pretrained, lora_rank=lora_rank, config=config)
    elif model == "bloom":
        critic = BLOOMCritic(pretrained=pretrained, lora_rank=lora_rank, config=config)
    elif model == "opt":
        critic = OPTCritic(pretrained=pretrained, lora_rank=lora_rank, config=config)
    elif model == "llama":
        critic = LlamaCritic(pretrained=pretrained, lora_rank=lora_rank, config=config)
    else:
        raise ValueError(f'Unsupported reward model "{model}"')
    return critic


def get_reward_model_from_args(model: str, pretrained: str = None, config=None):
    if model == "gpt2":
        reward_model = GPTRM(pretrained=pretrained, config=config)
    elif model == "bloom":
        reward_model = BLOOMRM(pretrained=pretrained, config=config)
    elif model == "opt":
        reward_model = OPTRM(pretrained=pretrained, config=config)
    elif model == "llama":
        reward_model = LlamaRM(pretrained=pretrained, config=config)
    else:
        raise ValueError(f'Unsupported reward model "{model}"')
    return reward_model


def get_strategy_from_args(strategy: str):
    if strategy == "ddp":
        strategy_ = DDPStrategy()
<<<<<<< HEAD
    elif strategy == 'colossalai_gemini':
        strategy_ = GeminiStrategy(placement_policy='auto', initial_scale=2**5)
    elif strategy == 'colossalai_zero2':
        strategy_ = LowLevelZeroStrategy(stage=2, placement_policy='cuda')
    elif strategy == 'colossalai_zero2_cpu':
        strategy_ = LowLevelZeroStrategy(stage=2, placement_policy='cpu')
=======
    elif strategy == "colossalai_gemini":
        strategy_ = GeminiStrategy(placement_policy="cuda", initial_scale=2**5)
    elif strategy == "colossalai_zero2":
        strategy_ = LowLevelZeroStrategy(stage=2, placement_policy="cuda")
    elif strategy == "colossalai_gemini_cpu":
        strategy_ = GeminiStrategy(placement_policy="cpu", initial_scale=2**5)
    elif strategy == "colossalai_zero2_cpu":
        strategy_ = LowLevelZeroStrategy(stage=2, placement_policy="cpu")
>>>>>>> 7b9b8644
    else:
        raise ValueError(f'Unsupported strategy "{strategy}"')
    return strategy_


def get_tokenizer_from_args(model: str, **kwargs):
    if model == "gpt2":
        tokenizer = GPT2Tokenizer.from_pretrained("gpt2")
    elif model == "bloom":
        tokenizer = BloomTokenizerFast.from_pretrained("bigscience/bloom-560m")
    elif model == "opt":
        tokenizer = AutoTokenizer.from_pretrained("facebook/opt-350m")
    elif model == "llama":
        pretrain_path = kwargs["pretrain"]
        tokenizer = AutoTokenizer.from_pretrained(pretrain_path)
    else:
        raise ValueError(f'Unsupported model "{model}"')

    tokenizer.pad_token = tokenizer.eos_token
    return tokenizer


def set_dist_env(env_info: Dict[str, str]):
    os.environ["RANK"] = env_info["rank"]
    os.environ["LOCAL_RANK"] = env_info["local_rank"]
    os.environ["WORLD_SIZE"] = env_info["world_size"]
    os.environ["MASTER_PORT"] = env_info["master_port"]
    os.environ["MASTER_ADDR"] = env_info["master_addr"]


def get_model_numel(model: nn.Module) -> int:
    numel = sum(p.numel() for p in model.parameters())
    return numel


def get_receivers_per_sender(sender_idx: int, num_senders: int, num_receivers: int, allow_idle_sender: bool) -> list:
    target_receivers = []
    if num_senders <= num_receivers or allow_idle_sender:
        # a sender will send data to one or more receivers
        # a receiver only has one sender
        for i in range(num_receivers):
            if i % num_senders == sender_idx:
                target_receivers.append(i)
    else:
        # a sender will send data to one receiver
        # a receiver may have more than one sender
        target_receivers.append(sender_idx % num_receivers)
    return target_receivers


def state_dict_to(
    state_dict: Dict[str, Any], dtype: torch.dtype = torch.float16, device: torch.device = torch.device("cpu")
):
    """
    keep state_dict intact
    """
    new_state_dict = OrderedDict()
    for k, v in state_dict.items():
        new_state_dict[k] = v.to(dtype=dtype, device=device)
    return new_state_dict<|MERGE_RESOLUTION|>--- conflicted
+++ resolved
@@ -70,23 +70,12 @@
 def get_strategy_from_args(strategy: str):
     if strategy == "ddp":
         strategy_ = DDPStrategy()
-<<<<<<< HEAD
     elif strategy == 'colossalai_gemini':
         strategy_ = GeminiStrategy(placement_policy='auto', initial_scale=2**5)
     elif strategy == 'colossalai_zero2':
         strategy_ = LowLevelZeroStrategy(stage=2, placement_policy='cuda')
     elif strategy == 'colossalai_zero2_cpu':
         strategy_ = LowLevelZeroStrategy(stage=2, placement_policy='cpu')
-=======
-    elif strategy == "colossalai_gemini":
-        strategy_ = GeminiStrategy(placement_policy="cuda", initial_scale=2**5)
-    elif strategy == "colossalai_zero2":
-        strategy_ = LowLevelZeroStrategy(stage=2, placement_policy="cuda")
-    elif strategy == "colossalai_gemini_cpu":
-        strategy_ = GeminiStrategy(placement_policy="cpu", initial_scale=2**5)
-    elif strategy == "colossalai_zero2_cpu":
-        strategy_ = LowLevelZeroStrategy(stage=2, placement_policy="cpu")
->>>>>>> 7b9b8644
     else:
         raise ValueError(f'Unsupported strategy "{strategy}"')
     return strategy_
