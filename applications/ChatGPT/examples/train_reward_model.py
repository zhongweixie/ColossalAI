--- conflicted
+++ resolved
@@ -29,12 +29,9 @@
     # configure model
     tokenizer = BloomTokenizerFast.from_pretrained(args.pretrain)
     tokenizer.pad_token = tokenizer.eos_token
-<<<<<<< HEAD
+    
     with strategy.model_init_context():
         model = BLOOMRM(pretrained=args.pretrain).cuda()
-=======
-    model = BLOOMRM(pretrained=args.pretrain).cuda()
->>>>>>> c008d4ad
     max_len = 1024
 
     # configure optimizer
