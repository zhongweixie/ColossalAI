--- conflicted
+++ resolved
@@ -551,9 +551,6 @@
    AUTHORS OR COPYRIGHT HOLDERS BE LIABLE FOR ANY CLAIM, DAMAGES OR OTHER
    LIABILITY, WHETHER IN AN ACTION OF CONTRACT, TORT OR OTHERWISE, ARISING FROM,
    OUT OF OR IN CONNECTION WITH THE SOFTWARE OR THE USE OR OTHER DEALINGS IN
-<<<<<<< HEAD
-   THE SOFTWARE.
-=======
    THE SOFTWARE.
    ---------------- LICENSE FOR Hugging Face accelerate ----------------
 
@@ -569,5 +566,4 @@
    distributed under the License is distributed on an "AS IS" BASIS,
    WITHOUT WARRANTIES OR CONDITIONS OF ANY KIND, either express or implied.
    See the License for the specific language governing permissions and
-   limitations under the License.
->>>>>>> 22297789
+   limitations under the License.