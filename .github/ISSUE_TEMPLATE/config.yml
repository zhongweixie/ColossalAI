blank_issues_enabled: true
contact_links:
  - name: ❓ Simple question - Slack Chat
    url: https://join.slack.com/t/colossalaiworkspace/shared_invite/zt-z7b26eeb-CBp7jouvu~r0~lcFzX832w
    about: This issue tracker is not for technical support. Please use our Slack chat, and ask the community for help.
  - name: ❓ Simple question - WeChat
    url: https://github.com/hpcaitech/ColossalAI/blob/main/docs/images/WeChat.png
    about: This issue tracker is not for technical support. Please use WeChat, and ask the community for help.
  - name: 😊 Advanced question - GitHub Discussions
    url: https://github.com/hpcaitech/ColossalAI/discussions
<<<<<<< HEAD
=======
    about: Ask questions and discuss with other Colossal-AI community members in our forum
  - name: ❓ Simple question - Slack Chat
    url: https://join.slack.com/t/colossalaiworkspace/shared_invite/zt-z7b26eeb-CBp7jouvu~r0~lcFzX832w
    about: This issue tracker is not for technical support. Please use our Slack chat, and ask the community for help.
  - name: ❓ Simple question - WeChat
    url: https://github.com/hpcaitech/ColossalAI/blob/main/docs/images/WeChat.png
    about: This issue tracker is not for technical support. Please use WeChat, and ask the community for help.
  - name: ❓ Advanced question - GitHub Discussions
    url: https://github.com/hpcaitech/ColossalAI/discussions
>>>>>>> d919a5ec
    about: Use GitHub Discussions for advanced and unanswered questions, requiring a maintainer's answer.<|MERGE_RESOLUTION|>--- conflicted
+++ resolved
@@ -7,17 +7,4 @@
     url: https://github.com/hpcaitech/ColossalAI/blob/main/docs/images/WeChat.png
     about: This issue tracker is not for technical support. Please use WeChat, and ask the community for help.
   - name: 😊 Advanced question - GitHub Discussions
-    url: https://github.com/hpcaitech/ColossalAI/discussions
-<<<<<<< HEAD
-=======
-    about: Ask questions and discuss with other Colossal-AI community members in our forum
-  - name: ❓ Simple question - Slack Chat
-    url: https://join.slack.com/t/colossalaiworkspace/shared_invite/zt-z7b26eeb-CBp7jouvu~r0~lcFzX832w
-    about: This issue tracker is not for technical support. Please use our Slack chat, and ask the community for help.
-  - name: ❓ Simple question - WeChat
-    url: https://github.com/hpcaitech/ColossalAI/blob/main/docs/images/WeChat.png
-    about: This issue tracker is not for technical support. Please use WeChat, and ask the community for help.
-  - name: ❓ Advanced question - GitHub Discussions
-    url: https://github.com/hpcaitech/ColossalAI/discussions
->>>>>>> d919a5ec
-    about: Use GitHub Discussions for advanced and unanswered questions, requiring a maintainer's answer.+    url: https://github.com/hpcaitech/ColossalAI/discussions